/*
 *  Mathlib : A C Library of Special Functions
 *  Copyright (C) 1998-2025  The R Core Team
 *
 *  This program is free software; you can redistribute it and/or modify
 *  it under the terms of the GNU General Public License as published by
 *  the Free Software Foundation; either version 2 of the License, or
 *  (at your option) any later version.
 *
 *  This program is distributed in the hope that it will be useful,
 *  but WITHOUT ANY WARRANTY; without even the implied warranty of
 *  MERCHANTABILITY or FITNESS FOR A PARTICULAR PURPOSE.  See the
 *  GNU General Public License for more details.
 *
 *  You should have received a copy of the GNU General Public License
 *  along with this program; if not, a copy is available at
 *  https://www.R-project.org/Licenses/
 */

/* Private header file for use during compilation of Mathlib */
#ifndef MATHLIB_PRIVATE_H
#define MATHLIB_PRIVATE_H

#ifdef HAVE_CONFIG_H
#  include <config.h>
#endif

/* Required by C99 but might be slow */
#ifdef HAVE_LONG_DOUBLE
#  define LDOUBLE long double
#else
#  define LDOUBLE double
#endif

/* To ensure atanpi, cospi,  sinpi, tanpi are defined */
# ifndef __STDC_WANT_IEC_60559_FUNCS_EXT__
#  define __STDC_WANT_IEC_60559_FUNCS_EXT__ 1
# endif

#include <cmath>
#include <cfloat> /* DBL_MIN etc */

#include <Rconfig.h>
#include <Rmath.h>

/* Used internally only */
inline constexpr double Rf_d1mach(int i)
{
    switch (i) {
    case 1: return DBL_MIN;
    case 2: return DBL_MAX;

    case 3: /* = FLT_RADIX  ^ - DBL_MANT_DIG
          for IEEE:  = 2^-53 = 1.110223e-16 = .5*DBL_EPSILON */
        return 0.5 * DBL_EPSILON;

    case 4: /* = FLT_RADIX  ^ (1- DBL_MANT_DIG) =
          for IEEE:  = 2^-52 = DBL_EPSILON */
        return DBL_EPSILON;

    case 5: return M_LOG10_2;

    default: return 0.0;
    }
}

double	Rf_gamma_cody(double);

#include <R_ext/RS.h>

/* possibly needed for debugging */
#include <R_ext/Print.h>

/* moved from dpq.h */
#ifdef HAVE_NEARBYINT
# define R_forceint(x)   nearbyint(x)
#else
# define R_forceint(x)   round(x)
#endif
//R >= 3.1.0; previously: (fabs((x) - R_forceint(x)) > 1e-7)
//R >= 4.4.0; previously: (fabs((x) - R_forceint(x)) > 1e-7 * fmax2(1., fabs(x)))
# define R_nonint(x) 	  (fabs((x) - R_forceint(x)) > 1e-9 * fmax2(1., fabs(x)))
/*						       .... maybe change even to ~ 1e-11 or 12 */

#ifndef MATHLIB_STANDALONE

#include <R_ext/Utils.h> // for R_CheckUserInterrupt()
#include <R_ext/Error.h>
# define MATHLIB_ERROR(fmt,x)		error(fmt,x);
# define MATHLIB_WARNING(fmt,x)		warning(fmt,x)
# define MATHLIB_WARNING2(fmt,x,x2)	warning(fmt,x,x2)
# define MATHLIB_WARNING3(fmt,x,x2,x3)	warning(fmt,x,x2,x3)
# define MATHLIB_WARNING4(fmt,x,x2,x3,x4) warning(fmt,x,x2,x3,x4)
# define MATHLIB_WARNING5(fmt,x,x2,x3,x4,x5) warning(fmt,x,x2,x3,x4,x5)
# define MATHLIB_WARNING6(fmt,x,x2,x3,x4,x5,x6) warning(fmt,x,x2,x3,x4,x5,x6)

#include <R_ext/Arith.h>
#define ML_POSINF	R_PosInf
#define ML_NEGINF	R_NegInf
#define ML_NAN		R_NaN

/* Ei-ji Nakama reported that AIX 5.2 has calloc as a macro and objected
   to redefining it.  Tests added for 2.2.1 */
#ifdef calloc
# undef calloc
#endif
#define calloc R_chk_calloc
#ifdef free
# undef free
#endif
#define free R_chk_free

/* Localization */
#include <Localization.h>

#else
/* Mathlib standalone */

#include <cstdio>
#include <cstdlib> /* for exit */
#define MATHLIB_ERROR(fmt,x)	{ printf(fmt,x); std::exit(1); }
#define MATHLIB_WARNING(fmt,x)		printf(fmt,x)
#define MATHLIB_WARNING2(fmt,x,x2)	printf(fmt,x,x2)
#define MATHLIB_WARNING3(fmt,x,x2,x3)	printf(fmt,x,x2,x3)
#define MATHLIB_WARNING4(fmt,x,x2,x3,x4) printf(fmt,x,x2,x3,x4)
#define MATHLIB_WARNING5(fmt,x,x2,x3,x4,x5) printf(fmt,x,x2,x3,x4,x5)
#define MATHLIB_WARNING6(fmt,x,x2,x3,x4,x5,x6) printf(fmt,x,x2,x3,x4,x5,x6)

#ifdef __cplusplus
#define ISNAN(x) (std::isnan(x)!=0)
#else
#define ISNAN(x) (isnan(x)!=0)
#endif
// Arith.h defines it
#ifndef R_FINITE
#ifdef HAVE_WORKING_ISFINITE
/* isfinite is defined in <math.h> according to C99 */
#ifdef __cplusplus
# define R_FINITE(x)    std::isfinite(x)
#else
# define R_FINITE(x)    isfinite(x)
#endif
#else
# define R_FINITE(x)    R_finite(x)
#endif
#endif
int R_finite(double);

#define ML_POSINF	(1.0 / 0.0)
#define ML_NEGINF	((-1.0) / 0.0)
#define ML_NAN		(0.0 / 0.0)

#define _(String) String
#endif /* standalone */

#define ML_VALID(x)	(!ISNAN(x))

#define ME_NONE		0
/*	no error */
#define ME_DOMAIN	1
/*	argument out of domain */
#define ME_RANGE	2
/*	value out of range */
#define ME_NOCONV	4
/*	process did not converge */
#define ME_PRECISION	8
/*	does not have "full" precision */
#define ME_UNDERFLOW	16
/*	and underflow occurred (important for IEEE)*/


#define ML_WARN_return_NAN { ML_WARNING(ME_DOMAIN, ""); return ML_NAN; }

/* For a long time prior to R 2.3.0 ML_WARNING did nothing.
   We don't report ME_DOMAIN errors as the callers collect ML_NANs into
   a single warning.
 */
#define ML_WARNING(x, s) { \
   if(x > ME_DOMAIN) { \
       const char *msg = ""; \
       switch(x) { \
       case ME_DOMAIN: \
	   msg = _("argument out of domain in '%s'\n");	\
	   break; \
       case ME_RANGE: \
	   msg = _("value out of range in '%s'\n");	\
	   break; \
       case ME_NOCONV: \
	   msg = _("convergence failed in '%s'\n");	\
	   break; \
       case ME_PRECISION: \
	   msg = _("full precision may not have been achieved in '%s'\n"); \
	   break; \
       case ME_UNDERFLOW: \
	   msg = _("underflow occurred in '%s'\n");	\
	   break; \
       } \
       MATHLIB_WARNING(msg, s); \
   } \
}

/* Wilcoxon Rank Sum Distribution */

#define WILCOX_MAX 50

#include <R_ext/Visibility.h>

/* Formerly private part of Mathlib.h */

/* always remap internal functions */
#define bd0       	Rf_bd0
#define ebd0       	Rf_ebd0
#define chebyshev_eval	Rf_chebyshev_eval
#define chebyshev_init	Rf_chebyshev_init
#define gammalims	Rf_gammalims
#define lfastchoose	Rf_lfastchoose
#define lgammacor	Rf_lgammacor
#define stirlerr       	Rf_stirlerr
#define pnchisq_raw   	Rf_pnchisq_raw
#define pgamma_raw   	Rf_pgamma_raw
#define pnbeta_raw   	Rf_pnbeta_raw
#define pnbeta2       	Rf_pnbeta2
#define bratio       	Rf_bratio

	/* Chebyshev Series */

<<<<<<< HEAD
inline constexpr int Rf_chebyshev_init(const double *dos, int nos, double eta)
{
    if (nos < 1)
        return 0;

    double err = 0.0;
    int i = 0;			/* just to avoid compiler warnings */
    for (int ii = 1; ii <= nos; ii++) {
        i = nos - ii;
        err += fabs(dos[i]);
        if (err > eta) {
            return i;
        }
    }
    return i;
}

attribute_hidden double Rf_chebyshev_eval(double, const double *, const int);
=======
attribute_hidden int chebyshev_init(double*, int, double);
attribute_hidden double chebyshev_eval(double, const double *, const int);
>>>>>>> 89facf76

/* Gamma and Related Functions */

<<<<<<< HEAD
attribute_hidden void Rf_gammalims(double*, double*);
attribute_hidden double Rf_lgammacor(double); /* log(gamma) correction */
attribute_hidden double Rf_stirlerr(double);  /* Stirling expansion "error" */

attribute_hidden double Rf_lfastchoose(double, double);

attribute_hidden double Rf_bd0(double, double);
attribute_hidden void Rf_ebd0(double, double, double*, double*);

attribute_hidden double Rf_pnchisq_raw(double, double, double, double, double, int, Rboolean, Rboolean);
attribute_hidden double Rf_pgamma_raw(double, double, int, int);
attribute_hidden double pbeta_raw(double, double, double, int, int);
attribute_hidden double qchisq_appr(double, double, double, int, int, double tol);
attribute_hidden LDOUBLE Rf_pnbeta_raw(double, double, double, double, double);
attribute_hidden double Rf_pnbeta2(double, double, double, double, double, int, int);
=======
attribute_hidden void gammalims(double*, double*);
attribute_hidden double lgammacor(double); /* log(gamma) correction */
attribute_hidden double stirlerr(double);  /* Stirling expansion "error" */

attribute_hidden double lfastchoose(double, double);

attribute_hidden double bd0(double, double);
attribute_hidden void ebd0(double, double, double*, double*);

attribute_hidden double pnchisq_raw(double, double, double, double, double,
				     int, Rboolean, Rboolean);
attribute_hidden double pgamma_raw(double, double, int, int);
attribute_hidden double pbeta_raw(double, double, double, int, int);
attribute_hidden double qchisq_appr(double, double, double, int, int, double tol);
attribute_hidden LDOUBLE pnbeta_raw(double, double, double, double, double);
attribute_hidden double pnbeta2(double, double, double, double, double, int, int);
>>>>>>> 89facf76

int Rf_i1mach(int);

/* From toms708.c */
<<<<<<< HEAD
attribute_hidden void Rf_bratio(double a, double b, double x, double y,
=======
attribute_hidden void bratio(double a, double b, double x, double y,
>>>>>>> 89facf76
	    		     double *w, double *w1, int *ierr, int log_p);


#endif /* MATHLIB_PRIVATE_H */<|MERGE_RESOLUTION|>--- conflicted
+++ resolved
@@ -224,7 +224,6 @@
 
 	/* Chebyshev Series */
 
-<<<<<<< HEAD
 inline constexpr int Rf_chebyshev_init(const double *dos, int nos, double eta)
 {
     if (nos < 1)
@@ -243,14 +242,9 @@
 }
 
 attribute_hidden double Rf_chebyshev_eval(double, const double *, const int);
-=======
-attribute_hidden int chebyshev_init(double*, int, double);
-attribute_hidden double chebyshev_eval(double, const double *, const int);
->>>>>>> 89facf76
 
 /* Gamma and Related Functions */
 
-<<<<<<< HEAD
 attribute_hidden void Rf_gammalims(double*, double*);
 attribute_hidden double Rf_lgammacor(double); /* log(gamma) correction */
 attribute_hidden double Rf_stirlerr(double);  /* Stirling expansion "error" */
@@ -266,33 +260,11 @@
 attribute_hidden double qchisq_appr(double, double, double, int, int, double tol);
 attribute_hidden LDOUBLE Rf_pnbeta_raw(double, double, double, double, double);
 attribute_hidden double Rf_pnbeta2(double, double, double, double, double, int, int);
-=======
-attribute_hidden void gammalims(double*, double*);
-attribute_hidden double lgammacor(double); /* log(gamma) correction */
-attribute_hidden double stirlerr(double);  /* Stirling expansion "error" */
-
-attribute_hidden double lfastchoose(double, double);
-
-attribute_hidden double bd0(double, double);
-attribute_hidden void ebd0(double, double, double*, double*);
-
-attribute_hidden double pnchisq_raw(double, double, double, double, double,
-				     int, Rboolean, Rboolean);
-attribute_hidden double pgamma_raw(double, double, int, int);
-attribute_hidden double pbeta_raw(double, double, double, int, int);
-attribute_hidden double qchisq_appr(double, double, double, int, int, double tol);
-attribute_hidden LDOUBLE pnbeta_raw(double, double, double, double, double);
-attribute_hidden double pnbeta2(double, double, double, double, double, int, int);
->>>>>>> 89facf76
 
 int Rf_i1mach(int);
 
 /* From toms708.c */
-<<<<<<< HEAD
 attribute_hidden void Rf_bratio(double a, double b, double x, double y,
-=======
-attribute_hidden void bratio(double a, double b, double x, double y,
->>>>>>> 89facf76
 	    		     double *w, double *w1, int *ierr, int log_p);
 
 
