--- conflicted
+++ resolved
@@ -137,13 +137,8 @@
 $(libRmath_la): $(libRmath_la_OBJECTS)
 	$(DYLIB_LINK) -o $@ $(libRmath_la_LDFLAGS) $(libRmath_la_OBJECTS) $(LIBM)
 
-<<<<<<< HEAD
 test: $(srcdir)/test.cpp
-	$(CXX) -o $@ $(ALL_CXXFLAGS) $(ALL_CPPFLAGS) $(srcdir)/test.cpp -L. -lRmath $(LIBM)
-=======
-test: $(srcdir)/test.c
-	$(CC) -o $@ $(ALL_CPPFLAGS) $(ALL_CFLAGS) $(srcdir)/test.c libRmath.a $(LIBM)
->>>>>>> c18e5d65
+	$(CXX) -o $@ $(ALL_CXXFLAGS) $(ALL_CPPFLAGS) $(srcdir)/test.cpp libRmath.a $(LIBM)
 	./$@
 
 install: installdirs install-header @WANT_R_FRAMEWORK_FALSE@ install-pc
