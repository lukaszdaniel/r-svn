/*
 *  R : A Computer Language for Statistical Data Analysis
 *  Copyright (C) 1998--2024	The R Core Team.
 *  Copyright (C) 1995, 1996	Robert Gentleman and Ross Ihaka
 *
 *  This program is free software; you can redistribute it and/or modify
 *  it under the terms of the GNU General Public License as published by
 *  the Free Software Foundation; either version 2 of the License, or
 *  (at your option) any later version.
 *
 *  This program is distributed in the hope that it will be useful,
 *  but WITHOUT ANY WARRANTY; without even the implied warranty of
 *  MERCHANTABILITY or FITNESS FOR A PARTICULAR PURPOSE.  See the
 *  GNU General Public License for more details.
 *
 *  You should have received a copy of the GNU General Public License
 *  along with this program; if not, a copy is available at
 *  https://www.R-project.org/Licenses/
 */


#ifdef HAVE_CONFIG_H
# include <config.h>
#endif

#define R_USE_SIGNALS 1
#include <Defn.h>
#include <Internal.h>
#include <Rinterface.h>
#include <Fileio.h>
#include <R_ext/Print.h>
#include <errno.h>
#include <math.h>

static SEXP bcEval(SEXP, SEXP, Rboolean);
static void bcEval_init(void);

/* BC_PROFILING needs to be enabled at build time. It is not enabled
   by default as enabling it disables the more efficient threaded code
   implementation of the byte code interpreter. */
#ifdef BC_PROFILING
static Rboolean bc_profiling = FALSE;
#endif

static int R_Profiling = 0;

#ifdef R_PROFILING

/* BDR 2000-07-15
   Profiling is now controlled by the R function Rprof(), and should
   have negligible cost when not enabled.
*/

/* A simple mechanism for profiling R code.  When R_PROFILING is
   enabled, eval will write out the call stack every PROFSAMPLE
   microseconds using the SIGPROF handler triggered by timer signals
   from the ITIMER_PROF timer.  Since this is the same timer used by C
   profiling, the two cannot be used together.  Output is written to
   the file PROFOUTNAME.  This is a plain text file.  The first line
   of the file contains the value of PROFSAMPLE.  The remaining lines
   each give the call stack found at a sampling point with the inner
   most function first.

   To enable profiling, recompile eval.c with R_PROFILING defined.  It
   would be possible to selectively turn profiling on and off from R
   and to specify the file name from R as well, but for now I won't
   bother.

   The stack is traced by walking back along the context stack, just
   like the traceback creation in jump_to_toplevel.  One drawback of
   this approach is that it does not show BUILTIN's since they don't
   get a context.  With recent changes to pos.to.env it seems possible
   to insert a context around BUILTIN calls to that they show up in
   the trace.  Since there is a cost in establishing these contexts,
   they are only inserted when profiling is enabled. [BDR: we have since
   also added contexts for the BUILTIN calls to foreign code.]

   One possible advantage of not tracing BUILTIN's is that then
   profiling adds no cost when the timer is turned off.  This would be
   useful if we want to allow profiling to be turned on and off from
   within R.

   One thing that makes interpreting profiling output tricky is lazy
   evaluation.  When an expression f(g(x)) is profiled, lazy
   evaluation will cause g to be called inside the call to f, so it
   will appear as if g is called by f.

   L. T.  */

#ifdef Win32
# define WIN32_LEAN_AND_MEAN 1
# include <windows.h>		/* for CreateEvent, SetEvent */
# include <process.h>		/* for _beginthread, _endthread */
#else
# ifdef HAVE_SYS_TIME_H
#  include <sys/time.h>
# endif
# include <signal.h>
# ifdef HAVE_FCNTL_H
#  include <fcntl.h>		/* for open */
# endif
# ifdef HAVE_SYS_STAT_H
#  include <sys/stat.h>
# endif
# ifdef HAVE_UNISTD_H
#  include <unistd.h>		/* for write */
# endif
#endif /* not Win32 */

#if !defined(Win32) && defined(HAVE_PTHREAD)
// <signal.h> is needed for pthread_kill on most platforms (and by POSIX
//  but apparently not FreeBSD): it is included above.
# include <pthread.h>
# ifdef HAVE_SCHED_H
#   include <sched.h>
# endif
static pthread_t R_profiled_thread;
#endif

#ifdef Win32
static FILE *R_ProfileOutfile = NULL;
#else
static int R_ProfileOutfile = -1;
#endif

static int R_Mem_Profiling=0;
static int R_GC_Profiling = 0;                     /* indicates GC profiling */
static int R_Line_Profiling = 0;                   /* indicates line profiling, and also counts the filenames seen (+1) */
static char **R_Srcfiles;			   /* an array of pointers into the filename buffer */
static size_t R_Srcfile_bufcount;                  /* how big is the array above? */
static SEXP R_Srcfiles_buffer = NULL;              /* a big RAWSXP to use as a buffer for filenames and pointers to them */
static int R_Profiling_Error;		           /* record errors here */
static int R_Filter_Callframes = 0;	      	   /* whether to record only the trailing branch of call trees */

typedef enum { RPE_CPU, RPE_ELAPSED } rpe_type;    /* profiling event, CPU time or elapsed time */
static rpe_type R_Profiling_Event;

#ifdef Win32
HANDLE MainThread;
HANDLE ProfileEvent;
#else
# ifdef HAVE_PTHREAD
typedef struct {
    pthread_t thread;
    pthread_mutex_t terminate_mu;
    pthread_cond_t terminate_cv;
    int should_terminate;
    int interval_us;
} R_profile_thread_info_t;
static R_profile_thread_info_t R_Profile_Thread_Info;
# endif
#endif

/* Careful here!  These functions are called asynchronously, maybe in the
   middle of GC, so don't do any allocations. They get called in a signal
   handler on Unix, so they are only allowed to call library functions
   that are async-signal-safe. They get called while the main R thread
   is suspended on Windows, and hence they cannot call into any C runtime
   function which may possibly include synchronization.

   Note that snprintf() is not safe on Unix nor on Windows. On Windows 10
   it has been seen to deadlock when the main thread has been suspended
   in a locale-specific operation. */

/* This does a linear search through the previously recorded filenames.  If
   this one is new, we try to add it.  FIXME:  if there are eventually
   too many files for an efficient linear search, do hashing. */

static int getFilenum(const char* filename) {
    int fnum;

    for (fnum = 0; fnum < R_Line_Profiling-1
		   && strcmp(filename, R_Srcfiles[fnum]); fnum++);

    if (fnum == R_Line_Profiling-1) {
	size_t len = strlen(filename);
	if (fnum >= R_Srcfile_bufcount) { /* too many files */
	    R_Profiling_Error = 1;
	    return 0;
	}
	if (R_Srcfiles[fnum] - (char*)RAW(R_Srcfiles_buffer) + len + 1 >
	    length(R_Srcfiles_buffer)) {

	    /* out of space in the buffer */
	    R_Profiling_Error = 2;
	    return 0;
	}
	strcpy(R_Srcfiles[fnum], filename);
	R_Srcfiles[fnum+1] = R_Srcfiles[fnum] + len + 1;
	*(R_Srcfiles[fnum+1]) = '\0';
	R_Line_Profiling++;
    }

    return fnum + 1;
}

#define PROFBUFSIZ 10500

/* It would also be better to flush the buffer when it gets full,
   even if the line isn't complete. But this isn't possible if we rely
   on writing all line profiling files first. In addition, while on Unix
   we could use write() (not fprintf) to flush, it is not guaranteed we
   could do this on Windows with the main thread suspended. 

   With this size hitting the limit is fairly unlikely, but if we do then
   the output file will miss some entries. Maybe writing an overflow marker
   of some sort would be better.  LT, TK */

/* The pb_* functions write to profiling buffer, advancing the "ptr" and
   maintaining "left". If the write wouldn't fit leaving one more byte
   available for the terminator, "left" is set to zero. They do not
   terminate the string. */

typedef struct {
    char *ptr;
    size_t left;
} profbuf;

/* If a string fits with terminator to the buffer, add it, excluding
   the terminator. If it doesn't fit, set left to 0. */
static void pb_str(profbuf *pb, const char *str)
{
    size_t len = strlen(str);

    if (len < pb->left) {
	size_t i;
	for(i = 0; i < len; i++)
	    pb->ptr[i] = str[i];
	pb->ptr += len;
	pb->left -= len;
    } else
	pb->left = 0;
}

static void pb_uint(profbuf *pb, uint64_t num)
{
    char digits[20]; /* 64-bit unsigned integers */
    int i, j;

    for (i = 0;;) {
	digits[i++] = num % 10 + '0';
	num /= 10;
	if (num == 0)
	    break;
    }
    if (i < pb->left) {
	j = 0;
	for (i--; i >= 0;)
	    pb->ptr[j++] = digits[i--];
	pb->ptr += j;
	pb->left -= j;
    } else
	pb->left = 0; 
}

static void pb_int(profbuf *pb, int64_t num)
{
    char digits[19]; /* 64-bit signed integers */
    int i, j, negative;

    if (num < 0) {
	negative = 1;
	num *= -1;
    } else
	negative = 0;
    for (i = 0;;) {
	digits[i++] = num % 10 + '0';
	num /= 10;
	if (num == 0)
	    break;
    }
    if (negative + i < pb->left) {
        if (negative) {
	    pb->ptr[0] = '-';
	    pb->ptr++;
	    pb->left--;
	}
	j = 0;
	for (i--; i >= 0;)
	    pb->ptr[j++] = digits[i--];
	pb->ptr += j;
	pb->left -= j;
    } else
	pb->left = 0;
}

/* IEEE doubles */
#define PB_MAX_DBL_DIGITS 309

/* Careful: this is very simplistic printing of the integer parts of doubles
   (like %0.f) used only (in a special case) for stack trace in profiling data.
   Not suitable for re-use. */
static void pb_dbl(profbuf *pb, double num)
{
    char digits[PB_MAX_DBL_DIGITS]; 
    int i, j, negative;

    if (!R_FINITE(num)) {
	if (ISNA(num))
	    pb_str(pb, "NA");
	else if (ISNAN(num))
	    pb_str(pb,  "NaN");
	else if (num > 0)
	    pb_str(pb, "Inf");
	else
	    pb_str(pb, "-Inf");
	return;
    }
    if (num < 0) {
	negative = 1;
	num *= -1.0;
    } else
	negative = 0;
    for (i = 0;;) {
	digits[i++] = (char) ((int) fmod(num, 10.0) + '0');
	num /= 10.0;
	if (num < 1)
	    break;
	if (i >= PB_MAX_DBL_DIGITS)
	    /* This cannot happen with IEEE double */
	    return;
    }
    if (negative + i < pb->left) {
	if (negative) {
	    pb->ptr[0] = '-';
	    pb->ptr++;
	    pb->left--;
	}
	j = 0;
	for (i--; i >= 0;)
	    pb->ptr[j++] = digits[i--];
	pb->ptr += j;
	pb->left -= j;
    } else
	pb->left = 0;
}

static void lineprof(profbuf* pb, SEXP srcref)
{
    if (srcref && !isNull(srcref)) {
	int fnum, line = asInteger(srcref);
	SEXP srcfile = getAttrib(srcref, R_SrcfileSymbol);
	const char *filename;

	if (!srcfile || TYPEOF(srcfile) != ENVSXP) return;
	srcfile = findVar(install("filename"), srcfile);
	if (TYPEOF(srcfile) != STRSXP || !length(srcfile)) return;
	filename = CHAR(STRING_ELT(srcfile, 0));

	if ((fnum = getFilenum(filename))) {
	    pb_int(pb, fnum); /* %d */
	    pb_str(pb, "#");
	    pb_int(pb, line); /* %d */
	    pb_str(pb, " " );
	}
    }
}


#if defined(__APPLE__)
#include <mach/mach_init.h>
#include <mach/mach_port.h>
static mach_port_t R_profiled_thread_id;
#endif

static RCNTXT * findProfContext(RCNTXT *cptr)
{
    if (! R_Filter_Callframes)
	return cptr->nextcontext;

    if (cptr == R_ToplevelContext)
	return NULL;

    /* Find parent context, same algorithm as in `parent.frame()`. */
    RCNTXT * parent = R_findParentContext(cptr, 1);

    /* If we're in a frame called by `eval()`, find the evaluation
       environment higher up the stack, if any. */
    if (parent && parent->callfun == INTERNAL(R_EvalSymbol))
	parent = R_findExecContext(parent->nextcontext, cptr->sysparent);

    if (parent)
	return parent;

    /* Base case, this interrupts the iteration over context frames */
    if (cptr->nextcontext == R_ToplevelContext)
	return NULL;

    /* There is no parent frame and we haven't reached the top level
       context. Find the very first context on the stack which should
       always be included in the profiles. */
    while (cptr->nextcontext != R_ToplevelContext)
	cptr = cptr->nextcontext;
    return cptr;
}

/* Write string to the profile file.
   On Unix, pf_* functions are called from a signal handler, hence avoid
   calling fprintf. */
static ssize_t pf_str(const char *s)
{
#ifdef Win32
    return fprintf(R_ProfileOutfile, "%s", s);
#else
    size_t wbyte = 0;
    size_t nbyte = strlen(s);
    for(;;) {
	ssize_t w = write(R_ProfileOutfile, s + wbyte, nbyte - wbyte);
	if (w == -1) {
	    if (errno == EINTR)
		continue;
	    else
		return -1;
	}
	wbyte += w;
	if (wbyte == nbyte || w == 0)
	    return wbyte;
    }
#endif
}

static void pf_int(int num)
{
#ifdef Win32
    fprintf(R_ProfileOutfile, "%d", num);
#else
    char buf[32];
    profbuf nb;
    nb.ptr = buf;
    nb.left = sizeof(buf);
    pb_int(&nb, num);
    nb.ptr[0] = '\0';
    pf_str(buf);
#endif
}

static void doprof(int sig)  /* sig is ignored in Windows */
{
    char buf[PROFBUFSIZ];
    size_t bigv, smallv, nodes;
    int prevnum = R_Line_Profiling;
    int old_errno = errno;

    profbuf pb;
    pb.ptr = buf;
    pb.left = PROFBUFSIZ;

#ifdef Win32
    SuspendThread(MainThread);
#elif defined(__APPLE__)
    if (R_Profiling_Event == RPE_CPU) {
	/* Using Mach thread API to detect whether we are on the main thread,
	   because pthread_self() sometimes crashes R due to a page fault when
	   the signal handler runs just after the new thread is created, but
	   before pthread initialization has been finished. */
	mach_port_t id = mach_thread_self();
	mach_port_deallocate(mach_task_self(), id);
	if (id != R_profiled_thread_id) {
	    pthread_kill(R_profiled_thread, sig);
	    errno = old_errno;
	    return;
	}
    }
#elif defined(HAVE_PTHREAD)
    if (R_Profiling_Event == RPE_CPU) {
	if (! pthread_equal(pthread_self(), R_profiled_thread)) {
	    pthread_kill(R_profiled_thread, sig);
	    errno = old_errno;
	    return;
	}
    }
#endif /* Win32 */

    if (R_Mem_Profiling) {
	get_current_mem(&smallv, &bigv, &nodes);
	pb_str(&pb, ":");
	pb_uint(&pb, (uint64_t) smallv);
	pb_str(&pb, ":");
	pb_uint(&pb, (uint64_t) bigv);
	pb_str(&pb, ":");
	pb_uint(&pb, (uint64_t) nodes);
	pb_str(&pb, ":");
	pb_uint(&pb, (uint64_t) get_duplicate_counter());
	pb_str(&pb, ":");
	reset_duplicate_counter();
    }

    if (R_GC_Profiling && R_gc_running())
	pb_str(&pb, "\"<GC>\" ");

    if (R_Line_Profiling)
	lineprof(&pb, R_getCurrentSrcref());

    for (RCNTXT *cptr = R_GlobalContext;
	 cptr != NULL;
	 cptr = findProfContext(cptr)) {
	if ((cptr->callflag & (CTXT_FUNCTION | CTXT_BUILTIN))
	    && TYPEOF(cptr->call) == LANGSXP) {

	    SEXP fun = CAR(cptr->call);
	    pb_str(&pb, "\"");

	    if (TYPEOF(fun) == SYMSXP) {
		pb_str(&pb, CHAR(PRINTNAME(fun)));

	    } else if ((CAR(fun) == R_DoubleColonSymbol ||
			CAR(fun) == R_TripleColonSymbol ||
			CAR(fun) == R_DollarSymbol) &&
		       TYPEOF(CADR(fun)) == SYMSXP &&
		       TYPEOF(CADDR(fun)) == SYMSXP) {
		/* Function accessed via ::, :::, or $. Both args must be
		   symbols. It is possible to use strings with these
		   functions, as in "base"::"list", but that's a very rare
		   case so we won't bother handling it. */
		pb_str(&pb, CHAR(PRINTNAME(CADR(fun))));
		pb_str(&pb, CHAR(PRINTNAME(CAR(fun))));
		pb_str(&pb, CHAR(PRINTNAME(CADDR(fun))));
	    } else if (CAR(fun) == R_Bracket2Symbol &&
		       TYPEOF(CADR(fun)) == SYMSXP &&
		       ((TYPEOF(CADDR(fun)) == SYMSXP ||
			 TYPEOF(CADDR(fun)) == STRSXP ||
			 TYPEOF(CADDR(fun)) == INTSXP ||
			 TYPEOF(CADDR(fun)) == REALSXP) &&
			length(CADDR(fun)) > 0)) {
		/* Function accessed via [[. The first arg must be a symbol
		   and the second can be a symbol, string, integer, or
		   real. */
		SEXP arg1 = CADR(fun);
		SEXP arg2 = CADDR(fun);

		pb_str(&pb, CHAR(PRINTNAME(arg1)));
		pb_str(&pb, "[[");

		if (TYPEOF(arg2) == SYMSXP) {
		    pb_str(&pb, CHAR(PRINTNAME(arg2)));
		} else if (TYPEOF(arg2) == STRSXP) {
		    pb_str(&pb, "\"");
		    pb_str(&pb, CHAR(STRING_ELT(arg2, 0)));
		    pb_str(&pb, "\"");
		} else if (TYPEOF(arg2) == INTSXP) {
		    pb_int(&pb, INTEGER(arg2)[0]);
		} else if (TYPEOF(arg2) == REALSXP) {
		    pb_dbl(&pb, REAL(arg2)[0]); /* %0.f */
		}

		pb_str(&pb, "]]");

	    } else {
		pb_str(&pb, "<Anonymous>");
	    }

	    pb_str(&pb, "\" ");
	    if (R_Line_Profiling) {
		if (cptr->srcref == R_InBCInterpreter)
		    lineprof(&pb, R_findBCInterpreterSrcref(cptr));
		else
		    lineprof(&pb, cptr->srcref);
	    }
	}
    }

    if (pb.left)
	pb.ptr[0] = '\0';
    else {
	/* overflow */
	buf[0] = '\0';
	R_Profiling_Error = 3;
    }

#ifdef Win32
    /* resume before calling pf_* functions to avoid deadlock */
    ResumeThread(MainThread);
#endif

    for (int i = prevnum; i < R_Line_Profiling; i++) {
	pf_str("#File ");
	pf_int(i); /* %d */
	pf_str(": ");
	pf_str(R_Srcfiles[i-1]);
	pf_str("\n"); 
    }
    
    if(strlen(buf)) {
	pf_str(buf);
	pf_str("\n");
    }

#ifndef Win32
    signal(SIGPROF, doprof);
#endif /* not Win32 */
    errno = old_errno;
}

#ifdef Win32
/* Profiling thread main function */
static void __cdecl ProfileThread(void *pwait)
{
    int wait = *((int *)pwait); /* milliseconds */

    SetThreadPriority(GetCurrentThread(), THREAD_PRIORITY_HIGHEST);
    while(WaitForSingleObject(ProfileEvent, wait) != WAIT_OBJECT_0) {
	doprof(0);
    }
}
#else /* not Win32 */
/* Profiling thread main function */
static void *ProfileThread(void *pinfo)
{
#ifdef HAVE_PTHREAD
    R_profile_thread_info_t *nfo = pinfo;

    pthread_mutex_lock(&nfo->terminate_mu);
    while(!nfo->should_terminate) {
	struct timespec until;
	double duntil_s = currentTime() + nfo->interval_us / 1e6;

	until.tv_sec = (time_t) duntil_s;
	until.tv_nsec = (long) (1e9 * (duntil_s - until.tv_sec));

	for(;;) {
	    int res = pthread_cond_timedwait(&nfo->terminate_cv,
					     &nfo->terminate_mu, &until);
	    if (nfo->should_terminate)
		break;
	    if (res == ETIMEDOUT) {
		pthread_kill(R_profiled_thread, SIGPROF);
		break;
	    }
	}
    }
    pthread_mutex_unlock(&nfo->terminate_mu);
#endif
    return NULL;
}
static void doprof_null(int sig)
{
    signal(SIGPROF, doprof_null);
}
#endif /* not Win32 */


static void R_EndProfiling(void)
{
#ifdef Win32
    SetEvent(ProfileEvent);
    CloseHandle(MainThread);
    if(R_ProfileOutfile) fclose(R_ProfileOutfile);
    R_ProfileOutfile = NULL;
#else /* not Win32 */
    if (R_Profiling_Event == RPE_CPU) {
	struct itimerval itv;

	itv.it_interval.tv_sec = 0;
	itv.it_interval.tv_usec = 0;
	itv.it_value.tv_sec = 0;
	itv.it_value.tv_usec = 0;
	setitimer(ITIMER_PROF, &itv, NULL);
    }
    if (R_Profiling_Event == RPE_ELAPSED) {
	R_profile_thread_info_t *nfo = &R_Profile_Thread_Info;
	pthread_mutex_lock(&nfo->terminate_mu);
	nfo->should_terminate = 1;
	pthread_cond_signal(&nfo->terminate_cv);
	pthread_mutex_unlock(&nfo->terminate_mu);
	pthread_join(nfo->thread, NULL);
	pthread_cond_destroy(&nfo->terminate_cv);
	pthread_mutex_destroy(&nfo->terminate_mu);
    }
    signal(SIGPROF, doprof_null);
    if(R_ProfileOutfile >= 0) close(R_ProfileOutfile);
    R_ProfileOutfile = -1;
#endif /* not Win32 */
    R_Profiling = 0;
    if (R_Srcfiles_buffer) {
	R_ReleaseObject(R_Srcfiles_buffer);
	R_Srcfiles_buffer = NULL;
    }
    if (R_Profiling_Error) {
	if (R_Profiling_Error == 3)
	    /* It is hard to imagine this could happen in practice, but
	       if needed, it could be configurable like numfiles/bufsize. */
	    warning(_("samples too large for I/O buffer skipped by Rprof"));
	else
	    warning(_("source files skipped by Rprof; please increase '%s'"),
		      R_Profiling_Error == 1 ? "numfiles" : "bufsize");
    }
}

static void R_InitProfiling(SEXP filename, int append, double dinterval,
			    int mem_profiling, int gc_profiling,
			    int line_profiling, int filter_callframes,
			    int numfiles, int bufsize, rpe_type event)
{
#ifndef Win32
    const void *vmax = vmaxget();

    if(R_ProfileOutfile >= 0) R_EndProfiling();
    if (filename != NA_STRING && filename) {
	const char *fn = R_ExpandFileName(translateCharFP(filename));
	int flags = O_CREAT | O_WRONLY;
	if (append)
	    flags |= O_APPEND;
	else
	    flags |= O_TRUNC;
	int mode = S_IRUSR|S_IWUSR|S_IRGRP|S_IWGRP|S_IROTH|S_IWOTH;
	R_ProfileOutfile = open(fn, flags, mode);
	if (R_ProfileOutfile < 0)
	    error(_("Rprof: cannot open profile file '%s'"), fn);
    }
    vmaxset(vmax);
#else
    int wait;
    HANDLE Proc = GetCurrentProcess();

    if(R_ProfileOutfile != NULL) R_EndProfiling();
    R_ProfileOutfile = RC_fopen(filename, append ? "a" : "w", TRUE);
    if (R_ProfileOutfile == NULL)
	error(_("Rprof: cannot open profile file '%s'"),
	      translateChar(filename));
#endif
    int interval;

    interval = (int)(1e6 * dinterval + 0.5);
    if(mem_profiling)
	pf_str("memory profiling: ");
    if(gc_profiling)
	pf_str("GC profiling: ");
    if(line_profiling)
	pf_str("line profiling: ");
    pf_str("sample.interval=");
    pf_int(interval); /* %d */
    pf_str("\n");

    R_Mem_Profiling=mem_profiling;
    if (mem_profiling)
	reset_duplicate_counter();

    R_Profiling_Error = 0;
    R_Line_Profiling = line_profiling;
    R_GC_Profiling = gc_profiling;
    R_Filter_Callframes = filter_callframes;

    if (line_profiling) {
	/* Allocate a big RAW vector to use as a buffer.  The first len1 bytes are an array of pointers
	   to strings; the actual strings are stored in the second len2 bytes. */
	R_Srcfile_bufcount = numfiles;
	size_t len1 = R_Srcfile_bufcount*sizeof(char *), len2 = bufsize;
	R_PreserveObject( R_Srcfiles_buffer = Rf_allocVector(RAWSXP, len1 + len2) );
 //	memset(RAW(R_Srcfiles_buffer), 0, len1+len2);
	R_Srcfiles = (char **) RAW(R_Srcfiles_buffer);
	R_Srcfiles[0] = (char *)RAW(R_Srcfiles_buffer) + len1;
	*(R_Srcfiles[0]) = '\0';
    }

    R_Profiling_Event = event;

#ifdef Win32
    /* need to duplicate to make a real handle */
    DuplicateHandle(Proc, GetCurrentThread(), Proc, &MainThread,
		    0, FALSE, DUPLICATE_SAME_ACCESS);
    wait = interval/1000;
    if(!(ProfileEvent = CreateEvent(NULL, FALSE, FALSE, NULL)) ||
       (_beginthread(ProfileThread, 0, &wait) == -1))
	R_Suicide("unable to create profiling thread");
    Sleep(wait/2); /* suspend this thread to ensure that the other one starts */
#else /* not Win32 */

# ifdef HAVE_PTHREAD
    R_profiled_thread = pthread_self();
# else
    error("profiling requires 'pthread' support");
# endif

# if defined(__APPLE__)
    if (R_Profiling_Event == RPE_CPU) {
	/* see comment in doprof for why R_profiled_thread is not enough */
	R_profiled_thread_id = mach_thread_self();
	mach_port_deallocate(mach_task_self(), R_profiled_thread_id);
    }
# endif

    signal(SIGPROF, doprof);

    if (R_Profiling_Event == RPE_ELAPSED) {
# ifdef HAVE_PTHREAD
	R_profile_thread_info_t *nfo = &R_Profile_Thread_Info;

	pthread_mutex_init(&nfo->terminate_mu, NULL);
	pthread_cond_init(&nfo->terminate_cv, NULL);
	nfo->should_terminate = 0;
	nfo->interval_us = interval;
	sigset_t all, old_set;
	sigfillset(&all);
	pthread_sigmask(SIG_BLOCK, &all, &old_set);
	if (pthread_create(&nfo->thread, NULL, ProfileThread,
	    nfo))
	    R_Suicide("unable to create profiling thread");
	pthread_sigmask(SIG_SETMASK, &old_set, NULL);

#  ifdef HAVE_SCHED_H
	/* attempt to set FIFO scheduling with maximum priority
	   at least on Linux it requires special permissions */
	struct sched_param p;
	p.sched_priority = sched_get_priority_max(SCHED_FIFO);
	int res = -1;
	if (p.sched_priority >= 0)
	    res = pthread_setschedparam(nfo->thread, SCHED_FIFO, &p);
	if (res) {
	    /* attempt to set maximum priority at least with
	       the current scheduling policy */
	    int policy;
	    if (!pthread_getschedparam(nfo->thread, &policy, &p)) {
		p.sched_priority = sched_get_priority_max(policy);
		if (p.sched_priority >= 0)
		    pthread_setschedparam(nfo->thread, policy, &p);
	    }
	}
#  endif
# endif
    } else if (R_Profiling_Event == RPE_CPU) {
	/* The macOS implementation requires normalization here:

	   setitimer is obsolescent (POSIX >= 2008), replaced by
	   timer_create / timer_settime, but the supported clocks are
	   implementation-dependent.

	   Recent Linux has CLOCK_PROCESS_CPUTIME_ID
	   Solaris has CLOCK_PROF, in -lrt.
	   FreeBSD only supports CLOCK_{REALTIME,MONOTONIC}
	   Seems not to be supported at all on macOS.
	*/ 
	struct itimerval itv;
	itv.it_interval.tv_sec = interval / 1000000;
	itv.it_interval.tv_usec =
	    (suseconds_t)(interval - itv.it_interval.tv_sec * 1000000);
	itv.it_value.tv_sec = interval / 1000000;
	itv.it_value.tv_usec =
	    (suseconds_t)(interval - itv.it_value.tv_sec * 1000000);
	if (setitimer(ITIMER_PROF, &itv, NULL) == -1)
	    R_Suicide("setting profile timer failed");
    }
#endif /* not Win32 */
    R_Profiling = 1;
}

SEXP do_Rprof(SEXP args)
{
    SEXP filename;
    int append_mode, mem_profiling, gc_profiling, line_profiling,
	filter_callframes;
    double dinterval;
    int numfiles, bufsize;
    const char *event_arg;
    rpe_type event;

#ifdef BC_PROFILING
    if (bc_profiling) {
	warning("cannot use R profiling while byte code profiling");
	return R_NilValue;
    }
#endif
    if (!isString(filename = CAR(args)) || (LENGTH(filename)) != 1)
	error(_("invalid '%s' argument"), "filename");
					      args = CDR(args);
    append_mode = asLogical(CAR(args));       args = CDR(args);
    dinterval = asReal(CAR(args));            args = CDR(args);
    mem_profiling = asLogical(CAR(args));     args = CDR(args);
    gc_profiling = asLogical(CAR(args));      args = CDR(args);
    line_profiling = asLogical(CAR(args));    args = CDR(args);
    filter_callframes = asLogical(CAR(args));  args = CDR(args);
    numfiles = asInteger(CAR(args));	      args = CDR(args);
    if (numfiles < 0)
	error(_("invalid '%s' argument"), "numfiles");
    bufsize = asInteger(CAR(args));           args = CDR(args);
    if (bufsize < 0)
	error(_("invalid '%s' argument"), "bufsize");
    if (!isString(CAR(args)) || length(CAR(args)) != 1
        || STRING_ELT(CAR(args), 0) == NA_STRING)
	error(_("invalid '%s' argument"), "event");
    event_arg = translateChar(STRING_ELT(CAR(args), 0));
#ifdef Win32
    if (streql(event_arg, "elapsed") || streql(event_arg, "default"))
	event = RPE_ELAPSED;
    else if (streql(event_arg, "cpu"))
	error("event type '%s' not supported on this platform", event_arg);
    else
	error(_("invalid '%s' argument"), "event");
#else
    if (streql(event_arg, "cpu") || streql(event_arg, "default"))
	event = RPE_CPU;
    else if (streql(event_arg, "elapsed"))
	event = RPE_ELAPSED;
    else
	error(_("invalid '%s' argument"), "event");
#endif

#if defined(linux) || defined(__linux__)
    if (dinterval < 0.01) {
	dinterval = 0.01;
	warning(_("interval too short for this platform, using '%f'"), dinterval);
    }
#else
    if (dinterval < 0.001) {
	dinterval = 0.001;
	warning(_("interval too short, using '%f'"), dinterval);
    }
#endif

    filename = STRING_ELT(filename, 0);
    if (LENGTH(filename))
	R_InitProfiling(filename, append_mode, dinterval, mem_profiling,
			gc_profiling, line_profiling, filter_callframes,
			numfiles, bufsize, event);
    else
	R_EndProfiling();
    return R_NilValue;
}
#else /* not R_PROFILING */
SEXP do_Rprof(SEXP args)
{
    error(_("R profiling is not available on this system"));
    return R_NilValue;		/* -Wall */
}
#endif /* not R_PROFILING */

/* NEEDED: A fixup is needed in browser, because it can trap errors,
 *	and currently does not reset the limit to the right value. */

attribute_hidden void check_stack_balance(SEXP op, int save)
{
    if(save == R_PPStackTop) return;
    REprintf("Warning: stack imbalance in '%s', %d then %d\n",
	     PRIMNAME(op), save, R_PPStackTop);
}

#define ENSURE_PROMISE_IS_EVALUATED(x) do {	\
	SEXP __x__ = (x);			\
	if (! PROMISE_IS_EVALUATED(__x__))	\
	    forcePromise(__x__);		\
    } while (0)

static R_INLINE void PUSH_PENDING_PROMISE(SEXP e, RPRSTACK *cellptr)
{
    cellptr->promise = e;
    cellptr->next = R_PendingPromises;
    R_PendingPromises = cellptr;
}

static R_INLINE void POP_PENDING_PROMISE(RPRSTACK *cellptr)
{
    R_PendingPromises = cellptr->next;
}

static void forcePromise(SEXP e)
{
    if (! PROMISE_IS_EVALUATED(e)) {
	PROTECT(e);
	if(PRSEEN(e)) {
	    if (PRSEEN(e) == 1)
		errorcall(R_GlobalContext->call,
			  _("promise already under evaluation: recursive default argument reference or earlier problems?"));
	    else {
		/* set PRSEEN to 1 to avoid infinite recursion */
		SET_PRSEEN(e, 1);
		warningcall(R_GlobalContext->call,
			     _("restarting interrupted promise evaluation"));
	    }
	}
	/* Mark the promise as under evaluation and push it on a stack
	   that can be used to unmark pending promises if a jump out
	   of the evaluation occurs. */
	SET_PRSEEN(e, 1);
	RPRSTACK prstack;
	PUSH_PENDING_PROMISE(e, &prstack);

	SEXP val = eval(PRCODE(e), PRENV(e));
	SET_PRVALUE(e, val);
	ENSURE_NAMEDMAX(val);

	/* Pop the stack, unmark the promise and set its value field.
	   Also set the environment to R_NilValue to allow GC to
	   reclaim the promise environment; this is also useful for
	   fancy games with delayedAssign() */
	POP_PENDING_PROMISE(&prstack);
	SET_PRSEEN(e, 0);
	SET_PRENV(e, R_NilValue);
	UNPROTECT(1); /* e */
    }
}


/*
 * Protecting the Stack During Possibly Mutating Operations
 *
 * Values below R_BCProtTop should be protected during a mutating
 * operation by incrementing their link counts. Actual incrementing is
 * deferred until a call to INCLNK_stack_commit, which should happen
 * before a mutation that might affect stack values. (applydefine() in
 * the AST interpreter, STARTASSIGN/STARTASSIGN2 and INCLNK/INCLNKSTK
 * in the byte code interpreter. Deferring until needed avoids the
 * cost of incrementing and decrementing for code written in a
 * functional style.
 */

static R_bcstack_t *R_BCProtCommitted;

static R_INLINE void INCLNK_stack(R_bcstack_t *top)
{
    R_BCProtTop = top;
}

static R_INLINE void INCLNK_stack_commit(void)
{
    if (R_BCProtCommitted < R_BCProtTop) {
	R_bcstack_t *base = R_BCProtCommitted;
	R_bcstack_t *top = R_BCProtTop;
	for (R_bcstack_t *p = base; p < top; p++) {
	    if (p->tag == RAWMEM_TAG || p->tag == CACHESZ_TAG)
		p += p->u.ival;
	    else if (p->tag == 0)
		INCREMENT_LINKS(p->u.sxpval);
	}
	R_BCProtCommitted = R_BCProtTop;
    }
}

static R_INLINE void DECLNK_stack(R_bcstack_t *base)
{
    if (base < R_BCProtCommitted) {
	R_bcstack_t *top = R_BCProtCommitted;
	for (R_bcstack_t *p = base; p < top; p++) {
	    if (p->tag == RAWMEM_TAG || p->tag == CACHESZ_TAG)
		p += p->u.ival;
	    else if (p->tag == 0)
		DECREMENT_LINKS(p->u.sxpval);
	}
	R_BCProtCommitted = base;
    }
    R_BCProtTop = base;
}

attribute_hidden void R_BCProtReset(R_bcstack_t *ptop)
{
    DECLNK_stack(ptop);
}

#define INCREMENT_BCSTACK_LINKS() do {			\
	if (R_BCNodeStackTop > R_BCProtTop)		\
	    INCLNK_stack(R_BCNodeStackTop);		\
    } while (0)

#define DECREMENT_BCSTACK_LINKS(oldptop) do {		\
	if (R_BCProtTop > (oldptop))			\
	    DECLNK_stack(oldptop);			\
    } while (0)

#define INCREMENT_EVAL_DEPTH() do {		\
	R_EvalDepth++;				\
	if (R_EvalDepth > R_Expressions)	\
	    handle_eval_depth_overflow();	\
    } while (0)

static void handle_eval_depth_overflow(void)
{
    /* This bump of R_Expressions doesn't really work in many cases
       since jumps (e.g. from explicit return() calls or in UseMethod
       dispatch) reset this. Something more sophisticated might work,
       but also increase the risk of a C stack overflow. LT */
    R_Expressions = R_Expressions_keep + 500;

    /* the condition is pre-allocated and protected with R_PreserveObject */
    SEXP cond = R_getExpressionStackOverflowError();

    /* We need to pass a NULL call here to circumvent attempts to
       deparse the call in the error-handler */
    R_signalErrorCondition(cond, R_NilValue);
}

/* Return value of "e" evaluated in "rho". */

/* some places, e.g. deparse2buff, call this with a promise and rho = NULL */
SEXP eval(SEXP e, SEXP rho)
{
    SEXP op, tmp;
    static int evalcount = 0;

    R_Visible = TRUE;

    /* this is needed even for self-evaluating objects or something like
       'while (TRUE) NULL' will not be interruptable */
    if (++evalcount > 1000) { /* was 100 before 2.8.0 */
	R_CheckUserInterrupt();
#ifndef IMMEDIATE_FINALIZERS
	/* finalizers are run here since this should only be called at
	   points where running arbitrary code should be safe */
	R_RunPendingFinalizers();
#endif
	evalcount = 0 ;
    }

    /* handle self-evaluating objects with minimal overhead */
    switch (TYPEOF(e)) {
    case NILSXP:
    case LISTSXP:
    case LGLSXP:
    case INTSXP:
    case REALSXP:
    case STRSXP:
    case CPLXSXP:
    case RAWSXP:
    case OBJSXP:
    case SPECIALSXP:
    case BUILTINSXP:
    case ENVSXP:
    case CLOSXP:
    case VECSXP:
    case EXTPTRSXP:
    case WEAKREFSXP:
    case EXPRSXP:
	/* Make sure constants in expressions are NAMED before being
	   used as values.  Setting NAMED to NAMEDMAX makes sure weird calls
	   to replacement functions won't modify constants in
	   expressions.  */
	ENSURE_NAMEDMAX(e);
	return e;
    default: break;
    }

    int bcintactivesave = R_BCIntActive;
    R_BCIntActive = 0;

    if (!rho)
	error("'rho' cannot be C NULL: detected in C-level eval");
    if (!isEnvironment(rho))
	error("'rho' must be an environment not %s: detected in C-level eval",
	      R_typeToChar(rho));

    /* Save the current srcref context. */

    SEXP srcrefsave = R_Srcref;

    /* The use of depthsave below is necessary because of the
       possibility of non-local returns from evaluation.  Without this
       an "expression too complex error" is quite likely. */

    int depthsave = R_EvalDepth;
    INCREMENT_EVAL_DEPTH();
    R_CheckStack();

    tmp = R_NilValue;		/* -Wall */
#ifdef Win32
    /* This is an inlined version of Rwin_fpreset (src/gnuwin/extra.c)
       and resets the precision, rounding and exception modes of a ix86
       fpu.
     */
# if (defined(__i386) || defined(__x86_64))
    __asm__ ( "fninit" );
# elif defined(__aarch64__)
    __asm__ volatile("msr fpcr, %0" : : "r"(0LL));
# else
    _fpreset();
# endif
#endif

    switch (TYPEOF(e)) {
    case BCODESXP:
	tmp = bcEval(e, rho, TRUE);
	    break;
    case SYMSXP:
	if (e == R_DotsSymbol)
	    error(_("'...' used in an incorrect context"));
	if( DDVAL(e) )
	    tmp = ddfindVar(e,rho);
	else
	    tmp = findVar(e, rho);
	if (tmp == R_UnboundValue)
	    errorcall_cpy(getLexicalCall(rho),
			  _("object '%s' not found"),
			  EncodeChar(PRINTNAME(e)));
	else if (tmp == R_MissingArg) {
	    /* the error signaled here for a missing ..d matches the one
	       signaled in getvar() for byte compiled code, but ...elt()
	       signals a slightly different error (see PR18661) */
	    const char *n = CHAR(PRINTNAME(e));
	    if(*n) errorcall(getLexicalCall(rho),
			     _("argument \"%s\" is missing, with no default"),
			     CHAR(PRINTNAME(e)));
	    else errorcall(getLexicalCall(rho),
			   _("argument is missing, with no default"));
	}
	else if (TYPEOF(tmp) == PROMSXP) {
	    ENSURE_PROMISE_IS_EVALUATED(tmp);
	    tmp = PRVALUE(tmp);
	}
	else ENSURE_NAMED(tmp); /* needed for .Last.value - LT */
	break;
    case PROMSXP:
	ENSURE_PROMISE_IS_EVALUATED(e);
	tmp = PRVALUE(e);
	/* This does _not_ change the value of NAMED on the value tmp,
	   in contrast to the handling of promises bound to symbols in
	   the SYMSXP case above.  The reason is that one (typically
	   the only) place promises appear in source code is as
	   wrappers for the RHS value in replacement function calls for
	   complex assignment expression created in applydefine().  If
	   the RHS value is freshly created it will have NAMED = 0 and
	   we want it to stay that way or a BUILTIN or SPECIAL
	   replacement function might have to duplicate the value
	   before inserting it to avoid creating cycles.  (Closure
	   replacement functions will get the value via the SYMSXP case
	   from evaluating their 'value' argument so the value will
	   end up getting duplicated if NAMED > 1.) LT */
	break;
    case LANGSXP:
	if (TYPEOF(CAR(e)) == SYMSXP) {
	    /* This will throw an error if the function is not found */
	    SEXP ecall = e;

	    /* This picks the correct/better error expression for
	       replacement calls running in the AST interpreter. */
	    if (R_GlobalContext != NULL &&
		    (R_GlobalContext->callflag == CTXT_CCODE))
		ecall = R_GlobalContext->call;
	    PROTECT(op = findFun3(CAR(e), rho, ecall));
	} else
	    PROTECT(op = eval(CAR(e), rho));

	if(RTRACE(op) && R_current_trace_state()) {
	    Rprintf("trace: ");
	    PrintValue(e);
	}
	if (TYPEOF(op) == SPECIALSXP) {
	    int save = R_PPStackTop, flag = PRIMPRINT(op);
	    const void *vmax = vmaxget();
	    PROTECT(e);
	    R_Visible = flag != 1;
	    tmp = PRIMFUN(op) (e, op, CDR(e), rho);
#ifdef CHECK_VISIBILITY
	    if(flag < 2 && R_Visible == flag) {
		char *nm = PRIMNAME(op);
		if(strcmp(nm, "for")
		   && strcmp(nm, "repeat") && strcmp(nm, "while")
		   && strcmp(nm, "[[<-") && strcmp(nm, "on.exit"))
		    printf("vis: special %s\n", nm);
	    }
#endif
	    if (flag < 2) R_Visible = flag != 1;
	    UNPROTECT(1);
	    check_stack_balance(op, save);
	    vmaxset(vmax);
	}
	else if (TYPEOF(op) == BUILTINSXP) {
	    int save = R_PPStackTop, flag = PRIMPRINT(op);
	    const void *vmax = vmaxget();
	    RCNTXT cntxt;
	    PROTECT(tmp = evalList(CDR(e), rho, e, 0));
	    if (flag < 2) R_Visible = flag != 1;
	    /* We used to insert a context only if profiling,
	       but helps for tracebacks on .C etc. */
	    if (R_Profiling || (PPINFO(op).kind == PP_FOREIGN)) {
		SEXP oldref = R_Srcref;
		begincontext(&cntxt, CTXT_BUILTIN, e,
			     R_BaseEnv, R_BaseEnv, R_NilValue, R_NilValue);
		R_Srcref = NULL;
		tmp = PRIMFUN(op) (e, op, tmp, rho);
		R_Srcref = oldref;
		endcontext(&cntxt);
	    } else {
		tmp = PRIMFUN(op) (e, op, tmp, rho);
	    }
#ifdef CHECK_VISIBILITY
	    if(flag < 2 && R_Visible == flag) {
		char *nm = PRIMNAME(op);
		printf("vis: builtin %s\n", nm);
	    }
#endif
	    if (flag < 2) R_Visible = flag != 1;
	    UNPROTECT(1);
	    check_stack_balance(op, save);
	    vmaxset(vmax);
	}
	else if (TYPEOF(op) == CLOSXP) {
	    SEXP pargs = promiseArgs(CDR(e), rho);
	    PROTECT(pargs);
	    tmp = applyClosure(e, op, pargs, rho, R_NilValue, TRUE);
	    UNPROTECT(1);
	}
	else
	    error(_("attempt to apply non-function"));
	UNPROTECT(1);
	break;
    case DOTSXP:
	error(_("'...' used in an incorrect context"));
    default:
	UNIMPLEMENTED_TYPE("eval", e);
    }
    R_EvalDepth = depthsave;
    R_Srcref = srcrefsave;
    R_BCIntActive = bcintactivesave;
    return (tmp);
}

attribute_hidden
void SrcrefPrompt(const char * prefix, SEXP srcref)
{
    /* If we have a valid srcref, use it */
    if (srcref && srcref != R_NilValue) {
	if (TYPEOF(srcref) == VECSXP) srcref = VECTOR_ELT(srcref, 0);
	SEXP srcfile = getAttrib(srcref, R_SrcfileSymbol);
	if (TYPEOF(srcfile) == ENVSXP) {
	    SEXP filename = findVar(install("filename"), srcfile);
	    if (isString(filename) && length(filename)) {
		Rprintf(_("%s at %s#%d: "), prefix,
			CHAR(STRING_ELT(filename, 0)),
			asInteger(srcref));
		return;
	    }
	}
    }
    /* default: */
    Rprintf("%s: ", prefix);
}

/* JIT support */
typedef unsigned long R_exprhash_t;

static R_exprhash_t hash(unsigned char *str, int n, R_exprhash_t hash)
{
    // djb2 from http://www.cse.yorku.ca/~oz/hash.html
    // (modified for n-byte lengths)

    int i;

    for(i = 0; i < n; i++)
        hash = ((hash << 5) + hash) + str[i]; /* hash * 33 + c */

    return hash;
}

#define HASH(x, h) hash((unsigned char *) &x, sizeof(x), h)

static R_exprhash_t hashexpr1(SEXP e, R_exprhash_t h)
{
#define SKIP_NONSCALAR 	if (len != 1) break /* non-scalars hashed by address */
    int len = length(e);
    int type = TYPEOF(e);
    h = HASH(type, h);
    h = HASH(len, h);

    switch(type) {
    case LANGSXP:
    case LISTSXP:
	/**** safer to only follow while CDR is LANGSXP/LISTSXP */
	for (; e != R_NilValue; e = CDR(e))
	    h = hashexpr1(CAR(e), h);
	return h;
    case LGLSXP:
	SKIP_NONSCALAR;
	for (int i = 0; i < len; i++) {
	    int ival = LOGICAL(e)[i];
	    h = HASH(ival, h);
	}
	return h;
    case INTSXP:
	SKIP_NONSCALAR;
	for (int i = 0; i < len; i++) {
	    int ival = INTEGER(e)[i];
	    h = HASH(ival, h);
	}
	return h;
    case REALSXP:
	SKIP_NONSCALAR;
	for (int i = 0; i < len; i++) {
	    double dval = REAL(e)[i];
	    h = HASH(dval, h);
	}
	return h;
    case STRSXP:
	SKIP_NONSCALAR;
	for (int i = 0; i < len; i++) {
	    SEXP cval = STRING_ELT(e, i);
	    h = hash((unsigned char *) CHAR(cval), LENGTH(cval), h);
	}
	return h;
    }

    return HASH(e, h);
#undef SKIP_NONSCALAR
}

static R_INLINE SEXP getSrcref(SEXP srcrefs, int ind);
static R_exprhash_t hashsrcref(SEXP e, R_exprhash_t h)
{
    if (TYPEOF(e) == INTSXP && LENGTH(e) >= 6) {
	for(int i = 0; i < 6; i++) {
	    int ival = INTEGER(e)[i];
	    h = HASH(ival, h);
	}
	/* FIXME: update this when deep-comparison of srcref is available */
	SEXP srcfile = getAttrib(e, R_SrcfileSymbol);
	h = HASH(srcfile, h);
    }
    return h;
}
#undef HASH

static R_exprhash_t hashexpr(SEXP e)
{
    return hashexpr1(e, 5381);
}

static R_exprhash_t hashfun(SEXP f)
{
    R_exprhash_t h = hashexpr(BODY(f));
    if (getAttrib(BODY(f), R_SrcrefSymbol) == R_NilValue)
	h = hashsrcref(getAttrib(f, R_SrcrefSymbol), h);
    return h;
}

static void loadCompilerNamespace(void)
{
    SEXP fun, arg, expr;

    PROTECT(fun = install("getNamespace"));
    PROTECT(arg = mkString("compiler"));
    PROTECT(expr = lang2(fun, arg));
    eval(expr, R_GlobalEnv);
    UNPROTECT(3);
}

static void checkCompilerOptions(int jitEnabled)
{
    int old_visible = R_Visible;
    SEXP packsym, funsym, call, fcall, arg;

    packsym = install("compiler");
    funsym = install("checkCompilerOptions");

    PROTECT(arg = ScalarInteger(jitEnabled));
    PROTECT(fcall = lang3(R_TripleColonSymbol, packsym, funsym));
    PROTECT(call = lang2(fcall, arg));
    eval(call, R_GlobalEnv);
    UNPROTECT(3);
    R_Visible = old_visible;
}

static SEXP R_IfSymbol = NULL;
static SEXP R_ForSymbol = NULL;
static SEXP R_WhileSymbol = NULL;
static SEXP R_RepeatSymbol = NULL;

#define JIT_CACHE_SIZE 1024
static SEXP JIT_cache = NULL;
static R_exprhash_t JIT_cache_hashes[JIT_CACHE_SIZE];

/**** allow MIN_JIT_SCORE, or both, to be changed by environment variables? */
static int MIN_JIT_SCORE = 50;
#define LOOP_JIT_SCORE MIN_JIT_SCORE

static struct { unsigned long count, envcount, bdcount; } jit_info = {0, 0, 0};

attribute_hidden void R_init_jit_enabled(void)
{
    /* Need to force the lazy loading promise to avoid recursive
       promise evaluation when JIT is enabled. Might be better to do
       this in baseloader.R. */
    eval(install(".ArgsEnv"), R_BaseEnv);

    int val = 3; /* turn JIT on by default */
    char *enable = getenv("R_ENABLE_JIT");
    if (enable != NULL)
	val = atoi(enable);
    if (val) {
	loadCompilerNamespace();
	checkCompilerOptions(val);
    }
    R_jit_enabled = val;

    if (R_compile_pkgs <= 0) {
	char *compile = getenv("_R_COMPILE_PKGS_");
	if (compile != NULL) {
	    int val = atoi(compile);
	    if (val > 0)
		R_compile_pkgs = TRUE;
	    else
		R_compile_pkgs = FALSE;
	}
    }

    if (R_disable_bytecode <= 0) {
	char *disable = getenv("R_DISABLE_BYTECODE");
	if (disable != NULL) {
	    int val = atoi(disable);
	    if (val > 0)
		R_disable_bytecode = TRUE;
	    else
		R_disable_bytecode = FALSE;
	}
    }

    /* -1 ... duplicate constants on LDCONST and PUSHCONSTARG, no checking
        0 ... no checking (no duplication for >= 0) [DEFAULT]
	1 ... check at error, session exit and reclamation
	2 ... check also at full GC
	3 ... check also at partial GC
	4 ... check also at .Call
	5 ... (very) verbose report on modified constants
    */
    if (R_check_constants <= 1) {
	char *check = getenv("R_CHECK_CONSTANTS");
	if (check != NULL)
	    R_check_constants = atoi(check);
    }

    /* initialize JIT variables */
    R_IfSymbol = install("if");
    R_ForSymbol = install("for");
    R_WhileSymbol = install("while");
    R_RepeatSymbol = install("repeat");

    R_PreserveObject(JIT_cache = allocVector(VECSXP, JIT_CACHE_SIZE));
}

static int JIT_score(SEXP e)
{
    if (TYPEOF(e) == LANGSXP) {
	SEXP fun = CAR(e);
	if (fun == R_IfSymbol) {
	    int cons = JIT_score(CADR(e));
	    int alt =  JIT_score(CADDR(e));
	    return cons > alt ? cons : alt;
	}
	else if (fun == R_ForSymbol ||
		 fun == R_WhileSymbol ||
		 fun == R_RepeatSymbol)
	    return LOOP_JIT_SCORE;
	else {
	    int score = 1;
	    for (SEXP args = CDR(e); args != R_NilValue; args = CDR(args))
		score += JIT_score(CAR(args));
	    return score;
	}
    }
    else return 1;
}

#define STRATEGY_NO_SMALL 0
#define STRATEGY_TOP_SMALL_MAYBE 1
#define STRATEGY_ALL_SMALL_MAYBE 2
#define STRATEGY_NO_SCORE 3
#define STRATEGY_NO_CACHE 4
/* max strategy index is hardcoded in R_CheckJIT */

/*
  NO_CACHE
      functions are compiled 1st time seen
        code is never cached

  NO_SCORE
      functions are compiled 1st time seen
        code is cached
	in case of conflict function may be marked NOJIT

  ALL_SMALL_MAYBE
      functions with small score are compiled 2nd time seen
      function with high score are compiled
          1st time seen if top-level, 2nd time seen otherwise

  TOP_SMALL_MAYBE
      functions with small score compiled
          2nd time seen if top-level, never otherwise
      functions with high score compiled
          1st time seen if top-level, 2nd time seen otherwise
*/

static int jit_strategy = -1;

static R_INLINE Rboolean R_CheckJIT(SEXP fun)
{
    /* to help with testing */
    if (jit_strategy < 0) {
	int dflt = R_jit_enabled == 1 ?
	    STRATEGY_NO_SMALL : STRATEGY_TOP_SMALL_MAYBE;
	int val = dflt;
	char *valstr = getenv("R_JIT_STRATEGY");
	if (valstr != NULL)
	    val = atoi(valstr);
	if (val < 0 || val > 4)
	    jit_strategy = dflt;
	else
	    jit_strategy = val;

	valstr = getenv("R_MIN_JIT_SCORE");
	if (valstr != NULL)
	    MIN_JIT_SCORE = atoi(valstr);
    }

    SEXP body = BODY(fun);

    if (R_jit_enabled > 0 && TYPEOF(body) != BCODESXP &&
	! R_disable_bytecode && ! NOJIT(fun)) {

	if (MAYBEJIT(fun)) {
	    /* function marked as MAYBEJIT the first time now seen
	       twice, so go ahead and compile */
	    UNSET_MAYBEJIT(fun);
	    return TRUE;
	}

	if (jit_strategy == STRATEGY_NO_SCORE ||
	    jit_strategy == STRATEGY_NO_CACHE)
	    return TRUE;

	int score = JIT_score(body);
	if (jit_strategy == STRATEGY_ALL_SMALL_MAYBE)
	    if (score < MIN_JIT_SCORE) { SET_MAYBEJIT(fun); return FALSE; }

	if (CLOENV(fun) == R_GlobalEnv) {
	    /* top level functions are only compiled if score is high enough */
	    if (score < MIN_JIT_SCORE) {
		if (jit_strategy == STRATEGY_TOP_SMALL_MAYBE)
		    SET_MAYBEJIT(fun);
		else
		    SET_NOJIT(fun);
		return FALSE;
	    }
	    else return TRUE;
	}
	else {
	    /* only compile non-top-level function if score is high
	       enough and seen twice */
	    if (score < MIN_JIT_SCORE) {
		SET_NOJIT(fun);
		return FALSE;
	    }
	    else {
		SET_MAYBEJIT(fun);
		return FALSE;
	    }
	}
    }
    return FALSE;
}

#ifdef DEBUG_JIT
# define PRINT_JIT_INFO							\
    REprintf("JIT cache hits: %lu; env: %lu; body %lu\n",		\
	     jit_info.count, jit_info.envcount, jit_info.bdcount)
#else
# define PRINT_JIT_INFO	do { } while(0)
#endif


/* FIXME: this should not depend on internals from envir.c but does for now. */
/* copied from envir.c for now */
#define IS_USER_DATABASE(rho)  (OBJECT((rho)) && inherits((rho), "UserDefinedDatabase"))
#define IS_STANDARD_UNHASHED_FRAME(e) (! IS_USER_DATABASE(e) && HASHTAB(e) == R_NilValue)
#define IS_STANDARD_HASHED_FRAME(e) (! IS_USER_DATABASE(e) && HASHTAB(e) != R_NilValue)

/* This makes a snapshot of the local variables in cmpenv and creates
   a new environment with the same top level environment and bindings
   with value R_NilValue for the local variables. This guards against
   the cmpenv changing after being entered in the cache, and also
   allows large values that might be bound to local variables in
   cmpenv to be reclaimed (also, some package tests, e.g. in shiny, test
   when things get reclaimed). Standard local frames are processed directly,
   hashed frames are processed via lsInternal3, which involves extra
   allocations, but should be used rarely. If a local environment is
   of unsupported type, topenv is returned as a valid conservative
   answer.

   Since we compute the local variables at compile
   time we should record them in the byte code object and use the
   recorded value. */
static R_INLINE void cmpenv_enter_frame(SEXP frame, SEXP newenv)
{
    for (; frame != R_NilValue; frame = CDR(frame))
	defineVar(TAG(frame), R_NilValue, newenv);
}

static R_INLINE SEXP make_cached_cmpenv(SEXP fun)
{
    SEXP frmls = FORMALS(fun);
    SEXP cmpenv = CLOENV(fun);
    SEXP top = topenv(R_NilValue, cmpenv);
    if (cmpenv == top && frmls == R_NilValue)
	return cmpenv;
    else {
	SEXP newenv = PROTECT(NewEnvironment(R_NilValue, R_NilValue, top));
	for (; frmls != R_NilValue; frmls = CDR(frmls))
	    defineVar(TAG(frmls), R_NilValue, newenv);
	for (SEXP env = cmpenv; env != top; env = ENCLOS(env)) {
	    if (IS_STANDARD_UNHASHED_FRAME(env))
		cmpenv_enter_frame(FRAME(env), newenv);
	    else if (IS_STANDARD_HASHED_FRAME(env)) {
		SEXP h = HASHTAB(env);
		int n = length(h);
		for (int i = 0; i < n; i++)
		    cmpenv_enter_frame(VECTOR_ELT(h, i), newenv);
	    } else {
		UNPROTECT(1); /* newenv */
		return top;
	    }
		/* topenv is a safe conservative answer; if a closure
		   defines anything, its environment will not match, and
		   it will never be compiled */
		/* FIXME: would it be safe to simply ignore elements of
		   these environments? */
	}
	UNPROTECT(1); /* newenv */
	return newenv;
    }
}

/* Cache entries are CONS cells with the body in CAR, the environment
   in CDR, and the Srcref in the TAG. */
static R_INLINE void set_jit_cache_entry(R_exprhash_t hash, SEXP val)
{
    int hashidx = hash % JIT_CACHE_SIZE;

    PROTECT(val);
    SEXP entry = CONS(BODY(val), make_cached_cmpenv(val));
    SET_VECTOR_ELT(JIT_cache, hashidx, entry);
    SET_TAG(entry, getAttrib(val, R_SrcrefSymbol));
    UNPROTECT(1); /* val */

    JIT_cache_hashes[hashidx] = hash;
}

static R_INLINE SEXP jit_cache_code(SEXP entry)
{
    return CAR(entry);
}

static R_INLINE SEXP jit_cache_env(SEXP entry)
{
    return CDR(entry);
}

static R_INLINE SEXP jit_cache_srcref(SEXP entry)
{
    return TAG(entry);
}

/* forward declaration */
static SEXP bytecodeExpr(SEXP);

static R_INLINE SEXP jit_cache_expr(SEXP entry)
{
    return bytecodeExpr(jit_cache_code(entry));
}

static R_INLINE SEXP get_jit_cache_entry(R_exprhash_t hash)
{
    int hashidx = hash % JIT_CACHE_SIZE;
    if (JIT_cache_hashes[hashidx] == hash) {
	SEXP entry = VECTOR_ELT(JIT_cache, hashidx);
	if (TYPEOF(jit_cache_code(entry)) == BCODESXP)
	    return entry;
	else
	    /* function has been de-compiled; clear the cache entry */
	    SET_VECTOR_ELT(JIT_cache, hashidx, R_NilValue);
    }
    return R_NilValue;
}

static R_INLINE Rboolean jit_expr_match(SEXP expr, SEXP body)
{
    /*** is 16 right here??? does this need to be faster??? */
    return R_compute_identical(expr, body, 16);
}

static R_INLINE SEXP cmpenv_topenv(SEXP cmpenv)
{
    return topenv(R_NilValue, cmpenv);
}

static R_INLINE Rboolean cmpenv_exists_local(SEXP sym, SEXP cmpenv, SEXP top)
{
    if (cmpenv != top)
	for (SEXP frame = FRAME(cmpenv);
	     frame != R_NilValue;
	     frame = CDR(frame))
	    if (TAG(frame) == sym)
		return TRUE;
    return FALSE;
}

static R_INLINE Rboolean jit_env_match(SEXP cmpenv, SEXP fun)
{
    /* Can code compiled for environment cmpenv be used as compiled
       code for environment env?  These tests rely on the assumption
       that compilation is only affected by what variables are bound,
       not their values. So as long as both cmpenv and env have the
       same top level environment and all local bindings present in
       the formals and environment of fun are also present in cmpenv
       the code for cmpenv can be reused, though it might be less
       efficient if a binding in cmpenv prevents an optimization that
       would be possible in env. */

    SEXP env = CLOENV(fun);
    SEXP top = topenv(R_NilValue, env);

    if (top == cmpenv_topenv(cmpenv)) {
	for (SEXP frmls = FORMALS(fun); frmls != R_NilValue; frmls = CDR(frmls))
	    if (! cmpenv_exists_local(TAG(frmls), cmpenv, top))
		return FALSE;
	for (; env != top; env = ENCLOS(env)) {
	    if (IS_STANDARD_UNHASHED_FRAME(env)) {
		/* To keep things simple, for a match this code
		   requires that the local frames be standard unhashed
		   frames. */
		for (SEXP frame = FRAME(env);
		     frame != R_NilValue;
		     frame = CDR(frame))
		    if (! cmpenv_exists_local(TAG(frame), cmpenv, top))
			return FALSE;
	    }
	    else return FALSE;
	}
	return TRUE;
    }
    else return FALSE;
}

static R_INLINE Rboolean jit_srcref_match(SEXP cmpsrcref, SEXP srcref)
{
    return R_compute_identical(cmpsrcref, srcref, 0);
}

attribute_hidden SEXP R_cmpfun1(SEXP fun)
{
    int old_visible = R_Visible;
    SEXP packsym, funsym, call, fcall, val;

    packsym = install("compiler");
    funsym = install("tryCmpfun");

    PROTECT(fcall = lang3(R_TripleColonSymbol, packsym, funsym));
    PROTECT(call = lang2(fcall, fun));
    PROTECT(val = eval(call, R_GlobalEnv));
    if (TYPEOF(BODY(val)) != BCODESXP)
	/* Compilation may have failed because R alocator could not malloc
	   memory to extend the R heap, so we run GC to release some pages.
	   This problem has been observed while byte-compiling packages on
	   installation: serialization uses malloc to allocate buffers and
	   fails when the compiler makes R allocator exhaust malloc memory.
	   A more general solution might be to run the GC conditionally inside
	   error handling. */
	R_gc();
    UNPROTECT(3); /* fcall, call, val */

    R_Visible = old_visible;
    return val;
}

/* fun is modified in-place when compiled */
static void R_cmpfun(SEXP fun)
{
    R_exprhash_t hash = 0;
    if (jit_strategy != STRATEGY_NO_CACHE) {
	hash = hashfun(fun);
	SEXP entry = get_jit_cache_entry(hash);

	if (entry != R_NilValue) {
	    jit_info.count++;
	    if (jit_env_match(jit_cache_env(entry), fun)) {
		jit_info.envcount++;
		if (jit_expr_match(jit_cache_expr(entry), BODY(fun))) {
		    jit_info.bdcount++;
		    /* if function body has a srcref, all srcrefs compiled
		       in that function only depend on the body srcref;
		       but, otherwise the srcrefs compiled in are taken
		       from the function (op) */
		    if (getAttrib(BODY(fun), R_SrcrefSymbol) != R_NilValue ||
			jit_srcref_match(jit_cache_srcref(entry),
					 getAttrib(fun, R_SrcrefSymbol))) {
			PRINT_JIT_INFO;
			SET_BODY(fun, jit_cache_code(entry));
			/**** reset the cache here?*/
			return;
		    }
		}
		/* The functions probably differ only in source references
		   (for functions with bodies that have no source references
		   we know for sure, for other functions we speculate).
		   Therefore, we allow re-compilation and re-caching. This
		   situation may be caused e.g. by re-sourcing the same source
		   file or re-pasting the same definitions for a function in
		   interactive R session. Note srcref information includes
		   environments (srcfile), which are now compared by address,
		   so it may be we actually have logically identical source
		   references, anyway. */
		/* FIXME: revisit this when deep comparison of environments
			  (and srcrefs) is available */
	    } else {
		SET_NOJIT(fun);
		/**** also mark the cache entry as NOJIT, or as need to see
		      many times? */
		return;
	    }
	}
	PRINT_JIT_INFO;
    }

    SEXP val = R_cmpfun1(fun);

    if (TYPEOF(BODY(val)) != BCODESXP)
	SET_NOJIT(fun);
    else {
	if (jit_strategy != STRATEGY_NO_CACHE)
	    set_jit_cache_entry(hash, val); /* val is protected by callee */
	SET_BODY(fun, BODY(val));
    }
}

static SEXP R_compileExpr(SEXP expr, SEXP rho)
{
    int old_visible = R_Visible;
    SEXP packsym, funsym, quotesym;
    SEXP qexpr, call, fcall, val;

    packsym = install("compiler");
    funsym = install("tryCompile");
    quotesym = install("quote");

    PROTECT(fcall = lang3(R_TripleColonSymbol, packsym, funsym));
    PROTECT(qexpr = lang2(quotesym, expr));
    /* compile(e, env, options, srcref) */
    PROTECT(call = lang5(fcall, qexpr, rho, R_NilValue, R_getCurrentSrcref()));
    val = eval(call, R_GlobalEnv);
    UNPROTECT(3);
    R_Visible = old_visible;
    return val;
}

static Rboolean R_compileAndExecute(SEXP call, SEXP rho)
{
    int old_enabled = R_jit_enabled;
    SEXP code;
    Rboolean ans = FALSE;

    R_jit_enabled = 0;
    PROTECT(call);
    PROTECT(rho);
    PROTECT(code = R_compileExpr(call, rho));
    R_jit_enabled = old_enabled;

    if (TYPEOF(code) == BCODESXP) {
	bcEval(code, rho, TRUE);
	ans = TRUE;
    }

    UNPROTECT(3);
    return ans;
}

attribute_hidden SEXP do_enablejit(SEXP call, SEXP op, SEXP args, SEXP rho)
{
    int old = R_jit_enabled, new;
    checkArity(op, args);
    new = asInteger(CAR(args));
    if (new >= 0) {
	if (new > 0)
	    loadCompilerNamespace();
	checkCompilerOptions(new);
	R_jit_enabled = new;
    }
    /* negative 'new' just returns 'old' */
    return ScalarInteger(old);
}

attribute_hidden SEXP do_compilepkgs(SEXP call, SEXP op, SEXP args, SEXP rho)
{
    int old = R_compile_pkgs, new;
    checkArity(op, args);
    new = asLogical(CAR(args));
    if (new != NA_LOGICAL && new)
	loadCompilerNamespace();
    R_compile_pkgs = new;
    return ScalarLogical(old);
}

/* this function gets the srcref attribute from a statement block,
   and confirms it's in the expected format */

static R_INLINE SEXP getBlockSrcrefs(SEXP call)
{
    SEXP srcrefs = getAttrib(call, R_SrcrefSymbol);
    if (TYPEOF(srcrefs) == VECSXP) return srcrefs;
    return R_NilValue;
}

/* this function extracts one srcref, and confirms the format */
/* It assumes srcrefs has already been validated to be a VECSXP or NULL */

static R_INLINE SEXP getSrcref(SEXP srcrefs, int ind)
{
    SEXP result;
    if (!isNull(srcrefs)
	&& length(srcrefs) > ind
	&& !isNull(result = VECTOR_ELT(srcrefs, ind))
	&& TYPEOF(result) == INTSXP
	&& length(result) >= 6)
	return result;
    else
	return R_NilValue;
}

#ifdef ADJUST_ENVIR_REFCNTS
static R_INLINE Rboolean R_isReplaceSymbol(SEXP fun)
{
    /* fun is a replacement function name if it contains '<-'
       anywhere. For internally dispatched replacement functions this
       may occur in the middle; in other cases it will be at the
       end. */
    if (TYPEOF(fun) == SYMSXP &&
	strstr(CHAR(PRINTNAME(fun)), "<-"))
	return TRUE;
    else return FALSE;
}
#endif

/* There's another copy of this in main.c */
static void PrintCall(SEXP call, SEXP rho)
{
    int old_bl = R_BrowseLines,
        blines = asInteger(GetOption1(install("deparse.max.lines")));
    if(blines != NA_INTEGER && blines > 0)
	R_BrowseLines = blines;

    R_PrintData pars;
    PrintInit(&pars, rho);
    PrintValueRec(call, &pars);

    R_BrowseLines = old_bl;
}

#ifdef ADJUST_ENVIR_REFCNTS
/* After executing a closure call the environment created for the call
   may no longer be reachable. If this is the case, then its bindings
   can be cleared to reduce the reference counts on the binding
   values.

   The environment will no longer be reachable if it is not being
   returned as the value of the closure and has no references. It will
   also no longer be reachable be the case if all references to it are
   internal cycles through its bindings. A full check for internal
   cycles would be too expensive, but the two most important cases can
   be checked at reasonable cost:

   - a promise with no other references, most likely from an
     unevaluated argument default expression;

   - a closure with no further references and not returned as the
     value, most likely a local helper function.

   The promises created for a closure call can also be cleared one the
   call is complete and the promises are no longer reachable. This
   drops reference counts on the values and the environments.
*/

static int countCycleRefs(SEXP rho, SEXP val)
{
    /* check for simple cycles */
    int crefs = 0;
    for (SEXP b = FRAME(rho);
	 b != R_NilValue && REFCNT(b) == 1;
	 b = CDR(b)) {
	if (BNDCELL_TAG(b)) continue;
	SEXP v = CAR(b);
	if (val != v) {
	    switch(TYPEOF(v)) {
	    case PROMSXP:
		if (REFCNT(v) == 1 && PRENV(v) == rho)
		    crefs++;
		break;
	    case CLOSXP:
		if (REFCNT(v) == 1 && CLOENV(v) == rho)
		    crefs++;
		break;
	    case ENVSXP: /* is this worth bothering with? */
		if (v == rho)
		    crefs++;
		break;
	    }
	}
    }
    return crefs;
}

static R_INLINE void clearPromise(SEXP p)
{
#ifdef IMMEDIATE_PROMISE_VALUES
    /* If PROMISE_TAG(p) is not zero then the promise is evaluated and
       the environment is already R_NilValue. Setting the value is not
       necessary, and clearing the code is probably not worth it. */
    if (PROMISE_TAG(p))	return;
#endif
    SET_PRVALUE(p, R_UnboundValue);
    SET_PRENV(p, R_NilValue);
    SET_PRCODE(p, R_NilValue); /* for calls with literal values */
}

static R_INLINE void cleanupEnvDots(SEXP d)
{
    for (; d != R_NilValue && REFCNT(d) == 1; d = CDR(d)) {
	SEXP v = CAR(d);
	if (REFCNT(v) == 1 && TYPEOF(v) == PROMSXP)
	    clearPromise(v);
	SETCAR(d, R_NilValue);
    }
}

static R_INLINE void cleanupEnvVector(SEXP v)
{
    /* This is mainly for handling results of list(...) stored as a
       local variable. It would be cheaper to just use
       DECREMENT_REFCNT. It might also make sense to max out at len =
       10 or so, and to avoid ALTREP objects. */

    /* FIXME: Disabled for now since a BUILTIN that saves its (NR)
       list can cause problems. .External.graphics does this for
       recording. Probably the best option is to not have the args go
       down as NR. Most of these are fixed now, but this stilll seems
       to wake things up, so hold off for now. */
    return;

    // avoid ODS compiler warning.
 #ifdef FALSE
    R_xlen_t len = XLENGTH(v);
    for (R_xlen_t i = 0; i < len; i++)
	SET_VECTOR_ELT(v, i, R_NilValue);
#endif
}

static R_INLINE void R_CleanupEnvir(SEXP rho, SEXP val)
{
    if (val != rho) {
	/* release the bindings and promises in rho if rho is no
	   longer accessible from R */
	int refs = REFCNT(rho);
	if (refs > 0)
	    refs -= countCycleRefs(rho, val);
	if (refs == 0) {
	    for (SEXP b = FRAME(rho);
		 b != R_NilValue && REFCNT(b) == 1;
		 b = CDR(b)) {
		if (BNDCELL_TAG(b)) continue;
		SEXP v = CAR(b);
		if (REFCNT(v) == 1 && v != val) {
		    switch(TYPEOF(v)) {
		    case PROMSXP:
			clearPromise(v);
			break;
		    case DOTSXP:
			cleanupEnvDots(v);
			break;
		    case VECSXP: /* mainly for list(...) */
			cleanupEnvVector(v);
			break;
		    }
		}
		SETCAR(b, R_NilValue);
	    }
	    SET_ENCLOS(rho, R_EmptyEnv);
	}
    }
}

#define NO_CALL_FRAME_ARGS_NR

static void unpromiseArgs(SEXP pargs)
{
    /* This assumes pargs will no longer be referenced. We could
       double check the refcounts on pargs as a sanity check. */
    for (; pargs != R_NilValue; pargs = CDR(pargs)) {
	SEXP v = CAR(pargs);
	if (TYPEOF(v) == PROMSXP && REFCNT(v) == 1)
	    clearPromise(v);
	SETCAR(pargs, R_NilValue);
    }
}
#endif

#define SUPPORT_TAILCALL
#ifdef SUPPORT_TAILCALL
static SEXP R_exec_token = NULL; /* initialized in R_initEvalSymbols below */

static R_INLINE Rboolean is_exec_continuation(SEXP val)
{
    return (TYPEOF(val) == VECSXP && XLENGTH(val) == 4 &&
	    VECTOR_ELT(val, 0) == R_exec_token);
}

static SEXP applyClosure_core(SEXP, SEXP, SEXP, SEXP, SEXP, Rboolean);

static R_INLINE SEXP handle_exec_continuation(SEXP val)
{
    while (is_exec_continuation(val)) {
	SEXP call = PROTECT(VECTOR_ELT(val, 1));
	SEXP rho = PROTECT(VECTOR_ELT(val, 2));
	SET_VECTOR_ELT(val, 2, R_NilValue); // to drop REFCNT
	SEXP op = PROTECT(VECTOR_ELT(val, 3));

	if (TYPEOF(op) == CLOSXP) {
	    SEXP arglist = PROTECT(promiseArgs(CDR(call), rho));
	    SEXP suppliedvars = R_NilValue;
	    val = applyClosure_core(call, op, arglist, rho, suppliedvars, TRUE);
# ifdef ADJUST_ENVIR_REFCNTS
	    R_CleanupEnvir(rho, val);
# endif
	    UNPROTECT(1); /* arglist */
	}
	else {
	    /* Ideally this should handle BUILTINSXP/SPECIALSXP calls
	       in the standard way as in eval() or bceval(). For now,
	       just build a new call and eval. */
	    SEXP expr = PROTECT(LCONS(op, CDR(call)));
	    val = eval(expr, rho);
	    UNPROTECT(1); /* expr */
	}
	UNPROTECT(3); /* call, rho, op */
    }
    return val;
}
#endif

/* Note: GCC will not inline execClosure because it calls setjmp */
static R_INLINE SEXP R_execClosure(SEXP call, SEXP newrho, SEXP sysparent,
                                   SEXP rho, SEXP arglist, SEXP op);

static SEXP make_applyClosure_env(SEXP call, SEXP op, SEXP arglist, SEXP rho,
				  SEXP suppliedvars)
{
    SEXP formals, actuals, savedrho, newrho;
    SEXP f, a;

    /* formals = list of formal parameters */
    /* actuals = values to be bound to formals */
    /* arglist = the tagged list of arguments */

    /* protection against rho = NULL */
    // these are deliberately not translated
    if (!rho)
	errorcall(call,
		  "'rho' cannot be C NULL: detected in C-level applyClosure");
    if (!isEnvironment(rho))
	errorcall(call, "'rho' must be an environment not %s: detected in C-level applyClosure",
		  R_typeToChar(rho));

    formals = FORMALS(op);
    savedrho = CLOENV(op);

    /*  Build a list which matches the actual (unevaluated) arguments
	to the formal paramters.  Build a new environment which
	contains the matched pairs.  matchArgs_RC is used since the
	result becomes part of the environment frame and so needs
	reference couting enabled. */

    actuals = matchArgs_RC(formals, arglist, call);
    PROTECT(newrho = NewEnvironment(formals, actuals, savedrho));

    /*  Use the default code for unbound formals.  FIXME: It looks like
	this code should preceed the building of the environment so that
	this will also go into the hash table.  */

    /* This piece of code is destructively modifying the actuals list,
       which is now also the list of bindings in the frame of newrho.
       This is one place where internal structure of environment
       bindings leaks out of envir.c.  It should be rewritten
       eventually so as not to break encapsulation of the internal
       environment layout.  We can live with it for now since it only
       happens immediately after the environment creation.  LT */

    f = formals;
    a = actuals;
    while (f != R_NilValue) {
	if (CAR(a) == R_MissingArg && CAR(f) != R_MissingArg) {
	    SETCAR(a, mkPROMISE(CAR(f), newrho));
	    SET_MISSING(a, 2);
	}
	f = CDR(f);
	a = CDR(a);
    }

    /*  Fix up any extras that were supplied by usemethod. */

    if (suppliedvars != R_NilValue)
	addMissingVarsToNewEnv(newrho, suppliedvars);

    if (R_envHasNoSpecialSymbols(newrho))
	SET_NO_SPECIAL_SYMBOLS(newrho);

    UNPROTECT(1); /* newrho */
    return newrho;
}

/* Apply SEXP op of type CLOSXP to actuals */
static SEXP applyClosure_core(SEXP call, SEXP op, SEXP arglist, SEXP rho,
			      SEXP suppliedvars, Rboolean unpromise)
{
    SEXP newrho = make_applyClosure_env(call, op, arglist, rho, suppliedvars);
    PROTECT(newrho);

    /*  If we have a generic function we need to use the sysparent of
	the generic as the sysparent of the method because the method
	is a straight substitution of the generic.  */

    SEXP val = R_execClosure(call, newrho,
			     (R_GlobalContext->callflag == CTXT_GENERIC) ?
			     R_GlobalContext->sysparent : rho,
			     rho, arglist, op);
#ifdef ADJUST_ENVIR_REFCNTS
    Rboolean is_getter_call =
	(CADR(call) == R_TmpvalSymbol && ! R_isReplaceSymbol(CAR(call)));
    R_CleanupEnvir(newrho, val);
    if (is_getter_call && MAYBE_REFERENCED(val))
    	val = shallow_duplicate(val);
    if (unpromise)
	unpromiseArgs(arglist);
#endif

    UNPROTECT(1); /* newrho */
    return val;
}

attribute_hidden
SEXP applyClosure(SEXP call, SEXP op, SEXP arglist, SEXP rho,
		  SEXP suppliedvars, Rboolean unpromise)
{
    SEXP val = applyClosure_core(call, op, arglist, rho,
				 suppliedvars, unpromise);
#ifdef SUPPORT_TAILCALL
    val = handle_exec_continuation(val);
#endif
    return val;
}

static SEXP STACKVAL_TO_SEXP(R_bcstack_t);

static R_INLINE SEXP R_execClosure(SEXP call, SEXP newrho, SEXP sysparent,
                                   SEXP rho, SEXP arglist, SEXP op)
{
    SEXP body;
    RCNTXT cntxt;
    volatile Rboolean dbg = FALSE;

    begincontext(&cntxt, CTXT_RETURN, call, newrho, sysparent, arglist, op);

    body = BODY(op);
    if (R_CheckJIT(op)) {
	int old_enabled = R_jit_enabled;
	R_jit_enabled = 0;
	R_cmpfun(op);
	body = BODY(op);
	R_jit_enabled = old_enabled;
    }

    /* Get the srcref record from the closure object. The old srcref was
       saved in cntxt. */

    R_Srcref = getAttrib(op, R_SrcrefSymbol);

    /* Debugging */

    if ((RDEBUG(op) && R_current_debug_state()) || RSTEP(op)
         || (RDEBUG(rho) && R_BrowserLastCommand == 's')) {

	dbg = TRUE;
	SET_RSTEP(op, 0);
	SET_RDEBUG(newrho, 1);
	cntxt.browserfinish = 0; /* Don't want to inherit the "f" */
	/* switch to interpreted version when debugging compiled code */
	if (TYPEOF(body) == BCODESXP)
	    body = bytecodeExpr(body);
	Rprintf("debugging in: ");
	PrintCall(call, rho);
	SrcrefPrompt("debug", R_Srcref);
	PrintValue(body);
	do_browser(call, op, R_NilValue, newrho);
    }

    /*  Set a longjmp target which will catch any explicit returns
	from the function body.  */

    if ((SETJMP(cntxt.cjmpbuf))) {
	if (!cntxt.jumptarget) {
	    /* ignores intermediate jumps for on.exits */
	    cntxt.returnValue = SEXP_TO_STACKVAL(R_ReturnedValue);
	}
	else
	    cntxt.returnValue = SEXP_TO_STACKVAL(NULL); /* undefined */
    }
    else
	/* make it available to on.exit and implicitly protect */
	cntxt.returnValue = SEXP_TO_STACKVAL(eval(body, newrho));

    R_Srcref = cntxt.srcref;
    endcontext(&cntxt);

    if (dbg) {
	Rprintf("exiting from: ");
	PrintCall(call, rho);
    }

    /* clear R_ReturnedValue to allow GC to reclaim old value */
    R_ReturnedValue = R_NilValue;

    return STACKVAL_TO_SEXP(cntxt.returnValue);
}

SEXP R_forceAndCall(SEXP e, int n, SEXP rho)
{
    SEXP fun, tmp;
    if (TYPEOF(CAR(e)) == SYMSXP)
	/* This will throw an error if the function is not found */
	PROTECT(fun = findFun(CAR(e), rho));
    else
	PROTECT(fun = eval(CAR(e), rho));

    if (TYPEOF(fun) == SPECIALSXP) {
	int flag = PRIMPRINT(fun);
	PROTECT(e);
	R_Visible = flag != 1;
	tmp = PRIMFUN(fun) (e, fun, CDR(e), rho);
	if (flag < 2) R_Visible = flag != 1;
	UNPROTECT(1);
    }
    else if (TYPEOF(fun) == BUILTINSXP) {
	int flag = PRIMPRINT(fun);
	PROTECT(tmp = evalList(CDR(e), rho, e, 0));
	if (flag < 2) R_Visible = flag != 1;
	/* We used to insert a context only if profiling,
	   but helps for tracebacks on .C etc. */
	if (R_Profiling || (PPINFO(fun).kind == PP_FOREIGN)) {
	    RCNTXT cntxt;
	    SEXP oldref = R_Srcref;
	    begincontext(&cntxt, CTXT_BUILTIN, e,
			 R_BaseEnv, R_BaseEnv, R_NilValue, R_NilValue);
	    R_Srcref = NULL;
	    tmp = PRIMFUN(fun) (e, fun, tmp, rho);
	    R_Srcref = oldref;
	    endcontext(&cntxt);
	} else {
	    tmp = PRIMFUN(fun) (e, fun, tmp, rho);
	}
	if (flag < 2) R_Visible = flag != 1;
	UNPROTECT(1);
    }
    else if (TYPEOF(fun) == CLOSXP) {
	PROTECT(tmp = promiseArgs(CDR(e), rho));
	SEXP a;
	int i;
	for (a = tmp, i = 0; i < n && a != R_NilValue; a = CDR(a), i++) {
	    SEXP p = CAR(a);
	    if (TYPEOF(p) == PROMSXP)
		eval(p, rho);
	    else if (p == R_MissingArg)
		errorcall(e, _("argument %d is empty"), i + 1);
	    else error("something weird happened");
	}
	SEXP pargs = tmp;
	tmp = applyClosure(e, fun, pargs, rho, R_NilValue, TRUE);
	UNPROTECT(1);
    }
    else {
	tmp = R_NilValue; /* -Wall */
	error(_("attempt to apply non-function"));
    }

    UNPROTECT(1);
    return tmp;
}

attribute_hidden SEXP do_forceAndCall(SEXP call, SEXP op, SEXP args, SEXP rho)
{
    int n = asInteger(eval(CADR(call), rho));
    SEXP e = CDDR(call);

    /* this would not be needed if CDDR(call) was a LANGSXP */
    PROTECT(e = LCONS(CAR(e), CDR(e)));
    SEXP val = R_forceAndCall(e, n, rho);
    UNPROTECT(1);
    return val;
}

/* **** FIXME: Temporary code to execute S4 methods in a way that
   **** preserves lexical scope. */

/* called from methods_list_dispatch.c */
SEXP R_execMethod(SEXP op, SEXP rho)
{
    SEXP call, arglist, callerenv, newrho, next, val;
    RCNTXT *cptr;

    /* create a new environment frame enclosed by the lexical
       environment of the method */
    PROTECT(newrho = Rf_NewEnvironment(R_NilValue, R_NilValue, CLOENV(op)));

    /* copy the bindings for the formal environment from the top frame
       of the internal environment of the generic call to the new
       frame.  need to make sure missingness information is preserved
       and the environments for any default expression promises are
       set to the new environment.  should move this to envir.c where
       it can be done more efficiently. */
    for (next = FORMALS(op); next != R_NilValue; next = CDR(next)) {
	SEXP symbol =  TAG(next);
	R_varloc_t loc;
	int missing;
	loc = R_findVarLocInFrame(rho,symbol);
	if(R_VARLOC_IS_NULL(loc))
	    error(_("could not find symbol \"%s\" in environment of the generic function"),
		  CHAR(PRINTNAME(symbol)));
	missing = R_GetVarLocMISSING(loc);
	val = R_GetVarLocValue(loc);
	SET_FRAME(newrho, CONS(val, FRAME(newrho)));
	SET_TAG(FRAME(newrho), symbol);
	if (missing) {
	    SET_MISSING(FRAME(newrho), missing);
	    if (TYPEOF(val) == PROMSXP && PRENV(val) == rho) {
		SEXP deflt;
		SET_PRENV(val, newrho);
		/* find the symbol in the method, copy its expression
		 * to the promise */
		for(deflt = CAR(op); deflt != R_NilValue; deflt = CDR(deflt)) {
		    if(TAG(deflt) == symbol)
			break;
		}
		if(deflt == R_NilValue)
		    error(_("symbol \"%s\" not in environment of method"),
			  CHAR(PRINTNAME(symbol)));
		SET_PRCODE(val, CAR(deflt));
	    }
	}
#ifdef SWITCH_TO_REFCNT
	/* re-promise to get reference counts for references from rho
	   and newrho right. */
	if (TYPEOF(val) == PROMSXP)
	    SETCAR(FRAME(newrho), mkPROMISE(val, rho));
#endif
    }

    /* copy the bindings of the special dispatch variables in the top
       frame of the generic call to the new frame */
    defineVar(R_dot_defined, findVarInFrame(rho, R_dot_defined), newrho);
    defineVar(R_dot_Method, findVarInFrame(rho, R_dot_Method), newrho);
    defineVar(R_dot_target, findVarInFrame(rho, R_dot_target), newrho);

    /* copy the bindings for .Generic and .Methods.  We know (I think)
       that they are in the second frame, so we could use that. */
    defineVar(R_dot_Generic, findVar(R_dot_Generic, rho), newrho);
    defineVar(R_dot_Methods, findVar(R_dot_Methods, rho), newrho);

    /* Find the calling context.  Should be R_GlobalContext unless
       profiling has inserted a CTXT_BUILTIN frame. */
    cptr = R_GlobalContext;
    if (cptr->callflag & CTXT_BUILTIN)
	cptr = cptr->nextcontext;

    /* The calling environment should either be the environment of the
       generic, rho, or the environment of the caller of the generic,
       the current sysparent. */
    callerenv = cptr->sysparent; /* or rho? */

    /* get the rest of the stuff we need from the current context,
       execute the method, and return the result */
    call = cptr->call;
    arglist = cptr->promargs;
    val = R_execClosure(call, newrho, callerenv, callerenv, arglist, op);
#ifdef ADJUST_ENVIR_REFCNTS
    R_CleanupEnvir(newrho, val);
#endif
    UNPROTECT(1);
#ifdef SUPPORT_TAILCALL
    if (is_exec_continuation(val))
	error("'Exec' and 'Tailcall' are not supported in methods yet");
#endif
    return val;
}

static SEXP EnsureLocal(SEXP symbol, SEXP rho, R_varloc_t *ploc)
{
    SEXP vl;

    if ((vl = findVarInFrame3(rho, symbol, TRUE)) != R_UnboundValue) {
	vl = eval(symbol, rho);	/* for promises */
	if(MAYBE_SHARED(vl)) {
	    /* Using R_shallow_duplicate_attr may defer duplicating
	       data until it it is needed. If the data are duplicated,
	       then the wrapper can be discarded at the end of the
	       assignment process in try_assign_unwrap(). */
	    PROTECT(vl);
	    PROTECT(vl = R_shallow_duplicate_attr(vl));
	    defineVar(symbol, vl, rho);
	    INCREMENT_NAMED(vl);
	    UNPROTECT(2);
	}
	PROTECT(vl); /* R_findVarLocInFrame allocates for user databases */
	*ploc = R_findVarLocInFrame(rho, symbol);
	UNPROTECT(1);
	return vl;
    }

    vl = eval(symbol, ENCLOS(rho));
    if (vl == R_UnboundValue)
	error(_("object '%s' not found"), EncodeChar(PRINTNAME(symbol)));

    PROTECT(vl = shallow_duplicate(vl));
    defineVar(symbol, vl, rho);
    *ploc = R_findVarLocInFrame(rho, symbol);
    INCREMENT_NAMED(vl);
    UNPROTECT(1);
    return vl;
}


/* Note: If val is a language object it must be protected */
/* to prevent evaluation.  As an example consider */
/* e <- quote(f(x=1,y=2); names(e) <- c("","a","b") */

static SEXP R_valueSym = NULL; /* initialized in R_initEvalSymbols below */

static SEXP replaceCall(SEXP fun, SEXP val, SEXP args, SEXP rhs)
{
    SEXP tmp, ptmp;
    PROTECT(fun);
    PROTECT(args);
    PROTECT(rhs);
    PROTECT(val);
    ptmp = tmp = allocList(length(args)+3);
    UNPROTECT(4);
    SETCAR(ptmp, fun); ptmp = CDR(ptmp);
    SETCAR(ptmp, val); ptmp = CDR(ptmp);
    while(args != R_NilValue) {
	SETCAR(ptmp, CAR(args));
	SET_TAG(ptmp, TAG(args));
	ptmp = CDR(ptmp);
	args = CDR(args);
    }
    SETCAR(ptmp, rhs);
    SET_TAG(ptmp, R_valueSym);
    SET_TYPEOF(tmp, LANGSXP);
    MARK_ASSIGNMENT_CALL(tmp);
    return tmp;
}


/* rho is only needed for _R_CHECK_LENGTH_1_CONDITION_=package:name and for
     detecting the current package in related diagnostic messages; it should
     be removed when length >1 condition is turned into an error
*/
static R_INLINE Rboolean asLogicalNoNA(SEXP s, SEXP call, SEXP rho)
{
    Rboolean cond = NA_LOGICAL;

    /* handle most common special case directly */
    if (IS_SCALAR(s, LGLSXP)) {
	cond = SCALAR_LVAL(s);
	if (cond != NA_LOGICAL)
	    return cond;
    }
    else if (IS_SCALAR(s, INTSXP)) {
	int val = SCALAR_IVAL(s);
	if (val != NA_INTEGER)
	    return val != 0;
    }

    int len = length(s);
    if (len > 1)
	errorcall(call, _("the condition has length > 1"));
    if (len > 0) {
	/* inline common cases for efficiency */
	switch(TYPEOF(s)) {
	case LGLSXP:
	    cond = LOGICAL(s)[0];
	    break;
	case INTSXP:
	    cond = INTEGER(s)[0]; /* relies on NA_INTEGER == NA_LOGICAL */
	    break;
	default:
	    cond = asLogical(s);
	}
    }

    if (cond == NA_LOGICAL) {
	char *msg = len ? (isLogical(s) ?
			   _("missing value where TRUE/FALSE needed") :
			   _("argument is not interpretable as logical")) :
	    _("argument is of length zero");
	errorcall(call, "%s", msg);
    }
    return cond;
}


#define BodyHasBraces(body) \
    ((isLanguage(body) && CAR(body) == R_BraceSymbol) ? 1 : 0)

/* Allocate space for the loop variable value the first time through
   (when v == R_NilValue) and when the value may have been assigned to
   another variable. This should be safe and avoid allocation in many
   cases. */
#define ALLOC_LOOP_VAR(v, val_type, vpi) do {			\
	if (v == R_NilValue || MAYBE_SHARED(v) ||		\
	    ATTRIB(v) != R_NilValue || (v) != CAR(cell)) {	\
	    REPROTECT(v = allocVector(val_type, 1), vpi);	\
	    INCREMENT_NAMED(v);					\
	}							\
    } while(0)

attribute_hidden SEXP do_if(SEXP call, SEXP op, SEXP args, SEXP rho)
{
    SEXP Cond, Stmt=R_NilValue;
    int vis=0;

    PROTECT(Cond = eval(CAR(args), rho));
    if (asLogicalNoNA(Cond, call, rho))
	Stmt = CADR(args);
    else {
	if (length(args) > 2)
	    Stmt = CADDR(args);
	else
	    vis = 1;
    }
    if( !vis && RDEBUG(rho) && !BodyHasBraces(Stmt) && !R_GlobalContext->browserfinish) {
	SrcrefPrompt("debug", R_Srcref);
	PrintValue(Stmt);
	do_browser(call, op, R_NilValue, rho);
    }
    UNPROTECT(1);
    if( vis ) {
	R_Visible = FALSE; /* case of no 'else' so return invisible NULL */
	return Stmt;
    }
    return (eval(Stmt, rho));
}

#define IS_USER_DATABASE(rho)					\
    (OBJECT((rho)) && inherits((rho), "UserDefinedDatabase"))

static R_INLINE SEXP GET_BINDING_CELL(SEXP symbol, SEXP rho)
{
    if (rho == R_BaseEnv || rho == R_BaseNamespace || IS_USER_DATABASE(rho))
	return R_NilValue;
    else {
	R_varloc_t loc = R_findVarLocInFrame(rho, symbol);
	return (! R_VARLOC_IS_NULL(loc) && ! IS_ACTIVE_BINDING(loc.cell)) ?
	    loc.cell : R_NilValue;
    }
}

static R_INLINE Rboolean SET_BINDING_VALUE(SEXP loc, SEXP value) {
    /* This depends on the current implementation of bindings */
    if (loc != R_NilValue &&
	! BINDING_IS_LOCKED(loc) && ! IS_ACTIVE_BINDING(loc)) {
	if (BNDCELL_TAG(loc) || CAR(loc) != value) {
	    SET_BNDCELL(loc, value);
	    if (MISSING(loc))
		SET_MISSING(loc, 0);
	}
	return TRUE;
    }
    else
	return FALSE;
}

attribute_hidden SEXP do_for(SEXP call, SEXP op, SEXP args, SEXP rho)
{
    /* Need to declare volatile variables whose values are relied on
       after for_next or for_break longjmps and might change between
       the setjmp and longjmp calls. Theoretically this does not
       include n and bgn, but gcc -O2 -Wclobbered warns about these so
       to be safe we declare them volatile as well. */
    volatile R_xlen_t i = 0, n;
    volatile int bgn;
    volatile SEXP v, val, cell;
    int dbg, val_type;
    SEXP sym, body;
    RCNTXT cntxt;
    PROTECT_INDEX vpi;

    checkArity(op, args);
    sym = CAR(args);
    val = CADR(args);
    body = CADDR(args);

    if ( !isSymbol(sym) ) errorcall(call, _("non-symbol loop variable"));

    dbg = RDEBUG(rho);
    if (R_jit_enabled > 2 && !dbg && !R_disable_bytecode
	    && rho == R_GlobalEnv
	    && isUnmodifiedSpecSym(CAR(call), rho)
	    && R_compileAndExecute(call, rho))
	return R_NilValue;

    PROTECT(args);
    PROTECT(rho);
    PROTECT(val = eval(val, rho));

    /* deal with the case where we are iterating over a factor
       we need to coerce to character - then iterate */

    if ( inherits(val, "factor") ) {
	SEXP tmp = asCharacterFactor(val);
	UNPROTECT(1); /* val from above */
	PROTECT(val = tmp);
    }

    if (isList(val) || isNull(val))
	n = length(val);
    else
	n = XLENGTH(val);

    val_type = TYPEOF(val);

    defineVar(sym, R_NilValue, rho);
    PROTECT(cell = GET_BINDING_CELL(sym, rho));
    bgn = BodyHasBraces(body);

    /* bump up links count of sequence to avoid modification by loop code */
    INCREMENT_LINKS(val);

    PROTECT_WITH_INDEX(v = R_NilValue, &vpi);

    begincontext(&cntxt, CTXT_LOOP, R_NilValue, rho, R_BaseEnv, R_NilValue,
		 R_NilValue);
    switch (SETJMP(cntxt.cjmpbuf)) {
    case CTXT_BREAK: goto for_break;
    case CTXT_NEXT: goto for_next;
    }

    for (i = 0; i < n; i++) {

	switch (val_type) {

	case EXPRSXP:
	case VECSXP:
	    /* make sure loop variable is not modified via other vars */
	    ENSURE_NAMEDMAX(VECTOR_ELT(val, i));
	    /* defineVar is used here and below rather than setVar in
	       case the loop code removes the variable. */
	    defineVar(sym, VECTOR_ELT(val, i), rho);
	    break;

	case LISTSXP:
	    /* make sure loop variable is not modified via other vars */
	    ENSURE_NAMEDMAX(CAR(val));
	    defineVar(sym, CAR(val), rho);
	    val = CDR(val);
	    break;

	default:

	    switch (val_type) {
	    case LGLSXP:
		ALLOC_LOOP_VAR(v, val_type, vpi);
		SET_SCALAR_LVAL(v, LOGICAL_ELT(val, i));
		break;
	    case INTSXP:
		ALLOC_LOOP_VAR(v, val_type, vpi);
		SET_SCALAR_IVAL(v, INTEGER_ELT(val, i));
		break;
	    case REALSXP:
		ALLOC_LOOP_VAR(v, val_type, vpi);
		SET_SCALAR_DVAL(v, REAL_ELT(val, i));
		break;
	    case CPLXSXP:
		ALLOC_LOOP_VAR(v, val_type, vpi);
		SET_SCALAR_CVAL(v, COMPLEX_ELT(val, i));
		break;
	    case STRSXP:
		ALLOC_LOOP_VAR(v, val_type, vpi);
		SET_STRING_ELT(v, 0, STRING_ELT(val, i));
		break;
	    case RAWSXP:
		ALLOC_LOOP_VAR(v, val_type, vpi);
		SET_SCALAR_BVAL(v, RAW(val)[i]);
		break;
	    default:
		errorcall(call, _("invalid for() loop sequence"));
	    }
	    if (CAR(cell) == R_UnboundValue || ! SET_BINDING_VALUE(cell, v))
		defineVar(sym, v, rho);
	}
	if (!bgn && RDEBUG(rho) && !R_GlobalContext->browserfinish) {
	    SrcrefPrompt("debug", R_Srcref);
	    PrintValue(body);
	    do_browser(call, op, R_NilValue, rho);
	}
	eval(body, rho);

    for_next:
	; /* needed for strict ISO C compliance, according to gcc 2.95.2 */
    }
 for_break:
    endcontext(&cntxt);
    DECREMENT_LINKS(val);
    UNPROTECT(5);
    SET_RDEBUG(rho, dbg);
    return R_NilValue;
}


attribute_hidden SEXP do_while(SEXP call, SEXP op, SEXP args, SEXP rho)
{
    int dbg;
    volatile int bgn;
    volatile SEXP body;
    RCNTXT cntxt;

    checkArity(op, args);

    dbg = RDEBUG(rho);
    if (R_jit_enabled > 2 && !dbg && !R_disable_bytecode
	    && rho == R_GlobalEnv
	    && isUnmodifiedSpecSym(CAR(call), rho)
	    && R_compileAndExecute(call, rho))
	return R_NilValue;

    body = CADR(args);
    bgn = BodyHasBraces(body);

    begincontext(&cntxt, CTXT_LOOP, R_NilValue, rho, R_BaseEnv, R_NilValue,
		 R_NilValue);
    if (SETJMP(cntxt.cjmpbuf) != CTXT_BREAK) {
	for(;;) {
	    SEXP cond = PROTECT(eval(CAR(args), rho));
	    int condl = asLogicalNoNA(cond, call, rho);
	    UNPROTECT(1);
	    if (!condl) break;
	    if (RDEBUG(rho) && !bgn && !R_GlobalContext->browserfinish) {
		SrcrefPrompt("debug", R_Srcref);
		PrintValue(body);
		do_browser(call, op, R_NilValue, rho);
	    }
	    eval(body, rho);
	    if (RDEBUG(rho) && !R_GlobalContext->browserfinish) {
		SrcrefPrompt("debug", R_Srcref);
		Rprintf("(while) ");
		PrintValue(CAR(args));
		do_browser(call, op, R_NilValue, rho);
	    }
	}
    }
    endcontext(&cntxt);
    SET_RDEBUG(rho, dbg);
    return R_NilValue;
}


attribute_hidden SEXP do_repeat(SEXP call, SEXP op, SEXP args, SEXP rho)
{
    int dbg;
    volatile SEXP body;
    RCNTXT cntxt;

    checkArity(op, args);

    dbg = RDEBUG(rho);
    if (R_jit_enabled > 2 && !dbg && !R_disable_bytecode
	    && rho == R_GlobalEnv
	    && isUnmodifiedSpecSym(CAR(call), rho)
	    && R_compileAndExecute(call, rho))
	return R_NilValue;

    body = CAR(args);

    begincontext(&cntxt, CTXT_LOOP, R_NilValue, rho, R_BaseEnv, R_NilValue,
		 R_NilValue);
    if (SETJMP(cntxt.cjmpbuf) != CTXT_BREAK) {
	for (;;) {
	    eval(body, rho);
	}
    }
    endcontext(&cntxt);
    SET_RDEBUG(rho, dbg);
    return R_NilValue;
}


attribute_hidden NORET SEXP do_break(SEXP call, SEXP op, SEXP args, SEXP rho)
{
    checkArity(op, args);
    findcontext(PRIMVAL(op), rho, R_NilValue);
}


attribute_hidden SEXP do_paren(SEXP call, SEXP op, SEXP args, SEXP rho)
{
    checkArity(op, args);
    return CAR(args);
}

attribute_hidden SEXP do_begin(SEXP call, SEXP op, SEXP args, SEXP rho)
{
    SEXP s = R_NilValue;
    if (args != R_NilValue) {
	SEXP srcrefs = getBlockSrcrefs(call);
	PROTECT(srcrefs);
	int i = 1;
	while (args != R_NilValue) {
	    PROTECT(R_Srcref = getSrcref(srcrefs, i++));
	    if (RDEBUG(rho) && !R_GlobalContext->browserfinish) {
		SrcrefPrompt("debug", R_Srcref);
		PrintValue(CAR(args));
		do_browser(call, op, R_NilValue, rho);
	    }
	    s = eval(CAR(args), rho);
	    UNPROTECT(1);
	    args = CDR(args);
	}
	R_Srcref = R_NilValue;
	UNPROTECT(1); /* srcrefs */
    }
    return s;
}


attribute_hidden NORET SEXP do_return(SEXP call, SEXP op, SEXP args, SEXP rho)
{
    SEXP v;

    if (args == R_NilValue) /* zero arguments provided */
	v = R_NilValue;
    else if (CDR(args) == R_NilValue) /* one argument */
	v = eval(CAR(args), rho);
    else {
	v = R_NilValue; /* to avoid compiler warnings */
	errorcall(call, _("multi-argument returns are not permitted"));
    }

    findcontext(CTXT_BROWSER | CTXT_FUNCTION, rho, v);
}

static Rboolean checkTailPosition(SEXP call, SEXP code, SEXP rho)
{
    /* Could allow for switch() as well.

       Ideally this should check that functions are from base;
       pretty safe bet for '{' and 'if'.

       Constructed code containing the call in multiple places could
       produce false positives.

       All this would be best done at compile time. */
    if (call == code)
	return TRUE;
    else if (TYPEOF(code) == LANGSXP) {
	if (CAR(code) == R_BraceSymbol) {
	    while (CDR(code) != R_NilValue)
		code = CDR(code);
	    return checkTailPosition(call, CAR(code), rho);
	}
	else if (CAR(code) == R_IfSymbol)
	    return checkTailPosition(call, CADDR(code), rho) ||
		checkTailPosition(call, CADDDR(code), rho);
	else return FALSE;
    }
    else return FALSE;
}

static void MISSING_ARGUMENT_ERROR(SEXP symbol, SEXP rho);
attribute_hidden SEXP do_tailcall(SEXP call, SEXP op, SEXP args, SEXP rho)
{
#ifdef SUPPORT_TAILCALL
    SEXP expr, env;

    static Rboolean warned = FALSE;
    if (! warned) {
	warningcall_immediate(call,
			      "'Tailcall' and 'Exec' are experimental and "
			      "may be changed or removed before release");
	warned = TRUE;
    }

    if (PRIMVAL(op) == 0) { // exec
	static SEXP formals = NULL;
	if (formals == NULL)
	    formals = allocFormalsList2(install("expr"), install("envir"));

	PROTECT_INDEX api;
	PROTECT_WITH_INDEX(args = matchArgs_NR(formals, args, call), &api);
	REPROTECT(args = evalListKeepMissing(args, rho), api);
	expr = CAR(args);
        if (expr == R_MissingArg)
	    MISSING_ARGUMENT_ERROR(install("expr"), rho);
	if (TYPEOF(expr) == EXPRSXP && XLENGTH(expr) == 1)
	    expr = VECTOR_ELT(expr, 0);
	if (TYPEOF(expr) != LANGSXP)
	    error(_("\"expr\" must be a call expression"));
	env = CADR(args);
	if (env == R_MissingArg)
	    env = rho;
	UNPROTECT(1); /* args */
    }
    else { // tailcall
	/* could do argument matching here */
	if (args == R_NilValue || CAR(args) == R_MissingArg)
	    MISSING_ARGUMENT_ERROR(install("FUN"), rho);
	expr = LCONS(CAR(args), CDR(args));
	env = rho;
    }

    PROTECT(expr);
    PROTECT(env);

    /* A jump should only be used if there are no on.exit expressions
       and the call is in tail position. Determining tail position
       accurately in the AST interprester would be expensive, so this
       is an approximation for now. The compiler could do a better
       job, and eventually we may want to only jump from a compiled
       call.  The JIT could be taught to always compile functions
       containing Tailcall/Exec calls. */
    Rboolean jump_OK =
	(R_GlobalContext->conexit == R_NilValue &&
	 R_GlobalContext->callflag & CTXT_FUNCTION &&
	 R_GlobalContext->cloenv == rho &&
	 TYPEOF(R_GlobalContext->callfun) == CLOSXP &&
	 checkTailPosition(call, BODY_EXPR(R_GlobalContext->callfun), rho));

    if (jump_OK) {
	/* computing the function before the jump allows the idiom
	   Tailcall(sys.function(), ...) to be used */
	SEXP fun = CAR(expr);
	if (TYPEOF(fun) == STRSXP && XLENGTH(fun) == 1)
	    fun = installTrChar(STRING_ELT(fun, 0));
	if (TYPEOF(fun) == SYMSXP)
	    /* might need to adjust the call here as in eval() */
	    fun = findFun3(fun, env, call);
	else
	    fun = eval(fun, env);

	/* allocating a vector result could be avoided by passing expr,
	   env, and fun in some in globals or on the byte code stack */
	PROTECT(fun);
	SEXP val = allocVector(VECSXP, 4);
	UNPROTECT(1); /* fun */
	SET_VECTOR_ELT(val, 0, R_exec_token);
	SET_VECTOR_ELT(val, 1, expr);
	SET_VECTOR_ELT(val, 2, env);
	SET_VECTOR_ELT(val, 3, fun);

	R_jumpctxt(R_GlobalContext, CTXT_FUNCTION, val);
    }
    else {
	/**** maybe have an optional diagnostic about why no tail call? */
	SEXP val = eval(expr, rho);
	UNPROTECT(2); /* expr, rho */
	return val;
    }
#else
    error("recompile eval.c with -DSUPPORT_TAILCALL "
	  "to enable Exec and Tailcall");
#endif
}

/* Declared with a variable number of args in names.c */
attribute_hidden SEXP do_function(SEXP call, SEXP op, SEXP args, SEXP rho)
{
    SEXP rval, srcref;

    if (TYPEOF(op) == PROMSXP) {
	ENSURE_PROMISE_IS_EVALUATED(op);
	op = PRVALUE(op);
    }
    if (length(args) < 2) WrongArgCount("function");
    CheckFormals(CAR(args), "function");
    rval = mkCLOSXP(CAR(args), CADR(args), rho);
    srcref = CADDR(args);
    if (!isNull(srcref)) setAttrib(rval, R_SrcrefSymbol, srcref);
    return rval;
}


/*
 *  Assignments for complex LVAL specifications. This is the stuff that
 *  nightmares are made of ...	Note that "evalseq" preprocesses the LHS
 *  of an assignment.  Given an expression, it builds a list of partial
 *  values for the expression.  For example, the assignment x$a[3] <- 10
 *  with LHS x$a[3] yields the (improper) list:
 *
 *	 (eval(x$a[3])	eval(x$a)  eval(x)  .  x)
 *
 *  (Note the terminating symbol).  The partial evaluations are carried
 *  out efficiently using previously computed components.
 */

/*
  For complex superassignment  x[y==z]<<-w
  we want x required to be nonlocal, y,z, and w permitted to be local or
  nonlocal.
*/

static SEXP evalseq(SEXP expr, SEXP rho, int forcelocal,  R_varloc_t tmploc,
		    R_varloc_t *ploc)
{
    SEXP val, nval, nexpr;
    if (isNull(expr))
	error(_("invalid (NULL) left side of assignment"));
    if (isSymbol(expr)) { /* now we are down to the target symbol */
	PROTECT(expr);
	if(forcelocal) {
	    nval = EnsureLocal(expr, rho, ploc);
	}
	else {
	    nval = eval(expr, ENCLOS(rho));
	    PROTECT(nval); /* R_findVarLoc allocates for user databases */
	    *ploc = R_findVarLoc(expr, ENCLOS(rho));
	    UNPROTECT(1);
	}
	int maybe_in_assign = ploc->cell ?
	    ASSIGNMENT_PENDING(ploc->cell) : FALSE;
	if (ploc->cell)
	    SET_ASSIGNMENT_PENDING(ploc->cell, TRUE);
	if (maybe_in_assign || MAYBE_SHARED(nval))
	    nval = shallow_duplicate(nval);
	UNPROTECT(1);
	return CONS_NR(nval, expr);
    }
    else if (isLanguage(expr)) {
	PROTECT(expr);
	PROTECT(val = evalseq(CADR(expr), rho, forcelocal, tmploc, ploc));
	R_SetVarLocValue(tmploc, CAR(val));
	PROTECT(nexpr = LCONS(R_GetVarLocSymbol(tmploc), CDDR(expr)));
	PROTECT(nexpr = LCONS(CAR(expr), nexpr));
	nval = eval(nexpr, rho);
	/* duplicate nval if it might be shared _or_ if the container,
	   CAR(val), has become possibly shared by going through a
	   closure.  This is taken to indicate that the corresponding
	   replacement function might be a closure and will need to
	   see an unmodified LHS value. This heuristic fails if the
	   accessor function called here is not a closure but the
	   replacement function is. */
	if (MAYBE_REFERENCED(nval) &&
	    (MAYBE_SHARED(nval) || MAYBE_SHARED(CAR(val))))
	    nval = shallow_duplicate(nval);
	UNPROTECT(4);
	return CONS_NR(nval, val);
    }
    else error(_("target of assignment expands to non-language object"));
    return R_NilValue;	/*NOTREACHED*/
}

/* Main entry point for complex assignments */
/* We have checked to see that CAR(args) is a LANGSXP */

static const char * const asym[] = {":=", "<-", "<<-", "="};
#define NUM_ASYM (sizeof(asym) / sizeof(char *))
static SEXP asymSymbol[NUM_ASYM];

static SEXP R_ReplaceFunsTable = NULL;
static SEXP R_SubsetSym = NULL;
static SEXP R_SubassignSym = NULL;
static SEXP R_Subset2Sym = NULL;
static SEXP R_Subassign2Sym = NULL;
static SEXP R_DollarGetsSymbol = NULL;
static SEXP R_AssignSym = NULL;

attribute_hidden void R_initEvalSymbols(void)
{
    for (int i = 0; i < NUM_ASYM; i++)
	asymSymbol[i] = install(asym[i]);

    R_ReplaceFunsTable = R_NewHashedEnv(R_EmptyEnv, 1099);
    R_PreserveObject(R_ReplaceFunsTable);

    R_SubsetSym = install("[");
    R_SubassignSym = install("[<-");
    R_Subset2Sym = install("[[");
    R_Subassign2Sym = install("[[<-");
    R_DollarGetsSymbol = install("$<-");
    R_valueSym = install("value");
    R_AssignSym = install("<-");

#ifdef SUPPORT_TAILCALL
    R_exec_token = CONS(install(".__EXEC__."), R_NilValue);
    R_PreserveObject(R_exec_token);
#endif
}

static R_INLINE SEXP lookupAssignFcnSymbol(SEXP fun)
{
    return findVarInFrame(R_ReplaceFunsTable, fun);
}

static void enterAssignFcnSymbol(SEXP fun, SEXP val)
{
    defineVar(fun, val, R_ReplaceFunsTable);
}

static void tmp_cleanup(void *data)
{
    unbindVar(R_TmpvalSymbol, (SEXP) data);
}

/* This macro stores the current assignment target in the saved
   binding location. It duplicates if necessary to make sure
   replacement functions are always called with a target with NAMED ==
   1. The SET_CAR is intended to protect against possible GC in
   R_SetVarLocValue; this might occur it the binding is an active
   binding. */
#define SET_TEMPVARLOC_FROM_CAR(loc, lhs) do { \
	SEXP __lhs__ = (lhs); \
	SEXP __v__ = CAR(__lhs__); \
	if (MAYBE_SHARED(__v__)) { \
	    __v__ = shallow_duplicate(__v__); \
	    ENSURE_NAMED(__v__); \
	    SETCAR(__lhs__, __v__); \
	} \
	R_SetVarLocValue(loc, __v__); \
    } while(0)

/* This macro makes sure the RHS NAMED value is 0 or NAMEDMAX. This is
   necessary to make sure the RHS value returned by the assignment
   expression is correct when the RHS value is part of the LHS
   object. */
#define FIXUP_RHS_NAMED(r) do { \
	SEXP __rhs__ = (r); \
	if (NAMED(__rhs__)) \
	    ENSURE_NAMEDMAX(__rhs__); \
    } while (0)

#define ASSIGNBUFSIZ 32
static SEXP installAssignFcnSymbol(SEXP fun)
{
    char buf[ASSIGNBUFSIZ];

    /* install the symbol */
    if(strlen(CHAR(PRINTNAME(fun))) + 3 > ASSIGNBUFSIZ)
	error(_("overlong name in '%s'"), EncodeChar(PRINTNAME(fun)));
    snprintf(buf, ASSIGNBUFSIZ, "%s<-", CHAR(PRINTNAME(fun)));
    SEXP val = install(buf);

    enterAssignFcnSymbol(fun, val);
    return val;
}

static R_INLINE SEXP getAssignFcnSymbol(SEXP fun)
{
    /* handle [<-, [[<-, and $<- efficiently */
    if (fun == R_SubsetSym)
	return R_SubassignSym;
    else if (fun == R_Subset2Sym)
	return R_Subassign2Sym;
    else if (fun == R_DollarSymbol)
	return R_DollarGetsSymbol;

    /* look up in the replacement functions table */
    SEXP val = lookupAssignFcnSymbol(fun);
    if (val != R_UnboundValue)
	return val;

    /* instal symbol, entern in table,  and return */
    return installAssignFcnSymbol(fun);
}

static R_INLINE SEXP mkRHSPROMISE(SEXP expr, SEXP rhs)
{
    return R_mkEVPROMISE_NR(expr, rhs);
}

static SEXP GET_BINDING_CELL(SEXP, SEXP);
static SEXP BINDING_VALUE(SEXP);

static R_INLINE SEXP try_assign_unwrap(SEXP value, SEXP sym, SEXP rho, SEXP cell)
{
    /* If EnsureLocal() has introduced a wrapper for the LHS object in
       a complex assignment and the data has been duplicated, then it
       may be possible to remove the wrapper before assigning the
       final value to a its symbol. */
    if (! MAYBE_REFERENCED(value))
	/* Typical case for NAMED; can also happen for REFCNT. */
	return R_tryUnwrap(value);
#ifdef SWITCH_TO_REFCNT
    else {
	/* Typical case for REFCNT; might not be safe to unwrap for NAMED. */
	if (! MAYBE_SHARED(value)) {
	    if (cell == NULL)  /* for AST; byte code has the binding */
		cell = GET_BINDING_CELL(sym, rho);
	    /* Ruling out active bindings may not be necessary at this
	       point, but just to be safe ... */
	    if (! IS_ACTIVE_BINDING(cell) &&
		value == BINDING_VALUE(cell))
		return R_tryUnwrap(value);
	}
    }
#endif
    return value;
}

static SEXP applydefine(SEXP call, SEXP op, SEXP args, SEXP rho)
{
    SEXP expr, lhs, rhs, saverhs, tmp, afun, rhsprom;
    R_varloc_t tmploc;
    RCNTXT cntxt;
    int nprot;

    expr = CAR(args);

    /*  It's important that the rhs get evaluated first because
	assignment is right associative i.e.  a <- b <- c is parsed as
	a <- (b <- c).  */

    R_bcstack_t *old_bcprot_top = R_BCProtTop;
    INCREMENT_BCSTACK_LINKS();
    INCLNK_stack_commit();

    PROTECT(saverhs = rhs = eval(CADR(args), rho));
#ifdef SWITCH_TO_REFCNT
    int refrhs = MAYBE_REFERENCED(saverhs);
    if (refrhs) INCREMENT_REFCNT(saverhs);
#endif

    /*  FIXME: We need to ensure that this works for hashed
	environments.  This code only works for unhashed ones.  the
	syntax error here is a deliberate marker so I don't forget that
	this needs to be done.  The code used in "missing" will help
	here.  */

    /*  FIXME: This strategy will not work when we are working in the
	data frame defined by the system hash table.  The structure there
	is different.  Should we include the special case here?  */

    /*  We need a temporary variable to hold the intermediate values
	in the computation.  For efficiency reasons we record the
	location where this variable is stored.  We need to protect
	the location in case the biding is removed from its
	environment by user code or an assignment within the
	assignment arguments */

    /*  There are two issues with the approach here:

	    A complex assignment within a complex assignment, like
	    f(x, y[] <- 1) <- 3, can cause the value temporary
	    variable for the outer assignment to be overwritten and
	    then removed by the inner one.  This could be addressed by
	    using multiple temporaries or using a promise for this
	    variable as is done for the RHS.  Printing of the
	    replacement function call in error messages might then need
	    to be adjusted.

	    With assignments of the form f(g(x, z), y) <- w the value
	    of 'z' will be computed twice, once for a call to g(x, z)
	    and once for the call to the replacement function g<-.  It
	    might be possible to address this by using promises.
	    Using more temporaries would not work as it would mess up
	    replacement functions that use substitute and/or
	    nonstandard evaluation (and there are packages that do
	    that -- igraph is one).

	    LT */

    FIXUP_RHS_NAMED(rhs);

    if (rho == R_BaseNamespace)
	errorcall(call, _("cannot do complex assignments in base namespace"));
    if (rho == R_BaseEnv)
	errorcall(call, _("cannot do complex assignments in base environment"));
    defineVar(R_TmpvalSymbol, R_NilValue, rho);
    tmploc = R_findVarLocInFrame(rho, R_TmpvalSymbol);
    PROTECT(tmploc.cell);
    DISABLE_REFCNT(tmploc.cell);
    DECREMENT_REFCNT(CDR(tmploc.cell));

    /* Now set up a context to remove it when we are done, even in the
     * case of an error.  This all helps error() provide a better call.
     */
    begincontext(&cntxt, CTXT_CCODE, call, R_BaseEnv, R_BaseEnv,
		 R_NilValue, R_NilValue);
    cntxt.cend = &tmp_cleanup;
    cntxt.cenddata = rho;

    /*  Do a partial evaluation down through the LHS. */
    R_varloc_t lhsloc;
    lhs = evalseq(CADR(expr), rho,
		  PRIMVAL(op)==1 || PRIMVAL(op)==3, tmploc, &lhsloc);
    if (lhsloc.cell == NULL)
	lhsloc.cell = R_NilValue;
    PROTECT(lhsloc.cell);

    PROTECT(lhs);
    PROTECT(rhsprom = mkRHSPROMISE(CADR(args), rhs));

    while (isLanguage(CADR(expr))) {
	nprot = 1; /* the PROTECT of rhs below from this iteration */
	if (TYPEOF(CAR(expr)) == SYMSXP)
	    tmp = getAssignFcnSymbol(CAR(expr));
	else {
	    /* check for and handle assignments of the form
	       foo::bar(x) <- y or foo:::bar(x) <- y */
	    tmp = R_NilValue; /* avoid uninitialized variable warnings */
	    if (TYPEOF(CAR(expr)) == LANGSXP &&
		(CAR(CAR(expr)) == R_DoubleColonSymbol ||
		 CAR(CAR(expr)) == R_TripleColonSymbol) &&
		length(CAR(expr)) == 3 && TYPEOF(CADDR(CAR(expr))) == SYMSXP) {
		tmp = getAssignFcnSymbol(CADDR(CAR(expr)));
		PROTECT(tmp = lang3(CAAR(expr), CADR(CAR(expr)), tmp));
		nprot++;
	    }
	    else
		error(_("invalid function in complex assignment"));
	}
	SET_TEMPVARLOC_FROM_CAR(tmploc, lhs);
	PROTECT(rhs = replaceCall(tmp, R_TmpvalSymbol, CDDR(expr), rhsprom));
	rhs = eval(rhs, rho);
	SET_PRVALUE(rhsprom, rhs);
	SET_PRCODE(rhsprom, rhs); /* not good but is what we have been doing */
	UNPROTECT(nprot);
	lhs = CDR(lhs);
	expr = CADR(expr);
    }
    nprot = 6; /* the commont case */
    if (TYPEOF(CAR(expr)) == SYMSXP)
	afun = getAssignFcnSymbol(CAR(expr));
    else {
	/* check for and handle assignments of the form
	   foo::bar(x) <- y or foo:::bar(x) <- y */
	afun = R_NilValue; /* avoid uninitialized variable warnings */
	if (TYPEOF(CAR(expr)) == LANGSXP &&
	    (CAR(CAR(expr)) == R_DoubleColonSymbol ||
	     CAR(CAR(expr)) == R_TripleColonSymbol) &&
	    length(CAR(expr)) == 3 && TYPEOF(CADDR(CAR(expr))) == SYMSXP) {
	    afun = getAssignFcnSymbol(CADDR(CAR(expr)));
	    PROTECT(afun = lang3(CAAR(expr), CADR(CAR(expr)), afun));
	    nprot++;
	}
	else
	    error(_("invalid function in complex assignment"));
    }
    SET_TEMPVARLOC_FROM_CAR(tmploc, lhs);
    SEXP lhsSym = CDR(lhs);

    PROTECT(expr = replaceCall(afun, R_TmpvalSymbol, CDDR(expr), rhsprom));
    SEXP value = eval(expr, rho);

    SET_ASSIGNMENT_PENDING(lhsloc.cell, FALSE);
    if (PRIMVAL(op) == 2)                       /* <<- */
	setVar(lhsSym, value, ENCLOS(rho));
    else {                                      /* <-, = */
	if (ALTREP(value)) {
	    PROTECT(value);
	    value = try_assign_unwrap(value, lhsSym, rho, NULL);
	    UNPROTECT(1);
	}
	defineVar(lhsSym, value, rho);
    }
    INCREMENT_NAMED(value);
    R_Visible = FALSE;

    endcontext(&cntxt); /* which does not run the remove */
    UNPROTECT(nprot);
    unbindVar(R_TmpvalSymbol, rho);
#ifdef OLD_RHS_NAMED
    /* we do not duplicate the value, so to be conservative mark the
       value as NAMED = NAMEDMAX */
    ENSURE_NAMEDMAX(saverhs);
#else
    INCREMENT_NAMED(saverhs);
#endif
#ifdef SWITCH_TO_REFCNT
    if (refrhs) DECREMENT_REFCNT(saverhs);
#endif

    DECREMENT_BCSTACK_LINKS(old_bcprot_top);

    return saverhs;
}

/*  Assignment in its various forms  */

attribute_hidden SEXP do_set(SEXP call, SEXP op, SEXP args, SEXP rho)
{
    SEXP lhs, rhs;

    if (args == R_NilValue ||
	CDR(args) == R_NilValue ||
	CDDR(args) != R_NilValue)
	WrongArgCount(asym[PRIMVAL(op)]);

    lhs = CAR(args);

    switch (TYPEOF(lhs)) {
    case STRSXP:
	lhs = installTrChar(STRING_ELT(lhs, 0));
	/* fall through */
    case SYMSXP:
	rhs = eval(CADR(args), rho);
	INCREMENT_NAMED(rhs);
	if (PRIMVAL(op) == 2)                       /* <<- */
	    setVar(lhs, rhs, ENCLOS(rho));
	else                                        /* <-, = */
	    defineVar(lhs, rhs, rho);
	R_Visible = FALSE;
	return rhs;
    case LANGSXP:
	R_Visible = FALSE;
	return applydefine(call, op, args, rho);
    default:
	errorcall(call, _("invalid (do_set) left-hand side to assignment"));
    }

    return R_NilValue;/*NOTREACHED*/
}


/* Evaluate each expression in "el" in the environment "rho".  This is
   a naturally recursive algorithm, but we use the iterative form below
   because it is does not cause growth of the pointer protection stack,
   and because it is a little more efficient.
*/

#define COPY_TAG(to, from) do { \
  SEXP __tag__ = TAG(from); \
  if (__tag__ != R_NilValue) SET_TAG(to, __tag__); \
} while (0)

/* Used in eval and applyMethod (object.c) for builtin primitives,
   do_internal (names.c) for builtin .Internals
   and in evalArgs.

   'n' is the number of arguments already evaluated and hence not
   passed to evalArgs and hence to here.
 */
attribute_hidden SEXP evalList(SEXP el, SEXP rho, SEXP call, int n)
{
    SEXP head, tail, ev, h, val;

    head = R_NilValue;
    tail = R_NilValue; /* to prevent uninitialized variable warnings */

    while (el != R_NilValue) {
	n++;

	if (CAR(el) == R_DotsSymbol) {
	    /* If we have a ... symbol, we look to see what it is bound to.
	     * If its binding is Null (i.e. zero length)
	     *	we just ignore it and return the cdr with all its expressions evaluated;
	     * if it is bound to a ... list of promises,
	     *	we force all the promises and then splice
	     *	the list of resulting values into the return value.
	     * Anything else bound to a ... symbol is an error
	     */
	    PROTECT(h = findVar(CAR(el), rho));
	    if (TYPEOF(h) == DOTSXP || h == R_NilValue) {
		while (h != R_NilValue) {
		    val = eval(CAR(h), rho);
		    INCREMENT_LINKS(val);
		    ev = CONS_NR(val, R_NilValue);
		    if (head == R_NilValue) {
			UNPROTECT(1); /* h */
			PROTECT(head = ev);
			PROTECT(h); /* put current h on top of protect stack */
		    }
		    else
			SETCDR(tail, ev);
		    COPY_TAG(ev, h);
		    tail = ev;
		    h = CDR(h);
		}
	    }
	    else if (h != R_MissingArg)
		error(_("'...' used in an incorrect context"));
	    UNPROTECT(1); /* h */
	} else if (CAR(el) == R_MissingArg) {
	    /* It was an empty element: most likely get here from evalArgs
	       which may have been called on part of the args. */
	    errorcall(call, _("argument %d is empty"), n);
#ifdef CHECK_IS_MISSING_IN_evalList
	    /* Radford Neal drops this R_isMissing check in pqR in
	       03-zap-isMissing (but it seems to creep in again later
	       with helper thread stuff?)  as it takes quite a bit of
	       time (essentially the equivalent of evaluating the
	       symbol, but maybe not as efficiently as eval) and only
	       serves to change the error message, not always for the
	       better. Also, the byte code interpreter does not do
	       this, so dropping this makes compiled and interpreted
	       code more consistent. */
	} else if (isSymbol(CAR(el)) && R_isMissing(CAR(el), rho)) {
	    /* It was missing */
	    errorcall_cpy(call,
	                  _("'%s' is missing"),
	                  EncodeChar(PRINTNAME(CAR(el))));
#endif
	} else {
	    val = eval(CAR(el), rho);
	    INCREMENT_LINKS(val);
	    ev = CONS_NR(val, R_NilValue);
	    if (head == R_NilValue)
		PROTECT(head = ev);
	    else
		SETCDR(tail, ev);
	    COPY_TAG(ev, el);
	    tail = ev;
	}
	el = CDR(el);
    }

    for(el = head; el != R_NilValue; el = CDR(el))
	DECREMENT_LINKS(CAR(el));

    if (head != R_NilValue)
	UNPROTECT(1);

    return head;

} /* evalList() */


/* A slight variation of evaluating each expression in "el" in "rho". */

/* used in evalArgs, arithmetic.c, seq.c */
attribute_hidden SEXP evalListKeepMissing(SEXP el, SEXP rho)
{
    SEXP head, tail, ev, h, val;

    head = R_NilValue;
    tail = R_NilValue; /* to prevent uninitialized variable warnings */

    while (el != R_NilValue) {

	/* If we have a ... symbol, we look to see what it is bound to.
	 * If its binding is Null (i.e. zero length)
	 *	we just ignore it and return the cdr with all its expressions evaluated;
	 * if it is bound to a ... list of promises,
	 *	we force all the promises and then splice
	 *	the list of resulting values into the return value.
	 * Anything else bound to a ... symbol is an error
	*/
	if (CAR(el) == R_DotsSymbol) {
	    PROTECT(h = findVar(CAR(el), rho));
	    if (TYPEOF(h) == DOTSXP || h == R_NilValue) {
		while (h != R_NilValue) {
		    if (CAR(h) == R_MissingArg)
			val = R_MissingArg;
		    else
			val = eval(CAR(h), rho);
		    INCREMENT_LINKS(val);
		    ev = CONS_NR(val, R_NilValue);
		    if (head == R_NilValue) {
			UNPROTECT(1); /* h */
			PROTECT(head = ev);
			PROTECT(h);
		    } else
			SETCDR(tail, ev);
		    COPY_TAG(ev, h);
		    tail = ev;
		    h = CDR(h);
		}
	    }
	    else if(h != R_MissingArg)
		error(_("'...' used in an incorrect context"));
	    UNPROTECT(1); /* h */
	}
	else {
	    if (CAR(el) == R_MissingArg ||
		(isSymbol(CAR(el)) && R_isMissing(CAR(el), rho)))
		val = R_MissingArg;
	    else
		val = eval(CAR(el), rho);
	    INCREMENT_LINKS(val);
	    ev = CONS_NR(val, R_NilValue);
	    if (head==R_NilValue)
		PROTECT(head = ev);
	    else
		SETCDR(tail, ev);
	    COPY_TAG(ev, el);
	    tail = ev;
	}
	el = CDR(el);
    }

    for(el = head; el != R_NilValue; el = CDR(el))
	DECREMENT_LINKS(CAR(el));

    if (head!=R_NilValue)
	UNPROTECT(1);

    return head;
}


/* Create a promise to evaluate each argument.	Although this is most */
/* naturally attacked with a recursive algorithm, we use the iterative */
/* form below because it is does not cause growth of the pointer */
/* protection stack, and because it is a little more efficient. */

attribute_hidden SEXP promiseArgs(SEXP el, SEXP rho)
{
    SEXP ans, h, tail;

    PROTECT(ans = tail = CONS(R_NilValue, R_NilValue));

    while(el != R_NilValue) {

	/* If we have a ... symbol, we look to see what it is bound to.
	 * If its binding is Null (i.e. zero length)
	 * we just ignore it and return the cdr with all its
	 * expressions promised; if it is bound to a ... list
	 * of promises, we repromise all the promises and then splice
	 * the list of resulting values into the return value.
	 * Anything else bound to a ... symbol is an error
	 */

	/* double promises are needed to make sure a function argument
	   passed via ... is marked as referenced in the caller and
	   the callee */

	if (CAR(el) == R_DotsSymbol) {
	    PROTECT(h = findVar(CAR(el), rho));
	    if (TYPEOF(h) == DOTSXP || h == R_NilValue) {
		while (h != R_NilValue) {
		    if (CAR(h) == R_MissingArg)
		      SETCDR(tail, CONS(CAR(h), R_NilValue));
                    else
		      SETCDR(tail, CONS(mkPROMISE(CAR(h), rho), R_NilValue));
		    tail = CDR(tail);
		    COPY_TAG(tail, h);
		    h = CDR(h);
		}
	    }
	    else if (h != R_MissingArg)
		error(_("'...' used in an incorrect context"));
	    UNPROTECT(1); /* h */
	}
	else if (CAR(el) == R_MissingArg) {
	    SETCDR(tail, CONS(R_MissingArg, R_NilValue));
	    tail = CDR(tail);
	    COPY_TAG(tail, el);
	}
	else {
	    SETCDR(tail, CONS(mkPROMISE(CAR(el), rho), R_NilValue));
	    tail = CDR(tail);
	    COPY_TAG(tail, el);
	}
	el = CDR(el);
    }
    UNPROTECT(1);
    ans = CDR(ans);
    DECREMENT_REFCNT(ans);
    return ans;
}


/* Check that each formal is a symbol */

/* used in coerce.c */
attribute_hidden void CheckFormals(SEXP ls, const char *name)
{
    if (isList(ls)) {
	for (; ls != R_NilValue; ls = CDR(ls))
	    if (TYPEOF(TAG(ls)) != SYMSXP)
		error(_("invalid formal argument list for \"%s\""), name);
	return;
    }
    error(_("invalid formal argument list for \"%s\""), name);
}


static SEXP VectorToPairListNamed(SEXP x)
{
    SEXP xptr, xnew, xnames;
    int i, len = 0, named;
    const void *vmax = vmaxget();

    PROTECT(x);
    PROTECT(xnames = getAttrib(x, R_NamesSymbol)); /* isn't this protected via x? */
    named = (xnames != R_NilValue);
    if(named)
	for (i = 0; i < length(x); i++)
	    if (CHAR(STRING_ELT(xnames, i))[0] != '\0') len++;

    if(len) {
	PROTECT(xnew = allocList(len));
	xptr = xnew;
	for (i = 0; i < length(x); i++) {
	    if (CHAR(STRING_ELT(xnames, i))[0] != '\0') {
		SETCAR(xptr, VECTOR_ELT(x, i));
		SET_TAG(xptr, installTrChar(STRING_ELT(xnames, i)));
		xptr = CDR(xptr);
	    }
	}
	UNPROTECT(1);
    } else xnew = allocList(0);
    UNPROTECT(2);
    vmaxset(vmax);
    return xnew;
}

#define simple_as_environment(arg) (IS_S4_OBJECT(arg) && (TYPEOF(arg) == OBJSXP) ? R_getS4DataSlot(arg, ENVSXP) : R_NilValue)

/* "eval": Evaluate the first argument
   in the environment specified by the second argument. */

attribute_hidden SEXP do_eval(SEXP call, SEXP op, SEXP args, SEXP rho)
{
    SEXP encl, x;
    volatile SEXP expr, env, tmp;

    int frame;
    RCNTXT cntxt;

    checkArity(op, args);
    expr = CAR(args);
    env = CADR(args);
    encl = CADDR(args);
    if (isNull(encl)) {
	/* This is supposed to be defunct, but has been kept here
	   (and documented as such) */
	encl = R_BaseEnv;
    } else if ( !isEnvironment(encl) &&
		!isEnvironment((encl = simple_as_environment(encl))) ) {
	error(_("invalid '%s' argument of type '%s'"),
	      "enclos", R_typeToChar(encl));
    }
    if(IS_S4_OBJECT(env) && (TYPEOF(env) == OBJSXP))
	env = R_getS4DataSlot(env, ANYSXP); /* usually an ENVSXP */
    switch(TYPEOF(env)) {
    case NILSXP:
	env = encl;     /* so eval(expr, NULL, encl) works */
	/* falls through */
    case ENVSXP:
	PROTECT(env);	/* so we can unprotect 2 at the end */
	break;
    case LISTSXP:
	/* This usage requires all the pairlist to be named */
	env = NewEnvironment(R_NilValue, duplicate(CADR(args)), encl);
	PROTECT(env);
	break;
    case VECSXP:
	/* PR#14035 */
	x = VectorToPairListNamed(CADR(args));
	for (SEXP xptr = x ; xptr != R_NilValue ; xptr = CDR(xptr))
	    ENSURE_NAMEDMAX(CAR(xptr));
	env = NewEnvironment(R_NilValue, x, encl);
	PROTECT(env);
	break;
    case INTSXP:
    case REALSXP:
	if (length(env) != 1)
	    error(_("numeric 'envir' arg not of length one"));
	frame = asInteger(env);
	if (frame == NA_INTEGER)
	    error(_("invalid '%s' argument of type '%s'"),
		  "envir", R_typeToChar(env));
	PROTECT(env = R_sysframe(frame, R_GlobalContext));
	break;
    default:
	error(_("invalid '%s' argument of type '%s'"),
	      "envir", R_typeToChar(env));
    }

    /* isLanguage include NILSXP, and that does not need to be
       evaluated
    if (isLanguage(expr) || isSymbol(expr) || isByteCode(expr)) { */
    if (TYPEOF(expr) == LANGSXP || TYPEOF(expr) == SYMSXP || isByteCode(expr)) {
	PROTECT(expr);
	begincontext(&cntxt, CTXT_RETURN, R_GlobalContext->call,
	             env, rho, args, op);
	if (!SETJMP(cntxt.cjmpbuf))
	    expr = eval(expr, env);
	else
	    expr = R_ReturnedValue;
	UNPROTECT(1);
	PROTECT(expr);
	endcontext(&cntxt);
	UNPROTECT(1);
    }
    else if (TYPEOF(expr) == EXPRSXP) {
	SEXP srcrefs = getBlockSrcrefs(expr);
	PROTECT(expr);
	tmp = R_NilValue;
	begincontext(&cntxt, CTXT_RETURN, R_GlobalContext->call,
	             env, rho, args, op);
	if (!SETJMP(cntxt.cjmpbuf)) {
	    int n = LENGTH(expr);
	    for(int i = 0 ; i < n ; i++) {
		R_Srcref = getSrcref(srcrefs, i);
		tmp = eval(VECTOR_ELT(expr, i), env);
	    }
	}
	else
	    tmp = R_ReturnedValue;
	UNPROTECT(1);
	PROTECT(tmp);
	endcontext(&cntxt);
	UNPROTECT(1);
	expr = tmp;
    }
    else if( TYPEOF(expr) == PROMSXP ) {
	expr = eval(expr, rho);
    } /* else expr is returned unchanged */
    UNPROTECT(1);
    return expr;
}

/* This is a special .Internal */
attribute_hidden SEXP do_withVisible(SEXP call, SEXP op, SEXP args, SEXP rho)
{
    SEXP x, nm, ret;

    checkArity(op, args);
    x = CAR(args);
    x = eval(x, rho);
    PROTECT(x);
    PROTECT(ret = allocVector(VECSXP, 2));
    PROTECT(nm = allocVector(STRSXP, 2));
    SET_STRING_ELT(nm, 0, mkChar("value"));
    SET_STRING_ELT(nm, 1, mkChar("visible"));
    SET_VECTOR_ELT(ret, 0, x);
    SET_VECTOR_ELT(ret, 1, ScalarLogical(R_Visible));
    setAttrib(ret, R_NamesSymbol, nm);
    UNPROTECT(3);
    return ret;
}

/* This is a special .Internal */
attribute_hidden SEXP do_recall(SEXP call, SEXP op, SEXP args, SEXP rho)
{
    RCNTXT *cptr;
    SEXP s, ans ;
    cptr = R_GlobalContext;
    /* get the args supplied */
    while (cptr != NULL) {
	if (cptr->callflag == CTXT_RETURN && cptr->cloenv == rho)
	    break;
	cptr = cptr->nextcontext;
    }
    if (cptr != NULL) {
	args = cptr->promargs;
    }
    /* get the env recall was called from */
    s = R_GlobalContext->sysparent;
    while (cptr != NULL) {
	if (cptr->callflag == CTXT_RETURN && cptr->cloenv == s)
	    break;
	cptr = cptr->nextcontext;
    }
    if (cptr == NULL)
	error(_("'Recall' called from outside a closure"));

    /* If the function has been recorded in the context, use it
       otherwise search for it by name or evaluate the expression
       originally used to get it.
    */
    if (cptr->callfun != R_NilValue)
	PROTECT(s = cptr->callfun);
    else if( TYPEOF(CAR(cptr->call)) == SYMSXP)
	PROTECT(s = findFun(CAR(cptr->call), cptr->sysparent));
    else
	PROTECT(s = eval(CAR(cptr->call), cptr->sysparent));
    if (TYPEOF(s) != CLOSXP)
	error(_("'Recall' called from outside a closure"));
    ans = applyClosure(cptr->call, s, args, cptr->sysparent, R_NilValue, TRUE);
    UNPROTECT(1);
    return ans;
}


static SEXP evalArgs(SEXP el, SEXP rho, int dropmissing, SEXP call, int n)
{
    if(dropmissing) return evalList(el, rho, call, n);
    else return evalListKeepMissing(el, rho);
}


/* A version of DispatchOrEval that checks for possible S4 methods for
 * any argument, not just the first.  Used in the code for `c()` in do_c()
 * and previously used in the code for `[` in do_subset.
 * Differs in that all arguments are evaluated
 * immediately, rather than after the call to R_possible_dispatch.
 */
attribute_hidden
int DispatchAnyOrEval(SEXP call, SEXP op, const char *generic, SEXP args,
		      SEXP rho, SEXP *ans, int dropmissing, int argsevald)
{
    if(R_has_methods(op)) {
	SEXP argValue, el,  value;
	/* Rboolean hasS4 = FALSE; */
	int nprotect = 0, dispatch;
	if(!argsevald) {
	    PROTECT(argValue = evalArgs(args, rho, dropmissing, call, 0));
	    nprotect++;
	    argsevald = TRUE;
	}
	else argValue = args;
	for(el = argValue; el != R_NilValue; el = CDR(el)) {
	    if(IS_S4_OBJECT(CAR(el))) {
		value = R_possible_dispatch(call, op, argValue, rho, TRUE);
		if(value) {
		    *ans = value;
		    UNPROTECT(nprotect);
		    return 1;
		}
		else break;
	    }
	}
	 /* else, use the regular DispatchOrEval, but now with evaluated args */
	dispatch = DispatchOrEval(call, op, generic, argValue, rho, ans, dropmissing, argsevald);
	UNPROTECT(nprotect);
	return dispatch;
    }
    return DispatchOrEval(call, op, generic, args, rho, ans, dropmissing, argsevald);
}


/* DispatchOrEval is used in internal functions which dispatch to
 * object methods (e.g. "[" or "[[").  The code either builds promises
 * and dispatches to the appropriate method, or it evaluates the
 * (unevaluated) arguments it comes in with and returns them so that
 * the generic built-in C code can continue.

 * To call this an ugly hack would be to insult all existing ugly hacks
 * at large in the world.
 */
attribute_hidden
int DispatchOrEval(SEXP call, SEXP op, const char *generic, SEXP args,
		   SEXP rho, SEXP *ans, int dropmissing, int argsevald)
{
/* DispatchOrEval is called very frequently, most often in cases where
   no dispatching is needed and the isObject or the string-based
   pre-test fail.  To avoid degrading performance it is therefore
   necessary to avoid creating promises in these cases.  The pre-test
   does require that we look at the first argument, so that needs to
   be evaluated.  The complicating factor is that the first argument
   might come in with a "..." and that there might be other arguments
   in the "..." as well.  LT */

    SEXP x = R_NilValue;
    int dots = FALSE, nprotect = 0;;

    if( argsevald )
	{PROTECT(x = CAR(args)); nprotect++;}
    else {
	/* Find the object to dispatch on, dropping any leading
	   ... arguments with missing or empty values.  If there are no
	   arguments, R_NilValue is used. */
	for (; args != R_NilValue; args = CDR(args)) {
	    if (CAR(args) == R_DotsSymbol) {
		SEXP h = findVar(R_DotsSymbol, rho);
		if (TYPEOF(h) == DOTSXP) {
#ifdef DODO
		    /**** any self-evaluating value should be OK; this
			  is used in byte compiled code. LT */
		    /* just a consistency check */
		    if (TYPEOF(CAR(h)) != PROMSXP)
			error(_("value in '...' is not a promise"));
#endif
		    dots = TRUE;
		    x = eval(CAR(h), rho);
		    break;
		}
		else if (h != R_NilValue && h != R_MissingArg)
		    error(_("'...' used in an incorrect context"));
	    }
	    else {
		dots = FALSE;
		x = eval(CAR(args), rho);
		break;
	    }
	}
	PROTECT(x); nprotect++;
    }
	/* try to dispatch on the object */
    if( isObject(x) ) {
	char *pt;
	/* Try for formal method. */
	if(IS_S4_OBJECT(x) && R_has_methods(op)) {
	    SEXP value, argValue;
	    /* create a promise to pass down to applyClosure  */
	    if(!argsevald) {
		argValue = promiseArgs(args, rho);
		IF_PROMSXP_SET_PRVALUE(CAR(argValue), x);
	    } else argValue = args;
	    PROTECT(argValue); nprotect++;
	    /* This means S4 dispatch */
	    value = R_possible_dispatch(call, op, argValue, rho, TRUE);
	    if(value) {
		*ans = value;
		UNPROTECT(nprotect);
		return 1;
	    }
	    else {
		/* go on, with the evaluated args.  Not guaranteed to have
		   the same semantics as if the arguments were not
		   evaluated, in special cases (e.g., arg values that are
		   LANGSXP).
		   The use of the promiseArgs is supposed to prevent
		   multiple evaluation after the call to possible_dispatch.
		*/
		if (dots)
		    PROTECT(argValue = evalArgs(argValue, rho, dropmissing,
						call, 0));
		else {
		    PROTECT(argValue = CONS_NR(x, evalArgs(CDR(argValue), rho,
							   dropmissing, call, 1)));
		    SET_TAG(argValue, CreateTag(TAG(args)));
		}
		nprotect++;
		args = argValue;
		argsevald = 1;
	    }
	}
	if (TYPEOF(CAR(call)) == SYMSXP)
	    pt = Rf_strrchr(CHAR(PRINTNAME(CAR(call))), '.');
	else
	    pt = NULL;

	if (pt == NULL || strcmp(pt,".default")) {
	    RCNTXT cntxt;
	    SEXP pargs, rho1;
	    PROTECT(pargs = promiseArgs(args, rho)); nprotect++;
	    /* The context set up here is needed because of the way
	       usemethod() is written.  DispatchGroup() repeats some
	       internal usemethod() code and avoids the need for a
	       context; perhaps the usemethod() code should be
	       refactored so the contexts around the usemethod() calls
	       in this file can be removed.

	       Using rho for current and calling environment can be
	       confusing for things like sys.parent() calls captured
	       in promises (Gabor G had an example of this).  Also,
	       since the context is established without a SETJMP using
	       an R-accessible environment allows a segfault to be
	       triggered (by something very obscure, but still).
	       Hence here and in the other usemethod() uses below a
	       new environment rho1 is created and used.  LT */
	    PROTECT(rho1 = NewEnvironment(R_NilValue, R_NilValue, rho)); nprotect++;
	    IF_PROMSXP_SET_PRVALUE(CAR(pargs), x);
	    begincontext(&cntxt, CTXT_RETURN, call, rho1, rho, pargs, op);
	    if(usemethod(generic, x, call, pargs, rho1, rho, R_BaseEnv, ans))
	    {
		endcontext(&cntxt);
		UNPROTECT(nprotect);
#ifdef ADJUST_ENVIR_REFCNTS
		R_CleanupEnvir(rho1, *ans);
		unpromiseArgs(pargs);
#endif
		return 1;
	    }
	    endcontext(&cntxt);
#ifdef ADJUST_ENVIR_REFCNTS
	    R_CleanupEnvir(rho1, R_NilValue);
	    unpromiseArgs(pargs);
#endif
	}
    }
    if(!argsevald) {
	if (dots)
	    /* The first call argument was ... and may contain more than the
	       object, so it needs to be evaluated here.  The object should be
	       in a promise, so evaluating it again should be no problem. */
	    *ans = evalArgs(args, rho, dropmissing, call, 0);
	else {
	    INCREMENT_LINKS(x);
	    PROTECT(*ans = CONS_NR(x, evalArgs(CDR(args), rho, dropmissing, call, 1)));
	    DECREMENT_LINKS(x);
	    SET_TAG(*ans, CreateTag(TAG(args)));
	    UNPROTECT(1);
	}
    }
    else *ans = args;
    UNPROTECT(nprotect);
    return 0;
}

static R_INLINE void updateObjFromS4Slot(SEXP objSlot, const char *className) {
    SEXP obj = CAR(objSlot);

    if(IS_S4_OBJECT(obj) && isBasicClass(className)) {
	/* This and the similar test below implement the strategy
	 for S3 methods selected for S4 objects.  See ?Methods */
	if(NAMED(obj)) ENSURE_NAMEDMAX(obj);
	obj = R_getS4DataSlot(obj, OBJSXP); /* the .S3Class obj. or NULL*/
	if(obj != R_NilValue) /* use the S3Part as the inherited object */
	    SETCAR(objSlot, obj);
    }
}

/* gr needs to be protected on return from this function */
static void findmethod(SEXP Class, const char *group, const char *generic,
		       SEXP *sxp,  SEXP *gr, SEXP *meth, int *which,
		       SEXP objSlot, SEXP rho)
{
    int len, whichclass;
    const void *vmax = vmaxget();

    len = length(Class);

    /* Need to interleave looking for group and generic methods
       e.g. if class(x) is c("foo", "bar)" then x > 3 should invoke
       "Ops.foo" rather than ">.bar"
    */
    for (whichclass = 0 ; whichclass < len ; whichclass++) {
	const char *ss = translateChar(STRING_ELT(Class, whichclass));
	*meth = installS3Signature(generic, ss);
	*sxp = R_LookupMethod(*meth, rho, rho, R_BaseEnv);
	if (isFunction(*sxp)) {
	    *gr = R_BlankScalarString;
	    if (whichclass > 0) updateObjFromS4Slot(objSlot, ss);
	    break;
	}
	*meth = installS3Signature(group, ss);
	*sxp = R_LookupMethod(*meth, rho, rho, R_BaseEnv);
	if (isFunction(*sxp)) {
	    *gr = mkString(group);
	    if (whichclass > 0) updateObjFromS4Slot(objSlot, ss);
	    break;
	}
    }
    vmaxset(vmax);
    *which = whichclass;
}

static SEXP classForGroupDispatch(SEXP obj) {

    return IS_S4_OBJECT(obj) ? R_data_class2(obj)
	    : getAttrib(obj, R_ClassSymbol);
}

static Rboolean R_chooseOpsMethod(SEXP x, SEXP y, SEXP mx, SEXP my,
				  SEXP call, Rboolean rev, SEXP rho) {
    static SEXP expr = NULL;
    static SEXP xSym = NULL;
    static SEXP ySym = NULL;
    static SEXP mxSym = NULL;
    static SEXP mySym = NULL;
    static SEXP clSym = NULL;
    static SEXP revSym = NULL;
    if (expr == NULL) {
	xSym = install("x");
	ySym = install("y");
	mxSym = install("mx");
	mySym = install("my");
	clSym = install("cl");
	revSym = install("rev");
	expr = R_ParseString("base::chooseOpsMethod(x, y, mx, my, cl, rev)");
	R_PreserveObject(expr);
    }
    
    SEXP newrho = PROTECT(R_NewEnv(rho, FALSE, 0));
    defineVar(xSym, x, newrho); INCREMENT_NAMED(x);
    defineVar(ySym, y, newrho); INCREMENT_NAMED(y);
    defineVar(mxSym, mx, newrho); INCREMENT_NAMED(mx);
    defineVar(mySym, my, newrho); INCREMENT_NAMED(my);
    defineVar(clSym, call, newrho); INCREMENT_NAMED(call);
    defineVar(revSym, ScalarLogical(rev), newrho);

    SEXP ans = eval(expr, newrho);
#ifdef ADJUST_ENVIR_REFCNTS
    R_CleanupEnvir(newrho, R_NilValue);
#endif
    UNPROTECT(1); /* newrho */

    return ans == R_NilValue ? FALSE : asLogical(ans);
}

attribute_hidden
int DispatchGroup(const char* group, SEXP call, SEXP op, SEXP args, SEXP rho,
		  SEXP *ans)
{
    /* pre-test to avoid string computations when there is nothing to
       dispatch on because either there is only one argument and it
       isn't an object or there are two or more arguments but neither
       of the first two is an object -- both of these cases would be
       rejected by the code following the string examination code
       below */
    if (args != R_NilValue && ! isObject(CAR(args)) &&
	(CDR(args) == R_NilValue || ! isObject(CADR(args))))
	return 0;

    SEXP s;
    Rboolean isOps = strcmp(group, "Ops") == 0 || strcmp(group, "matrixOps") == 0;

    /* try for formal method */
    if(length(args) == 1 && !IS_S4_OBJECT(CAR(args))) {
	// no S4
    } else if(length(args) == 2 && !IS_S4_OBJECT(CAR(args)) && !IS_S4_OBJECT(CADR(args))) {
	// no S4
    } else { // try to use S4 :
	/* Remove argument names to ensure positional matching */
	if(isOps)
	    for(s = args; s != R_NilValue; s = CDR(s)) SET_TAG(s, R_NilValue);
	SEXP value;
	if(R_has_methods(op) &&
	   (value = R_possible_dispatch(call, op, args, rho, FALSE))) {
	       *ans = value;
	       return 1;
	}
	/* else go on to look for S3 methods */
    }

    /* check whether we are processing the default method */
    if ( isSymbol(CAR(call)) ) {
	const char *cstr = strchr(CHAR(PRINTNAME(CAR(call))), '.');
	if (cstr && !strcmp(cstr + 1, "default"))
	    return 0;
    }

    int nargs = isOps ? length(args) : 1;

    if( nargs == 1 && !isObject(CAR(args)) )
	return 0;

    char *generic = PRIMNAME(op);
    SEXP lclass = PROTECT(classForGroupDispatch(CAR(args))), rclass;
    if( nargs == 2 )
	rclass = classForGroupDispatch(CADR(args));
    else
	rclass = R_NilValue;
    PROTECT(rclass);

    SEXP lmeth = R_NilValue, lsxp = R_NilValue, lgr = R_NilValue,
	 rmeth = R_NilValue, rsxp = R_NilValue, rgr = R_NilValue;
    int lwhich, rwhich;
    findmethod(lclass, group, generic,
	       &lsxp, &lgr, &lmeth, &lwhich, args, rho);
    PROTECT(lgr);

    if( nargs == 2 )
	findmethod(rclass, group, generic, &rsxp, &rgr, &rmeth,
		   &rwhich, CDR(args), rho);
    else
	rwhich = 0;
    PROTECT(rgr);

    if( !isFunction(lsxp) && !isFunction(rsxp) ) {
	UNPROTECT(4);
	return 0; /* no generic or group method so use default */
    }

    if( lsxp != rsxp ) {
	if ( isFunction(lsxp) && isFunction(rsxp) ) {
	    /* special-case some methods involving difftime */
	    const char *lname = CHAR(PRINTNAME(lmeth)),
		*rname = CHAR(PRINTNAME(rmeth));
	    if( streql(rname, "Ops.difftime") &&
		(streql(lname, "+.POSIXt") || streql(lname, "-.POSIXt") ||
		 streql(lname, "+.Date") || streql(lname, "-.Date")) )
		rsxp = R_NilValue;
	    else if (streql(lname, "Ops.difftime") &&
		     (streql(rname, "+.POSIXt") || streql(rname, "+.Date")) )
		lsxp = R_NilValue;

	    /* Strict comparison, the docs requires methods to be "the same":
	      16 to take environments into account
	     1+2 for bitwise comparison of numbers
	       4 for the same order of attributes
	         bytecode ignored (can change at runtime)
	         srcref ignored (as per default)
	    */
	    else if (!R_compute_identical(lsxp, rsxp, 16 + 1 + 2 + 4)) {
		SEXP x = CAR(args), y = CADR(args);
		if (R_chooseOpsMethod(x, y, lsxp, rsxp, call, FALSE, rho)) {
		    rsxp = R_NilValue;
		}
		else if (R_chooseOpsMethod(y, x, rsxp, lsxp, call, TRUE, rho)) {
		    lsxp = R_NilValue;
		}
		else {
		    warning(_("Incompatible methods "
			      "(\"%s\", \"%s\") for \"%s\""),
			    lname, rname, generic);
		    UNPROTECT(4);
		    return 0;
		}
	    }
	}
	/* if the right hand side is the one */
	if( !isFunction(lsxp) ) { /* copy over the righthand stuff */
	    lsxp = rsxp;
	    lmeth = rmeth;
	    lgr = rgr;
	    lclass = rclass;
	    lwhich = rwhich;
	}
    }

    /* we either have a group method or a class method */

    const void *vmax = vmaxget();
    s = args;
    const char *dispatchClassName = translateChar(STRING_ELT(lclass, lwhich));

    SEXP t, m = PROTECT(allocVector(STRSXP,nargs));
    for (int i = 0 ; i < nargs ; i++) {
	t = classForGroupDispatch(CAR(s));
	if (isString(t) && (stringPositionTr(t, dispatchClassName) >= 0))
	    SET_STRING_ELT(m, i, PRINTNAME(lmeth));
	else
	    SET_STRING_ELT(m, i, R_BlankString);
	s = CDR(s);
    }
    vmaxset(vmax);

    SEXP newvars = PROTECT(createS3Vars(
	PROTECT(mkString(generic)),
	lgr,
	PROTECT(stringSuffix(lclass, lwhich)),
	m,
	rho,
	R_BaseEnv
    ));

    PROTECT(t = LCONS(lmeth, CDR(call)));

    /* the arguments have been evaluated; since we are passing them */
    /* out to a closure we need to wrap them in promises so that */
    /* they get duplicated and things like missing/substitute work. */

    PROTECT(s = promiseArgs(CDR(call), rho));
    if (length(s) != length(args))
	error(_("dispatch error in group dispatch"));
    for (m = s ; m != R_NilValue ; m = CDR(m), args = CDR(args) ) {
	IF_PROMSXP_SET_PRVALUE(CAR(m), CAR(args));
	/* ensure positional matching for operators */
	if(isOps) SET_TAG(m, R_NilValue);
    }

    *ans = applyClosure(t, lsxp, s, rho, newvars, TRUE);
    UNPROTECT(10);
    return 1;
}

/* start of bytecode section */
static int R_bcVersion = 12;
static int R_bcMinVersion = 9;

static SEXP R_AddSym = NULL;
static SEXP R_SubSym = NULL;
static SEXP R_MulSym = NULL;
static SEXP R_DivSym = NULL;
static SEXP R_ExptSym = NULL;
static SEXP R_SqrtSym = NULL;
static SEXP R_ExpSym = NULL;
static SEXP R_EqSym = NULL;
static SEXP R_NeSym = NULL;
static SEXP R_LtSym = NULL;
static SEXP R_LeSym = NULL;
static SEXP R_GeSym = NULL;
static SEXP R_GtSym = NULL;
static SEXP R_AndSym = NULL;
static SEXP R_OrSym = NULL;
static SEXP R_NotSym = NULL;
static SEXP R_CSym = NULL;
static SEXP R_LogSym = NULL;
static SEXP R_DotInternalSym = NULL;
static SEXP R_DotExternalSym = NULL;
static SEXP R_DotExternal2Sym = NULL;
static SEXP R_DotExternalgraphicsSym = NULL;
static SEXP R_DotCallSym = NULL;
static SEXP R_DotCallgraphicsSym = NULL;
static SEXP R_DotFortranSym = NULL;
static SEXP R_DotCSym = NULL;

/* R_ConstantsRegistry allows runtime detection of modification of compiler
   constants. It is a linked list of weak references. Each weak reference
   refers to a byte-code object (BCODESXPs) as key and to a deep copy of the
   object's constants as value. The head of the list has a nil payload
   instead of a weak reference, stays in the list forever, and is a GC root.*/
static SEXP R_ConstantsRegistry = NULL;

#if defined(__GNUC__) && ! defined(BC_PROFILING) && (! defined(NO_THREADED_CODE))
# define THREADED_CODE
#endif

attribute_hidden
void R_initialize_bcode(void)
{
  R_AddSym = install("+");
  R_SubSym = install("-");
  R_MulSym = install("*");
  R_DivSym = install("/");
  R_ExptSym = install("^");
  R_SqrtSym = install("sqrt");
  R_ExpSym = install("exp");
  R_EqSym = install("==");
  R_NeSym = install("!=");
  R_LtSym = install("<");
  R_LeSym = install("<=");
  R_GeSym = install(">=");
  R_GtSym = install(">");
  R_AndSym = install("&");
  R_OrSym = install("|");
  R_NotSym = install("!");
  R_CSym = install("c");
  R_LogSym = install("log");
  R_DotInternalSym = install(".Internal");
  R_DotExternalSym = install(".External");
  R_DotExternal2Sym = install(".External2");
  R_DotExternalgraphicsSym = install(".External.graphics");
  R_DotCallSym = install(".Call");
  R_DotCallgraphicsSym = install(".Call.graphics");
  R_DotFortranSym = install(".Fortran");
  R_DotCSym = install(".C");

  bcEval_init();

  /* the first constants record always stays in place for protection */
  R_ConstantsRegistry = allocVector(VECSXP, 2);
  R_PreserveObject(R_ConstantsRegistry);
  SET_VECTOR_ELT(R_ConstantsRegistry, 0, R_NilValue);
  SET_VECTOR_ELT(R_ConstantsRegistry, 1, R_NilValue);

  R_BCProtCommitted = R_BCNodeStackBase;
}

enum {
  BCMISMATCH_OP,
  RETURN_OP,
  GOTO_OP,
  BRIFNOT_OP,
  POP_OP,
  DUP_OP,
  PRINTVALUE_OP,
  STARTLOOPCNTXT_OP,
  ENDLOOPCNTXT_OP,
  DOLOOPNEXT_OP,
  DOLOOPBREAK_OP,
  STARTFOR_OP,
  STEPFOR_OP,
  ENDFOR_OP,
  SETLOOPVAL_OP,
  INVISIBLE_OP,
  LDCONST_OP,
  LDNULL_OP,
  LDTRUE_OP,
  LDFALSE_OP,
  GETVAR_OP,
  DDVAL_OP,
  SETVAR_OP,
  GETFUN_OP,
  GETGLOBFUN_OP,
  GETSYMFUN_OP,
  GETBUILTIN_OP,
  GETINTLBUILTIN_OP,
  CHECKFUN_OP,
  MAKEPROM_OP,
  DOMISSING_OP,
  SETTAG_OP,
  DODOTS_OP,
  PUSHARG_OP,
  PUSHCONSTARG_OP,
  PUSHNULLARG_OP,
  PUSHTRUEARG_OP,
  PUSHFALSEARG_OP,
  CALL_OP,
  CALLBUILTIN_OP,
  CALLSPECIAL_OP,
  MAKECLOSURE_OP,
  UMINUS_OP,
  UPLUS_OP,
  ADD_OP,
  SUB_OP,
  MUL_OP,
  DIV_OP,
  EXPT_OP,
  SQRT_OP,
  EXP_OP,
  EQ_OP,
  NE_OP,
  LT_OP,
  LE_OP,
  GE_OP,
  GT_OP,
  AND_OP,
  OR_OP,
  NOT_OP,
  DOTSERR_OP,
  STARTASSIGN_OP,
  ENDASSIGN_OP,
  STARTSUBSET_OP,
  DFLTSUBSET_OP,
  STARTSUBASSIGN_OP,
  DFLTSUBASSIGN_OP,
  STARTC_OP,
  DFLTC_OP,
  STARTSUBSET2_OP,
  DFLTSUBSET2_OP,
  STARTSUBASSIGN2_OP,
  DFLTSUBASSIGN2_OP,
  DOLLAR_OP,
  DOLLARGETS_OP,
  ISNULL_OP,
  ISLOGICAL_OP,
  ISINTEGER_OP,
  ISDOUBLE_OP,
  ISCOMPLEX_OP,
  ISCHARACTER_OP,
  ISSYMBOL_OP,
  ISOBJECT_OP,
  ISNUMERIC_OP,
  VECSUBSET_OP,
  MATSUBSET_OP,
  VECSUBASSIGN_OP,
  MATSUBASSIGN_OP,
  AND1ST_OP,
  AND2ND_OP,
  OR1ST_OP,
  OR2ND_OP,
  GETVAR_MISSOK_OP,
  DDVAL_MISSOK_OP,
  VISIBLE_OP,
  SETVAR2_OP,
  STARTASSIGN2_OP,
  ENDASSIGN2_OP,
  SETTER_CALL_OP,
  GETTER_CALL_OP,
  SWAP_OP,
  DUP2ND_OP,
  SWITCH_OP,
  RETURNJMP_OP,
  STARTSUBSET_N_OP,
  STARTSUBASSIGN_N_OP,
  VECSUBSET2_OP,
  MATSUBSET2_OP,
  VECSUBASSIGN2_OP,
  MATSUBASSIGN2_OP,
  STARTSUBSET2_N_OP,
  STARTSUBASSIGN2_N_OP,
  SUBSET_N_OP,
  SUBSET2_N_OP,
  SUBASSIGN_N_OP,
  SUBASSIGN2_N_OP,
  LOG_OP,
  LOGBASE_OP,
  MATH1_OP,
  DOTCALL_OP,
  COLON_OP,
  SEQALONG_OP,
  SEQLEN_OP,
  BASEGUARD_OP,
  INCLNK_OP,
  DECLNK_OP,
  DECLNK_N_OP,
  INCLNKSTK_OP,
  DECLNKSTK_OP,
  OPCOUNT
};


SEXP R_unary(SEXP, SEXP, SEXP);
SEXP R_binary(SEXP, SEXP, SEXP, SEXP);
SEXP do_math1(SEXP, SEXP, SEXP, SEXP);
SEXP do_relop_dflt(SEXP, SEXP, SEXP, SEXP);
SEXP do_logic(SEXP, SEXP, SEXP, SEXP);
SEXP do_subset_dflt(SEXP, SEXP, SEXP, SEXP);
SEXP do_subassign_dflt(SEXP, SEXP, SEXP, SEXP);
SEXP do_c_dflt(SEXP, SEXP, SEXP, SEXP);
SEXP do_subset2_dflt(SEXP, SEXP, SEXP, SEXP);
SEXP do_subassign2_dflt(SEXP, SEXP, SEXP, SEXP);

static SEXP seq_int(int n1, int n2)
{
#define USE_ALTREP_COMPACT_INTRANGE
#ifdef USE_ALTREP_COMPACT_INTRANGE
    return R_compact_intrange(n1, n2);
#else
    int n = n1 <= n2 ? n2 - n1 + 1 : n1 - n2 + 1;
    SEXP ans = allocVector(INTSXP, n);
    int *data = INTEGER(ans);
    if (n1 <= n2)
	for (int i = 0; i < n; i++)
	    data[i] = n1 + i;
    else
	for (int i = 0; i < n; i++)
	    data[i] = n1 - i;
    return ans;
#endif
}

#define COMPACT_INTSEQ
#ifdef COMPACT_INTSEQ
# define INTSEQSXP 9999
#endif
/* tag for boxed stack entries to be ignored by stack protection */
#define NLNKSXP 9996

#define GETSTACK_FLAGS(n) (R_BCNodeStackTop[n].flags)
#define SETSTACK_FLAGS(n, v) (R_BCNodeStackTop[n].flags = (v))

static R_INLINE SEXP GETSTACK_PTR_TAG(R_bcstack_t *s)
{
    /* no error checking since only called with tag != 0 */
    SEXP value;
    switch (s->tag) {
    case REALSXP:
	value = ScalarReal(s->u.dval);
	break;
    case INTSXP:
	value = ScalarInteger(s->u.ival);
	break;
    case LGLSXP:
	value = ScalarLogical(s->u.ival);
	break;
#ifdef COMPACT_INTSEQ
    case INTSEQSXP:
	{
	    int *seqinfo = INTEGER(s->u.sxpval);
	    value = seq_int(seqinfo[0], seqinfo[1]);
	}
	break;
#endif
    default: /* not reached */
	value = NULL;
    }
    s->tag = 0;
    s->u.sxpval = value;
    return value;
}
#define GETSTACK_PTR(s) ((s)->tag ? GETSTACK_PTR_TAG(s) : (s)->u.sxpval)

#define GETSTACK_SXPVAL_PTR(s) ((s)->u.sxpval)

#define GETSTACK_IVAL_PTR(s) ((s)->u.ival)

#define SETSTACK_NLNK_PTR(s, v) do {			\
	R_bcstack_t *__s__ = (s);			\
	SEXP __v__ = (v);				\
	__s__->tag = NLNKSXP;				\
	__s__->u.sxpval = __v__;			\
    } while (0)
#define SETSTACK_NLNK(i, v) SETSTACK_NLNK_PTR(R_BCNodeStackTop + (i), v)

#ifdef TESTING_WRITE_BARRIER
# define CHECK_SET_BELOW_PROT(s)					\
    if ((s) < R_BCProtTop) error("changing stack value below R_BCProt pointer")
#else
# define CHECK_SET_BELOW_PROT(s) do { } while (0)
#endif

#define SETSTACK_PTR(s, v) do { \
    CHECK_SET_BELOW_PROT(s); \
    SEXP __v__ = (v); \
    (s)->tag = 0; \
    (s)->u.sxpval = __v__; \
} while (0)

#define SETSTACK_REAL_PTR(s, v) do { \
    double __v__ = (v); \
    (s)->tag = REALSXP; \
    (s)->u.dval = __v__; \
} while (0)

#define SETSTACK_INTEGER_PTR(s, v) do { \
    int __v__ = (v); \
    (s)->tag = INTSXP; \
    (s)->u.ival = __v__; \
} while (0)

#define SETSTACK_LOGICAL_PTR(s, v) do {		\
	int __v__ = (v);			\
	(s)->tag = LGLSXP;			\
	if (__v__ == NA_LOGICAL)		\
	    (s)->u.ival = NA_LOGICAL;		\
	else					\
	    (s)->u.ival = __v__ ? TRUE : FALSE;	\
    } while (0)

#define IS_STACKVAL_BOXED(idx)	(R_BCNodeStackTop[idx].tag == 0)

#ifdef COMPACT_INTSEQ
#define SETSTACK_INTSEQ(idx, rn1, rn2) do {	\
	SEXP info = allocVector(INTSXP, 2);	\
	INTEGER(info)[0] = (int) rn1;		\
	INTEGER(info)[1] = (int) rn2;		\
	R_BCNodeStackTop[idx].u.sxpval = info;	\
	R_BCNodeStackTop[idx].tag = INTSEQSXP;	\
    } while (0)
#else
#define SETSTACK_INTSEQ(idx, rn1, rn2) \
    SETSTACK(idx, seq_int((int) rn1, (int) rn2))
#endif

#define GETSTACK_SXPVAL(i) GETSTACK_SXPVAL_PTR(R_BCNodeStackTop + (i))

#define GETSTACK(i) GETSTACK_PTR(R_BCNodeStackTop + (i))

#define SETSTACK(i, v) SETSTACK_PTR(R_BCNodeStackTop + (i), v)

#define SETSTACK_REAL(i, v) SETSTACK_REAL_PTR(R_BCNodeStackTop + (i), v)

#define SETSTACK_INTEGER(i, v) SETSTACK_INTEGER_PTR(R_BCNodeStackTop + (i), v)

#define SETSTACK_LOGICAL(i, v) SETSTACK_LOGICAL_PTR(R_BCNodeStackTop + (i), v)

static R_INLINE SEXP STACKVAL_TO_SEXP(R_bcstack_t x) {
    return GETSTACK_PTR(&x);
}

/* bcStackScalar() checks whether the object in the specified stack
   location is an immediate scalar or a boxed simple real, integer, or
   logical scalar (i.e. length one and no attributes).  For immediate
   values the stack pointer is returned; for others the supplied stack
   structure pointer is returned after filling its fields
   appropriately. */
static R_INLINE R_bcstack_t *bcStackScalar(R_bcstack_t *s, R_bcstack_t *v)
{
    switch (s->tag) {
    case REALSXP:
    case INTSXP:
    case LGLSXP: return s;
    }

    SEXP x = GETSTACK_SXPVAL_PTR(s);
    if (IS_SIMPLE_SCALAR(x, REALSXP)) {
	v->tag = REALSXP;
	v->u.dval = SCALAR_DVAL(x);
	return v;
    }
    else if (IS_SIMPLE_SCALAR(x, INTSXP)) {
	v->tag = INTSXP;
	v->u.ival = SCALAR_IVAL(x);
	return v;
    }
    else if (IS_SIMPLE_SCALAR(x, LGLSXP)) {
	v->tag = LGLSXP;
	v->u.ival = SCALAR_LVAL(x);
	return v;
    }
    else {
	v->tag = 0;
	v->u.sxpval = NULL;
	return v;
    }
}

#define INTEGER_TO_LOGICAL(x) \
    ((x) == NA_INTEGER ? NA_LOGICAL : (x) ? TRUE : FALSE)
#define INTEGER_TO_REAL(x) ((x) == NA_INTEGER ? NA_REAL : (x))
#define LOGICAL_TO_REAL(x) ((x) == NA_LOGICAL ? NA_REAL : (x))

static R_INLINE R_bcstack_t *bcStackScalarReal(R_bcstack_t *s, R_bcstack_t *v)
{
    v = bcStackScalar(s, v);
    if (v->tag == INTSXP) {
	v->tag = REALSXP;
	v->u.dval = INTEGER_TO_REAL(v->u.ival);
    }
    return v;
}

#define DO_FAST_RELOP2(op,a,b) do { \
    SKIP_OP(); \
    SETSTACK_LOGICAL(-2, ((a) op (b)) ? TRUE : FALSE);	\
    R_BCNodeStackTop--; \
    R_Visible = TRUE; \
    NEXT(); \
} while (0)

#define INCLNK_STACK_PTR(s) do {		\
	if ((s)->tag == 0)			\
	    INCREMENT_LINKS((s)->u.sxpval);	\
    } while (0)

#define DECLNK_STACK_PTR(s) do {		\
	if ((s)->tag == 0)			\
	    DECREMENT_LINKS((s)->u.sxpval);	\
    } while (0)

#define FastRelop2(op,opval,opsym) do {					\
	R_bcstack_t vvx, vvy;						\
	R_bcstack_t *vx = bcStackScalar(R_BCNodeStackTop - 2, &vvx);	\
	R_bcstack_t *vy = bcStackScalar(R_BCNodeStackTop - 1, &vvy);	\
	if (vx->tag == REALSXP && ! ISNAN(vx->u.dval)) {		\
	    if (vy->tag == REALSXP && ! ISNAN(vy->u.dval))		\
		DO_FAST_RELOP2(op, vx->u.dval, vy->u.dval);		\
	    else if (vy->tag == INTSXP && vy->u.ival != NA_INTEGER)	\
		DO_FAST_RELOP2(op, vx->u.dval, vy->u.ival);		\
	}								\
	else if (vx->tag == INTSXP && vx->u.ival != NA_INTEGER) {	\
	    if (vy->tag == REALSXP && ! ISNAN(vy->u.dval))		\
		DO_FAST_RELOP2(op, vx->u.ival, vy->u.dval);		\
	    else if (vy->tag == INTSXP && vy->u.ival != NA_INTEGER) {	\
		DO_FAST_RELOP2(op, vx->u.ival, vy->u.ival);		\
	    }								\
	}								\
	Relop2(opval, opsym);						\
    } while (0)

/* not actually optimized yet; ignore op, opval for now */
#define FastLogic2(op, opval, opsym) do {		\
	Builtin2(do_logic, opsym, rho);		\
    } while (0)

static R_INLINE SEXP getPrimitive(SEXP symbol, SEXPTYPE type)
{
    SEXP value = SYMVALUE(symbol);
    if (TYPEOF(value) == PROMSXP) {
	ENSURE_PROMISE_IS_EVALUATED(value);
	value = PRVALUE(value);
    }
    if (TYPEOF(value) != type) {
	/* probably means a package redefined the base function so
	   try to get the real thing from the internal table of
	   primitives */
	value = R_Primitive(CHAR(PRINTNAME(symbol)));
	if (TYPEOF(value) != type)
	    /* if that doesn't work we signal an error */
	    error(_("\"%s\" is not a %s function"),
		  CHAR(PRINTNAME(symbol)),
		  type == BUILTINSXP ? "BUILTIN" : "SPECIAL");
    }
    return value;
}

static SEXP cmp_relop(SEXP call, int opval, SEXP opsym, SEXP x, SEXP y,
		      SEXP rho)
{
    SEXP op = getPrimitive(opsym, BUILTINSXP);
    if (isObject(x) || isObject(y)) {
	SEXP args, ans;
	args = CONS_NR(x, CONS_NR(y, R_NilValue));
	PROTECT(args);
	if (DispatchGroup("Ops", call, op, args, rho, &ans)) {
	    UNPROTECT(1);
	    return ans;
	}
	UNPROTECT(1);
    }
    return do_relop_dflt(call, op, x, y);
}

static SEXP cmp_arith1(SEXP call, SEXP opsym, SEXP x, SEXP rho)
{
    SEXP op = getPrimitive(opsym, BUILTINSXP);
    if (isObject(x)) {
	SEXP args, ans;
	args = CONS_NR(x, R_NilValue);
	PROTECT(args);
	if (DispatchGroup("Ops", call, op, args, rho, &ans)) {
	    UNPROTECT(1);
	    return ans;
	}
	UNPROTECT(1);
    }
    return R_unary(call, op, x);
}

static SEXP cmp_arith2(SEXP call, int opval, SEXP opsym, SEXP x, SEXP y,
		       SEXP rho)
{
    SEXP op = getPrimitive(opsym, BUILTINSXP);
    if (isObject(x) || isObject(y)) {
	SEXP args, ans;
	args = CONS_NR(x, CONS_NR(y, R_NilValue));
	PROTECT(args);
	if (DispatchGroup("Ops", call, op, args, rho, &ans)) {
	    UNPROTECT(1);
	    return ans;
	}
	UNPROTECT(1);
    }
    return R_binary(call, op, x, y);
}

#define Builtin1(do_fun,which,rho) do { \
  SEXP call = VECTOR_ELT(constants, GETOP()); \
  SETSTACK(-1, CONS_NR(GETSTACK(-1), R_NilValue));		     \
  SETSTACK(-1, do_fun(call, getPrimitive(which, BUILTINSXP), \
		      GETSTACK(-1), rho));		     \
  R_Visible = TRUE;					     \
  NEXT(); \
} while(0)

#define Builtin2(do_fun,which,rho) do {		     \
  SEXP stack1 = GETSTACK(-1); \
  SEXP stack2 = GETSTACK(-2); \
  SEXP call = VECTOR_ELT(constants, GETOP()); \
  SEXP tmp = CONS_NR(stack1, R_NilValue); \
  SETSTACK(-2, CONS_NR(stack2, tmp));     \
  R_BCNodeStackTop--; \
  SETSTACK(-1, do_fun(call, getPrimitive(which, BUILTINSXP),	\
		      GETSTACK(-1), rho));			\
  R_Visible = TRUE;						\
  NEXT(); \
} while(0)

#define NewBuiltin2(do_fun,opval,opsym,rho) do {	\
  SEXP call = VECTOR_ELT(constants, GETOP()); \
  SEXP x = GETSTACK(-2); \
  SEXP y = GETSTACK(-1); \
  SETSTACK(-2, do_fun(call, opval, opsym, x, y,rho));	\
  R_BCNodeStackTop--; \
  R_Visible = TRUE; \
  NEXT(); \
} while(0)

#define Arith1(opsym) do {		\
  SEXP call = VECTOR_ELT(constants, GETOP()); \
  SEXP x = GETSTACK(-1); \
  SETSTACK(-1, cmp_arith1(call, opsym, x, rho)); \
  R_Visible = TRUE; \
  NEXT(); \
} while(0)


#define Arith2(opval,opsym) NewBuiltin2(cmp_arith2,opval,opsym,rho)
#define Relop2(opval,opsym) NewBuiltin2(cmp_relop,opval,opsym,rho)

#define R_MSG_NA	_("NaNs produced")
#define FastMath1(fun, sym) do {					\
	R_bcstack_t vvx;						\
	R_bcstack_t *vx = bcStackScalar(R_BCNodeStackTop - 1, &vvx);	\
	if (vx->tag == REALSXP) {					\
	    double dval = fun(vx->u.dval);				\
	    if (ISNAN(dval)) {						\
		SEXP call = VECTOR_ELT(constants, GETOP());		\
		if (ISNAN(vx->u.dval)) dval = vx->u.dval;		\
		else warningcall(call, R_MSG_NA);			\
	    }								\
	    else SKIP_OP();						\
	    SETSTACK_REAL(-1, dval);					\
	    R_Visible = TRUE;						\
	    NEXT();							\
	}								\
	else if (vx->tag == INTSXP && vx->u.ival != NA_INTEGER) {	\
	    double dval = fun((double) vx->u.ival);			\
	    if (ISNAN(dval)) {						\
		SEXP call = VECTOR_ELT(constants, GETOP());		\
		warningcall(call, R_MSG_NA);				\
	    }								\
	    else SKIP_OP();						\
	    SETSTACK_REAL(-1, dval);					\
	    R_Visible = TRUE;						\
	    NEXT();							\
	}								\
	Builtin1(do_math1,sym,rho);					\
    } while (0)

#define DO_FAST_BINOP(fun,a,b) do {		\
	SKIP_OP();				\
	SETSTACK_REAL(-2, fun(a, b));		\
	R_BCNodeStackTop--;			\
	R_Visible = TRUE;			\
	NEXT();					\
    } while (0)

#define DO_FAST_BINOP_INT(fun, a, b) do {		\
	double dval = fun((double) (a), (double) (b));	\
	if (dval <= INT_MAX && dval >= INT_MIN + 1) {	\
	    SKIP_OP();					\
	    SETSTACK_INTEGER(-2, (int) dval);		\
	    R_BCNodeStackTop--;				\
	    R_Visible = TRUE;				\
	    NEXT();					\
	}						\
    } while(0)

#define FastUnary(op, opsym) do {					\
	R_bcstack_t vvx;						\
	R_bcstack_t *vx = bcStackScalar(R_BCNodeStackTop - 1, &vvx);	\
	if (vx->tag == REALSXP) {					\
	    SKIP_OP();							\
	    SETSTACK_REAL(-1, op vx->u.dval);				\
	    R_Visible = TRUE;						\
	    NEXT();							\
	}								\
	else if (vx->tag == INTSXP && vx->u.ival != NA_INTEGER) {	\
	    SKIP_OP();							\
	    SETSTACK_INTEGER(-1, op vx->u.ival);			\
	    R_Visible = TRUE;						\
	    NEXT();							\
	}								\
	Arith1(opsym);							\
    } while (0)

#define FastBinary(op,opval,opsym) do {					\
	{								\
	    R_bcstack_t *sx = R_BCNodeStackTop - 2;			\
	    R_bcstack_t *sy = R_BCNodeStackTop - 1;			\
	    if (sx->tag == REALSXP && sy->tag == REALSXP)		\
		DO_FAST_BINOP(op, sx->u.dval, sy->u.dval);		\
	}								\
	R_bcstack_t vvx, vvy;						\
	R_bcstack_t *vx = bcStackScalar(R_BCNodeStackTop - 2, &vvx);	\
	R_bcstack_t *vy = bcStackScalar(R_BCNodeStackTop - 1, &vvy);	\
	if (vx->tag == REALSXP) {					\
	    if (vy->tag == REALSXP)					\
		DO_FAST_BINOP(op, vx->u.dval, vy->u.dval);		\
	    else if (vy->tag == INTSXP && vy->u.ival != NA_INTEGER)	\
		DO_FAST_BINOP(op, vx->u.dval, vy->u.ival);		\
	}								\
	else if (vx->tag == INTSXP && vx->u.ival != NA_INTEGER) {	\
	    int ix = vx->u.ival;					\
	    if (vy->tag == REALSXP)					\
		DO_FAST_BINOP(op, ix, vy->u.dval);			\
	    else if (vy->tag == INTSXP && vy->u.ival != NA_INTEGER) {	\
		int iy = vy->u.ival;					\
		if (opval == DIVOP || opval == POWOP)			\
		    DO_FAST_BINOP(op, (double) ix, (double) iy);	\
		else							\
		    DO_FAST_BINOP_INT(op, ix, iy);			\
	    }								\
	}								\
	Arith2(opval, opsym);						\
    } while (0)

#define R_ADD(x, y) ((x) + (y))
#define R_SUB(x, y) ((x) - (y))
#define R_MUL(x, y) ((x) * (y))
#define R_DIV(x, y) ((x) / (y))

#include "arithmetic.h"

#define DO_LOG() do {							\
	R_bcstack_t vvx;						\
	R_bcstack_t *vx = bcStackScalarReal(R_BCNodeStackTop - 1, &vvx); \
	if (vx->tag == REALSXP) {					\
	    double dval = R_log(vx->u.dval);				\
	    if (ISNAN(dval)) {						\
		SEXP call = VECTOR_ELT(constants, GETOP());		\
		if (ISNAN(vx->u.dval)) dval = vx->u.dval;		\
		else warningcall(call, R_MSG_NA);			\
	    }								\
	    else SKIP_OP();						\
	    SETSTACK_REAL(-1, dval);					\
	    R_Visible = TRUE;						\
	    NEXT();							\
	}								\
	SEXP call = VECTOR_ELT(constants, GETOP());			\
	SEXP args = CONS_NR(GETSTACK(-1), R_NilValue);			\
	SETSTACK(-1, args); /* to protect */				\
	SEXP op = getPrimitive(R_LogSym, SPECIALSXP);			\
	SETSTACK(-1, do_log_builtin(call, op, args, rho));		\
	R_Visible = TRUE;						\
	NEXT();								\
 } while (0)

#define DO_LOGBASE() do {						\
	R_bcstack_t vvx, vvy;						\
	R_bcstack_t *vx = bcStackScalarReal(R_BCNodeStackTop - 2, &vvx); \
	R_bcstack_t *vy = bcStackScalarReal(R_BCNodeStackTop - 1, &vvy); \
	if (vx->tag == REALSXP && vy->tag == REALSXP) {			\
	    double dval = logbase(vx->u.dval, vy->u.dval);		\
	    if (ISNAN(dval)) {						\
		SEXP call = VECTOR_ELT(constants, GETOP());		\
		if (ISNAN(vx->u.dval)) dval = vx->u.dval;		\
		else if (ISNAN(vy->u.dval)) dval = vy->u.dval;		\
		else warningcall(call, R_MSG_NA);			\
	    }								\
	    else SKIP_OP();						\
	    R_BCNodeStackTop--;						\
	    SETSTACK_REAL(-1, dval);					\
	    R_Visible = TRUE;						\
	    NEXT();							\
	}								\
	SEXP call = VECTOR_ELT(constants, GETOP());			\
	SEXP tmp = GETSTACK(-2);					\
	SEXP args = CONS_NR(tmp, CONS_NR(GETSTACK(-1), R_NilValue));	\
	R_BCNodeStackTop--;						\
	SETSTACK(-1, args); /* to protect */				\
	SEXP op = getPrimitive(R_LogSym, SPECIALSXP);			\
	SETSTACK(-1, do_log_builtin(call, op, args, rho));		\
	R_Visible = TRUE;						\
	NEXT();								\
    } while (0)

#include <Rmath.h>
/* Keep the order consistent with the order in the byte code compiler! */
static struct { const char *name; SEXP sym; double (*fun)(double); }
    math1funs[] = {
	{"floor", NULL, floor},
	{"ceiling", NULL, ceil},
	{"sign", NULL, sign},

	{"expm1", NULL, expm1},
	{"log1p", NULL, log1p},

	{"cos", NULL, cos},
	{"sin", NULL, sin},
	{"tan", NULL, tan},
	{"acos", NULL, acos},
	{"asin", NULL, asin},
	{"atan", NULL, atan},

	{"cosh", NULL, cosh},
	{"sinh", NULL, sinh},
	{"tanh", NULL, tanh},
	{"acosh", NULL, acosh},
	{"asinh", NULL, asinh},
	{"atanh", NULL, atanh},

	{"lgamma", NULL, lgammafn},
	{"gamma", NULL, gammafn},
	{"digamma", NULL, digamma},
	{"trigamma", NULL, trigamma},

	{"cospi", NULL, cospi},
	{"sinpi", NULL, sinpi},
	{"tanpi", NULL, Rtanpi}
    };

static R_INLINE double (*getMath1Fun(int i, SEXP call))(double) {
    if (math1funs[i].sym == NULL)
	math1funs[i].sym = install(math1funs[i].name);
    if (CAR(call) != math1funs[i].sym)
	error("math1 compiler/interpreter mismatch");
    return math1funs[i].fun;
}

#define DO_MATH1() do {							\
	SEXP call = VECTOR_ELT(constants, GETOP());			\
	double (*fun)(double) = getMath1Fun(GETOP(), call);		\
	R_bcstack_t vvx;						\
	R_bcstack_t *vx = bcStackScalarReal(R_BCNodeStackTop - 1, &vvx); \
	if (vx->tag == REALSXP) {					\
	    double dval = fun(vx->u.dval);				\
            if (ISNAN(dval)) {						\
		if (ISNAN(vx->u.dval)) dval = vx->u.dval;		\
		else warningcall(call, R_MSG_NA);			\
	    }								\
	    SETSTACK_REAL(-1, dval);					\
	    R_Visible = TRUE;						\
	    NEXT();							\
	}								\
	SEXP args = CONS_NR(GETSTACK(-1), R_NilValue);			\
	SEXP sym = CAR(call);						\
	SETSTACK(-1, args); /* to protect */				\
	SEXP op = getPrimitive(sym, BUILTINSXP);			\
	SETSTACK(-1, do_math1(call, op, args, rho));			\
	R_Visible = TRUE;						\
	NEXT();								\
    } while (0)

#include <Rdynpriv.h>

#define DOTCALL_MAX 16
#define DO_DOTCALL() do {						\
	SEXP call = VECTOR_ELT(constants, GETOP());			\
	int nargs = GETOP();						\
	DL_FUNC ofun = R_dotCallFn(GETSTACK(- nargs - 1), call, nargs);	\
	if (ofun && nargs <= DOTCALL_MAX) {				\
	    SEXP cargs[DOTCALL_MAX];					\
	    for (int i = 0; i < nargs; i++)				\
		cargs[i] = GETSTACK(i - nargs);				\
	    void *vmax = vmaxget();					\
	    SEXP val = R_doDotCall(ofun, nargs, cargs, call);		\
	    vmaxset(vmax);						\
	    R_BCNodeStackTop -= nargs;					\
	    SETSTACK(-1, val);						\
	    R_Visible = TRUE;						\
	    NEXT();							\
	}								\
	SEXP args = R_NilValue;						\
	BCNPUSH(args); /* allocate space for protecting args */		\
	while (nargs-- >= 0) {						\
	    args = CONS_NR(GETSTACK(-2), args);				\
	    SETSTACK(-2, args); /* to protect */			\
	    BCNPOP_IGNORE_VALUE();					\
	}								\
	SEXP sym = CAR(call);						\
	SEXP op = getPrimitive(sym, BUILTINSXP);			\
	SETSTACK(-1, do_dotcall(call, op, args, rho));			\
	R_Visible = TRUE;						\
	NEXT();								\
    } while (0)

#define DO_COLON() do {							\
	R_bcstack_t vvx, vvy;						\
	R_bcstack_t *vx = bcStackScalarReal(R_BCNodeStackTop - 2, &vvx); \
	R_bcstack_t *vy = bcStackScalarReal(R_BCNodeStackTop - 1, &vvy); \
	if (vx->tag == REALSXP && vy->tag == REALSXP) {			\
	    double rn1 = vx->u.dval;					\
	    double rn2 = vy->u.dval;					\
	    if (R_FINITE(rn1) && R_FINITE(rn2) &&			\
		INT_MIN <= rn1 && INT_MAX >= rn1 &&			\
		INT_MIN <= rn2 && INT_MAX >= rn2 &&			\
		rn1 == (int) rn1 && rn2 == (int) rn2) {			\
		SKIP_OP(); /* skip 'call' index */			\
		R_BCNodeStackTop--;					\
		SETSTACK_INTSEQ(-1, rn1, rn2);				\
		R_Visible = TRUE;					\
		NEXT();							\
	    }								\
	}								\
	Builtin2(do_colon, R_ColonSymbol, rho);				\
    } while (0)

#define DO_SEQ_ALONG() do {					\
	SEXP x = GETSTACK(-1);					\
	if (! OBJECT(x)) {					\
	    R_xlen_t len = xlength(x);				\
	    if (len >= 1 && len <= INT_MAX) {			\
		SKIP_OP(); /* skip 'call' index */		\
		SETSTACK_INTSEQ(-1, 1, len);			\
		R_Visible = TRUE;				\
		NEXT();						\
	    }							\
	}							\
	Builtin1(do_seq_along, install("seq_along"), rho);	\
    } while (0)

#define DO_SEQ_LEN() do {						\
	R_bcstack_t vvx;						\
	R_bcstack_t *vx = bcStackScalarReal(R_BCNodeStackTop - 1, &vvx); \
	if (vx->tag == REALSXP) {					\
	    double rlen = vx->u.dval;					\
	    if (1 <= rlen && INT_MAX >= rlen &&				\
		rlen == (int) rlen) {					\
		SKIP_OP(); /* skip 'call' index */			\
		SETSTACK_INTSEQ(-1, 1, rlen);				\
		R_Visible = TRUE;					\
		NEXT();							\
	    }								\
	}								\
	Builtin1(do_seq_len, install("seq_len"), rho);			\
    } while (0)

static R_INLINE SEXP getForLoopSeq(int offset, Rboolean *iscompact)
{
#ifdef COMPACT_INTSEQ
    R_bcstack_t *s = R_BCNodeStackTop + offset;
    if (s->tag == INTSEQSXP) {
	*iscompact = TRUE;
	return s->u.sxpval;
    }
#endif
    *iscompact = FALSE;
    return GETSTACK(offset);
}

#define BCNPUSH(v) do { \
  SEXP __value__ = (v); \
  R_bcstack_t *__ntop__ = R_BCNodeStackTop + 1; \
  if (__ntop__ > R_BCNodeStackEnd) nodeStackOverflow(); \
  SETSTACK(0, __value__); \
  R_BCNodeStackTop = __ntop__; \
} while (0)

#define BCNPUSH_NLNK(v) do {			\
	BCNPUSH(R_NilValue);			\
	SETSTACK_NLNK(-1, v);			\
    } while (0)

#define BCNPUSH_REAL(v) do { \
  double __value__ = (v); \
  R_bcstack_t *__ntop__ = R_BCNodeStackTop + 1; \
  if (__ntop__ > R_BCNodeStackEnd) nodeStackOverflow(); \
  __ntop__[-1].u.dval = __value__; \
  __ntop__[-1].tag = REALSXP; \
  R_BCNodeStackTop = __ntop__; \
} while (0)

#define BCNPUSH_INTEGER(v) do { \
  int __value__ = (v); \
  R_bcstack_t *__ntop__ = R_BCNodeStackTop + 1; \
  if (__ntop__ > R_BCNodeStackEnd) nodeStackOverflow(); \
  __ntop__[-1].u.ival = __value__; \
  __ntop__[-1].tag = INTSXP; \
  R_BCNodeStackTop = __ntop__; \
} while (0)

#define BCNPUSH_LOGICAL(v) do { \
  int __value__ = (v); \
  R_bcstack_t *__ntop__ = R_BCNodeStackTop + 1; \
  if (__ntop__ > R_BCNodeStackEnd) nodeStackOverflow(); \
  __ntop__[-1].u.ival = __value__; \
  __ntop__[-1].tag = LGLSXP; \
  R_BCNodeStackTop = __ntop__; \
} while (0)

#define BCNPUSH_STACKVAL(v) do {				\
	R_bcstack_t __value__ = (v);				\
	R_bcstack_t *__ntop__ = R_BCNodeStackTop + 1;		\
	if (__ntop__ > R_BCNodeStackEnd) nodeStackOverflow();	\
	__ntop__[-1] = __value__;				\
	R_BCNodeStackTop = __ntop__;				\
    } while (0)

#define BCNDUP() do {						\
	R_bcstack_t *__ntop__ = R_BCNodeStackTop + 1;		\
	if (__ntop__ > R_BCNodeStackEnd) nodeStackOverflow();	\
	__ntop__[-1] = __ntop__[-2];				\
	R_BCNodeStackTop = __ntop__;				\
    } while(0)

#define BCNDUP2ND() do {					\
	R_bcstack_t *__ntop__ = R_BCNodeStackTop + 1;		\
	if (__ntop__ > R_BCNodeStackEnd) nodeStackOverflow();	\
	__ntop__[-1] = __ntop__[-3];				\
	R_BCNodeStackTop = __ntop__;				\
    } while(0)

#define BCNDUP3RD() do {					\
	R_bcstack_t *__ntop__ = R_BCNodeStackTop + 1;		\
	if (__ntop__ > R_BCNodeStackEnd) nodeStackOverflow();	\
	__ntop__[-1] = __ntop__[-4];				\
	R_BCNodeStackTop = __ntop__;				\
    } while(0)

#define BCNPOP() (R_BCNodeStackTop--, GETSTACK(0))
#define BCNPOP_IGNORE_VALUE() R_BCNodeStackTop--

#define BCNSTACKCHECK(n)  do {						\
	if (R_BCNodeStackTop + (n) > R_BCNodeStackEnd) nodeStackOverflow(); \
    } while (0)

#define BCIPUSHPTR(v)  do {					\
	void *__value__ = (v);					\
	IStackval *__ntop__ = R_BCIntStackTop + 1;		\
	if (__ntop__ > R_BCIntStackEnd) intStackOverflow();	\
	*__ntop__[-1].p = __value__;				\
	R_BCIntStackTop = __ntop__;				\
    } while (0)

#define BCIPUSHINT(v)  do {					\
	int __value__ = (v);					\
	IStackval *__ntop__ = R_BCIntStackTop + 1;		\
	if (__ntop__ > R_BCIntStackEnd) intStackOverflow();	\
	__ntop__[-1].i = __value__;				\
	R_BCIntStackTop = __ntop__;				\
    } while (0)

#define BCIPOPPTR() ((--R_BCIntStackTop)->p)
#define BCIPOPINT() ((--R_BCIntStackTop)->i)

#define BCCONSTS(e) BCODE_CONSTS(e)

NORET static void nodeStackOverflow(void)
{
    /* condition is pre-allocated and protected with R_PreserveObject */
    SEXP cond = R_getNodeStackOverflowError();

    R_signalErrorCondition(cond, R_CurrentExpression);
}

#define NELEMS_FOR_SIZE(size) \
    ((int) ((size + sizeof(R_bcstack_t) - 1) / sizeof(R_bcstack_t)))

/* Allocate contiguous space on the node stack */
static R_INLINE void* BCNALLOC(size_t size)
{
    int nelems = NELEMS_FOR_SIZE(size);
    BCNSTACKCHECK(nelems + 1);
    R_BCNodeStackTop->tag = RAWMEM_TAG;
    R_BCNodeStackTop->u.ival = nelems;
    R_BCNodeStackTop++;
    void *ans = R_BCNodeStackTop;
    R_BCNodeStackTop += nelems;
    return ans;
}

static R_INLINE void BCNPOP_ALLOC(size_t size)
{
    size_t nelems = NELEMS_FOR_SIZE(size);
    R_BCNodeStackTop -= nelems + 1; /* '+ 1' is for the RAWMEM_TAG */
}

static R_INLINE void *BCNALLOC_BASE(size_t size)
{
    size_t nelems = (size + sizeof(R_bcstack_t) - 1) / sizeof(R_bcstack_t);
    return R_BCNodeStackTop - nelems;
}

static SEXP bytecodeExpr(SEXP e)
{
    if (isByteCode(e)) {
	if (LENGTH(BCCONSTS(e)) > 0)
	    return VECTOR_ELT(BCCONSTS(e), 0);
	else return R_NilValue;
    }
    else return e;
}

SEXP R_BytecodeExpr(SEXP e)
{
    return bytecodeExpr(e);
}

SEXP R_PromiseExpr(SEXP p)
{
    return bytecodeExpr(PRCODE(p));
}

SEXP R_ClosureExpr(SEXP p)
{
    return bytecodeExpr(BODY(p));
}

#ifdef THREADED_CODE
/* This is based on: Ian Piumarta and Fabio Riccardi (1998),
   Optimizing Direct Threaded Code by Selective Inlining, in
   Proceedings of the 1998 ACM SIGPLAN Conference on Programming
   Language Design and Implementation (PLDI). */

typedef union { void *v; int i; } BCODE;

/* Declare opinfo volatile to prevent gcc 6 from making a local copy
   in bcEval stack frames and thus increasing stack usage
   dramatically */
volatile
static struct { void *addr; int argc; char *instname; } opinfo[OPCOUNT];

#define OP(name,n) \
  case name##_OP: opinfo[name##_OP].addr = (__extension__ &&op_##name); \
    opinfo[name##_OP].argc = (n); \
    opinfo[name##_OP].instname = #name; \
    goto loop; \
    op_##name

#define BEGIN_MACHINE NEXT(); init: { int which = 0; loop: switch(which++)
#define LASTOP } return R_NilValue
#define INITIALIZE_MACHINE()					\
    do {							\
	static Rboolean loop_initialized = FALSE;		\
	if (! loop_initialized) {				\
	    loop_initialized = TRUE;				\
	    goto init;						\
	}							\
    } while (0)

#define NEXT() (__extension__ ({currentpc = pc; goto *(*pc++).v;}))
#define GETOP() (*pc++).i
#define SKIP_OP() (pc++)

#define BCCODE(e) (BCODE *) DATAPTR(BCODE_CODE(e))
#else
typedef int BCODE;

#define OP(name,argc) case name##_OP

#ifdef BC_PROFILING
#define BEGIN_MACHINE  loop: currentpc = pc; current_opcode = *pc; switch(*pc++)
#else
#define BEGIN_MACHINE  loop: currentpc = pc; switch(*pc++)
#endif
#define LASTOP  default: error(_("bad opcode"))
#define INITIALIZE_MACHINE()

#define NEXT() goto loop
#define GETOP() *pc++
#define SKIP_OP() (pc++)

#define BCCODE(e) INTEGER(BCODE_CODE(e))
#endif

/**** is there a way to avoid the locked check here? */
/**** always boxing on lock is one option */
#define BNDCELL_TAG_WR(v) (BINDING_IS_LOCKED(v) ? 0 : BNDCELL_TAG(v))

#define BNDCELL_WRITABLE(v)						\
    (v != R_NilValue &&	 ! BINDING_IS_LOCKED(v) && ! IS_ACTIVE_BINDING(v))
#define BNDCELL_UNBOUND(v) (BNDCELL_TAG(v) == 0 && CAR0(v) == R_UnboundValue)

static R_INLINE void NEW_BNDCELL_DVAL(SEXP cell, double dval)
{
    INIT_BNDCELL(cell, REALSXP);
    SET_BNDCELL_DVAL(cell, dval);
}

static R_INLINE void NEW_BNDCELL_IVAL(SEXP cell, int ival)
{
    INIT_BNDCELL(cell, INTSXP);
    SET_BNDCELL_IVAL(cell, ival);
}

static R_INLINE void NEW_BNDCELL_LVAL(SEXP cell, int lval)
{
    INIT_BNDCELL(cell, LGLSXP);
    SET_BNDCELL_LVAL(cell, lval);
}

static R_INLINE SEXP BINDING_VALUE(SEXP loc)
{
    if (BNDCELL_TAG(loc)) {
	R_expand_binding_value(loc);
	return CAR0(loc);
    }
    else if (loc != R_NilValue && ! IS_ACTIVE_BINDING(loc))
	return CAR0(loc);
    else
	return R_UnboundValue;
}

#define BINDING_SYMBOL(loc) TAG(loc)

/* Defining USE_BINDING_CACHE enables a cache for GETVAR, SETVAR, and
   others to more efficiently locate bindings in the top frame of the
   current environment.  The index into of the symbol in the constant
   table is used as the cache index.  Two options can be used to chose
   among implementation strategies:

       If CACHE_ON_STACK is defined the cache is allocated on the
       byte code stack. Otherwise it is allocated on the heap as a
       VECSXP.  The stack-based approach is more efficient, but runs
       the risk of running out of stack space.

       If CACHE_MAX is defined, then a cache of at most that size is
       used. The value must be a power of 2 so a modulus computation x
       % CACHE_MAX can be done as x & (CACHE_MAX - 1). More than 90%
       of the closures in base have constant pools with fewer than 128
       entries when compiled, to that is a good value to use. But
       increasing to 256 handles some benchmark scripts a bit better.

   On average about 1/3 of constant pool entries are symbols, so this
   approach wastes some space.  This could be avoided by grouping the
   symbols at the beginning of the constant pool and recording the
   number.

   Bindings recorded may become invalid if user code removes a
   variable.  The code in envir.c has been modified to insert
   R_unboundValue as the value of a binding when it is removed, and
   code using cached bindings checks for this.

   It would be nice if we could also cache bindings for variables
   found in enclosing environments. These would become invalid if a
   new variable is defined in an intervening frame. Some mechanism for
   invalidating the cache would be needed. This is certainly possible,
   but finding an efficient mechanism does not seem to be easy.   LT */

/* Both mechanisms implemented here make use of the stack to hold
   cache information.  This is not a problem except for "safe" for()
   loops using the STARTLOOPCNTXT instruction to run the body in a
   separate bcEval call.  Since this approach expects loop setup
   information to be passed on the stack from the outer bcEval call to
   an inner one the inner one cannot put things on the stack. For now,
   bcEval takes an additional argument that disables the cache in
   calls via STARTLOOPCNTXT for all "safe" loops. It would be better
   to deal with this in some other way, for example by having a
   specific STARTFORLOOPCNTXT instruction that deals with transferring
   the information in some other way. For now disabling the cache is
   an expedient solution. LT */

#define USE_BINDING_CACHE
# ifdef USE_BINDING_CACHE
/* CACHE_MAX must be a power of 2 for modulus using & CACHE_MASK to work*/
# define CACHE_MAX 256
# ifdef CACHE_MAX
#  define CACHE_MASK (CACHE_MAX - 1)
#  define CACHEIDX(i) ((i) & CACHE_MASK)
# else
#  define CACHEIDX(i) (i)
# endif

# define CACHE_ON_STACK
# ifdef CACHE_ON_STACK
typedef R_bcstack_t * R_binding_cache_t;
#  define VCACHE(i) GETSTACK_SXPVAL_PTR(vcache + (i))
#  define GET_CACHED_BINDING_CELL(vcache, sidx) \
    (vcache ? VCACHE(CACHEIDX(sidx)) : R_NilValue)
#  define GET_SMALLCACHE_BINDING_CELL(vcache, sidx) VCACHE(sidx)

#  define SET_CACHED_BINDING(vcache, sidx, cell) \
    do { if (vcache) VCACHE(CACHEIDX(sidx)) = (cell); } while (0)
# else
typedef SEXP R_binding_cache_t;
#  define GET_CACHED_BINDING_CELL(vcache, sidx) \
    (vcache ? VECTOR_ELT(vcache, CACHEIDX(sidx)) : R_NilValue)
#  define GET_SMALLCACHE_BINDING_CELL(vcache, sidx) \
    (vcache ? VECTOR_ELT(vcache, sidx) : R_NilValue)

#  define SET_CACHED_BINDING(vcache, sidx, cell) \
    do { if (vcache) SET_VECTOR_ELT(vcache, CACHEIDX(sidx), cell); } while (0)
# endif
#else
typedef void *R_binding_cache_t;
# define GET_CACHED_BINDING_CELL(vcache, sidx) R_NilValue
# define GET_SMALLCACHE_BINDING_CELL(vcache, sidx) R_NilValue

# define SET_CACHED_BINDING(vcache, sidx, cell)
#endif

static R_INLINE SEXP GET_BINDING_CELL_CACHE(SEXP symbol, SEXP rho,
					    R_binding_cache_t vcache, int idx)
{
    SEXP cell = GET_CACHED_BINDING_CELL(vcache, idx);
    /* The value returned by GET_CACHED_BINDING_CELL is either a
       binding cell or R_NilValue.  TAG(R_NilValue) is R_NilValue, and
       that will not equal symbol. So a separate test for cell !=
       R_NilValue is not needed. */
    if (TAG(cell) == symbol && ! BNDCELL_UNBOUND(cell))
	return cell;
    else {
	SEXP ncell = GET_BINDING_CELL(symbol, rho);
	if (ncell != R_NilValue)
	    SET_CACHED_BINDING(vcache, idx, ncell);
	else if (cell != R_NilValue && BNDCELL_UNBOUND(cell))
	    SET_CACHED_BINDING(vcache, idx, R_NilValue);
	return ncell;
    }
}

NORET static void MISSING_ARGUMENT_ERROR(SEXP symbol, SEXP rho)
{
    const char *n = CHAR(PRINTNAME(symbol));
    if(*n) errorcall(getLexicalCall(rho),
		     _("argument \"%s\" is missing, with no default"), n);
    else errorcall(getLexicalCall(rho),
		   _("argument is missing, with no default"));
}

#define MAYBE_MISSING_ARGUMENT_ERROR(symbol, keepmiss, rho) \
    do { if (! keepmiss) MISSING_ARGUMENT_ERROR(symbol, rho); } while (0)

NORET static void UNBOUND_VARIABLE_ERROR(SEXP symbol, SEXP rho)
{
    errorcall_cpy(getLexicalCall(rho),
		  _("object '%s' not found"),
		  EncodeChar(PRINTNAME(symbol)));
}

static R_INLINE SEXP FIND_VAR_NO_CACHE(SEXP symbol, SEXP rho, SEXP cell)
{
    R_varloc_t loc =  R_findVarLoc(symbol, rho);
    if (loc.cell && IS_ACTIVE_BINDING(loc.cell)) {
	SEXP value = R_GetVarLocValue(loc);
	return value;
    }
    else return R_GetVarLocValue(loc);
}

/* findVar variant that handles dd vars and cached bindings */
static R_INLINE SEXP findVarEX(SEXP symbol, SEXP rho, Rboolean dd,
			       R_binding_cache_t vcache, int sidx)
{
    if (dd)
	return ddfindVar(symbol, rho);
    else if (vcache != NULL) {
	SEXP cell = GET_BINDING_CELL_CACHE(symbol, rho, vcache, sidx);
	SEXP value = BINDING_VALUE(cell);
	if (value == R_UnboundValue)
	    return FIND_VAR_NO_CACHE(symbol, rho, cell);
	else
	    return value;
    }
    else
	return findVar(symbol, rho);
}

static R_INLINE SEXP getvar(SEXP symbol, SEXP rho,
			    Rboolean dd, Rboolean keepmiss,
			    R_binding_cache_t vcache, int sidx)
{
    SEXP value = findVarEX(symbol, rho, dd, vcache, sidx);

    if (value == R_UnboundValue)
	UNBOUND_VARIABLE_ERROR(symbol, rho);
    else if (value == R_MissingArg) {
	MAYBE_MISSING_ARGUMENT_ERROR(symbol, keepmiss, rho);
	return R_MissingArg;
    }
    else if (TYPEOF(value) == PROMSXP) {
	if (PROMISE_IS_EVALUATED(value))
	    return PRVALUE(value);
	else {
	    /**** R_isMissing is inefficient */
	    if (keepmiss && R_isMissing(symbol, rho))
		return R_MissingArg;
	    else {
		forcePromise(value);
		return PRVALUE(value);
	    }
	}
    }
    else {
	ENSURE_NAMED(value); /* needed for .Last.value - LT */
	return value;
    }
}

#define DO_GETVAR_FORCE_PROMISE_RETURN() do {				\
	R_bcstack_t ubval = R_BCNodeStackTop[-1];			\
	POP_PENDING_PROMISE(BCFRAME_PRSTACK());				\
	SEXP prom, value;						\
	END_BCFRAME_PROM();						\
	SET_PROMISE_TAG(prom, ubval.tag);				\
	switch (ubval.tag) {						\
	case REALSXP: SET_PROMISE_DVAL(prom, ubval.u.dval); break;	\
	case INTSXP: SET_PROMISE_IVAL(prom, ubval.u.ival); break;	\
	case LGLSXP: SET_PROMISE_LVAL(prom, ubval.u.ival); break;	\
	default:							\
	    value = STACKVAL_TO_SEXP(ubval);				\
	    SET_PRVALUE(prom, value);					\
	    ENSURE_NAMEDMAX(value);					\
	}								\
	SET_PRSEEN(prom, 0);						\
	SET_PRENV(prom, R_NilValue);					\
	UNPROTECT(1); /* prom */					\
	BCNPUSH_STACKVAL(ubval);					\
	NEXT();								\
    } while (0)

#define INLINE_GETVAR
#ifdef INLINE_GETVAR
/* Try to handle the most common case as efficiently as possible.  If
   smallcache is true then a modulus operation on the index is not
   needed, nor is a check that a non-null value corresponds to the
   requested symbol. The symbol from the constant pool is also usually
   not needed. Active bindings will have functions as their values.
   Skipping SYMSXP values rules out R_MissingArg and R_UnboundValue as
   these are implemented as symbols.  It also rules other symbols, but
   as those are rare they are handled by the getvar() call. */
#define DO_GETVAR(dd,keepmiss) do { \
    int sidx = GETOP(); \
    R_Visible = TRUE;	     \
    if (!dd && smallcache) {						\
	SEXP cell = GET_SMALLCACHE_BINDING_CELL(vcache, sidx);		\
	if (cell == R_NilValue) {					\
	    /* make sure local variable cells are cached */		\
	    SEXP symbol = VECTOR_ELT(constants, sidx);			\
	    cell = GET_BINDING_CELL_CACHE(symbol, rho, vcache, sidx);	\
	}								\
	/* handle immediate binings */					\
	switch (BNDCELL_TAG(cell)) {					\
	case REALSXP: BCNPUSH_REAL(BNDCELL_DVAL(cell)); NEXT();		\
	case INTSXP: BCNPUSH_INTEGER(BNDCELL_IVAL(cell)); NEXT();	\
	case LGLSXP: BCNPUSH_LOGICAL(BNDCELL_LVAL(cell)); NEXT();	\
	}								\
	SEXP value = CAR(cell);						\
	int type = TYPEOF(value);					\
	/* extract value of forced promises */				\
	if (type == PROMSXP) {						\
	    if (PROMISE_IS_EVALUATED(value)) {				\
		switch (PROMISE_TAG(value)) {				\
		case REALSXP: BCNPUSH_REAL(PROMISE_DVAL(value)); NEXT(); \
		case INTSXP: BCNPUSH_INTEGER(PROMISE_IVAL(value)); NEXT(); \
		case LGLSXP: BCNPUSH_LOGICAL(PROMISE_LVAL(value)); NEXT(); \
		}							\
		value = PRVALUE(value);					\
		type = TYPEOF(value);					\
	    }								\
	}								\
	/* try fast handling of some types; for these the */		\
	/* cell won't be R_NilValue or an active binding */		\
	switch(type) {							\
	case REALSXP:							\
	case INTSXP:							\
	case LGLSXP:							\
	case CPLXSXP:							\
	case STRSXP:							\
	case VECSXP:							\
	case RAWSXP:							\
	    BCNPUSH(value);						\
	    NEXT();							\
	case SYMSXP:							\
	case PROMSXP:							\
	    break;							\
	default:							\
	    if (cell != R_NilValue && ! IS_ACTIVE_BINDING(cell)) {	\
		BCNPUSH(value);						\
		NEXT();							\
	    }								\
	}								\
    }									\
    SEXP symbol = VECTOR_ELT(constants, sidx);				\
    SEXP value = findVarEX(symbol, rho, dd, vcache, sidx);		\
    if (! keepmiss && TYPEOF(value) == PROMSXP &&			\
	! PRSEEN(value) && ! PROMISE_IS_EVALUATED(value) &&		\
	TYPEOF(PRCODE(value)) == BCODESXP) {				\
	SEXP prom = PROTECT(value);					\
	SET_PRSEEN(prom, 1);						\
	START_BCFRAME_PROM();						\
	PUSH_PENDING_PROMISE(prom, BCFRAME_PRSTACK());			\
	body = PRCODE(prom);						\
	rho = PRENV(prom);						\
<<<<<<< HEAD
	locals = bcode_setup_locals(body, rho, useCache);		\
=======
	locals = bcode_setup_locals(body, rho);				\
>>>>>>> 0f79e256
	RESTORE_BCEVAL_LOCALS(&locals);					\
	NEXT();								\
	/* continuation is handled in DO_GETVAR_FORCE_PROMISE_RETURN */	\
    }									\
    BCNPUSH(getvar(symbol, rho, dd, keepmiss, vcache, sidx));		\
    NEXT();								\
} while (0)
#else
#define DO_GETVAR(dd,keepmiss) do { \
  int sidx = GETOP(); \
  SEXP symbol = VECTOR_ELT(constants, sidx); \
  R_Visible = TRUE; \
  BCNPUSH(getvar(symbol, rho, dd, keepmiss, vcache, sidx));	\
  NEXT(); \
} while (0)
#endif

/* call frame accessors */
#define CALL_FRAME_FUN() GETSTACK(-3)
#define CALL_FRAME_ARGS() GETSTACK(-2)
#define CALL_FRAME_FTYPE() TYPEOF(CALL_FRAME_FUN())
#define CALL_FRAME_SIZE() (3)

static R_INLINE SEXP BUILTIN_CALL_FRAME_ARGS(void)
{
    SEXP args = CALL_FRAME_ARGS();
    for (SEXP a = args; a  != R_NilValue; a = CDR(a))
	DECREMENT_LINKS(CAR(a));
    return args;
}

static R_INLINE SEXP CLOSURE_CALL_FRAME_ARGS(void)
{
    SEXP args = CALL_FRAME_ARGS();
    /* it would be better not to build this arglist with CONS_NR in
       the first place */
#ifndef NO_CALL_FRAME_ARGS_NR
    for (SEXP a = args; a  != R_NilValue; a = CDR(a)) {
	DECREMENT_LINKS(CAR(a));
	if (! TRACKREFS(a)) {
	    ENABLE_REFCNT(a);
	    INCREMENT_REFCNT(CAR(a));
	    INCREMENT_REFCNT(CDR(a));
	}
    }
#endif
    return args;
}

#define GETSTACK_BELOW_CALL_FRAME(n) GETSTACK((n) - CALL_FRAME_SIZE())
#define SETSTACK_BELOW_CALL_FRAME(n, v) SETSTACK((n) - CALL_FRAME_SIZE(), v)

/* create room for accumulating the arguments. */
#define INIT_CALL_FRAME_ARGS() do { \
	BCNSTACKCHECK(2);	  \
	SETSTACK(0, R_NilValue);  \
	SETSTACK(1, R_NilValue);  \
	R_BCNodeStackTop += 2;	  \
    } while (0)

/* push the function and create room for accumulating the arguments. */
#define INIT_CALL_FRAME(fun) do { \
	BCNPUSH(fun);		\
	INIT_CALL_FRAME_ARGS();	\
    } while (0)

/* remove the call frame from the stack and push the return value */
#define POP_CALL_FRAME(value) POP_CALL_FRAME_PLUS(0, value)

#define POP_CALL_FRAME_PLUS(n, value) do {	\
	R_BCNodeStackTop -= (2 + (n));		\
	SETSTACK(-1, value);			\
    } while (0)

/* push an argument to existing call frame */
/* a call frame always uses boxed stack values, so GETSTACK will not allocate */
#define PUSHCALLARG_EX(v, RC) do {					\
	SEXP __cell__ =							\
	    (RC) ? CONS(v, R_NilValue) : CONS_NR(v, R_NilValue);	\
	if (GETSTACK(-2) == R_NilValue) SETSTACK(-2, __cell__);		\
	else SETCDR(GETSTACK(-1), __cell__);				\
	SETSTACK(-1, __cell__);						\
	if (RC) INCREMENT_NAMED(CAR(__cell__));				\
	else INCREMENT_LINKS(CAR(__cell__));				\
    } while (0)
#define PUSHCALLARG(v) PUSHCALLARG_EX(v, FALSE)
#ifdef NO_CALL_FRAME_ARGS_NR
#define PUSHCALLARG_RC(v) PUSHCALLARG_EX(v, TRUE)
#else
#define PUSHCALLARG_RC PUSHCALLARG
#endif

/* place a tag on the most recently pushed call argument */
#define SETCALLARG_TAG(t) do {			\
	SEXP __tag__ = (t);			\
	if (__tag__ != R_NilValue) {		\
	    SEXP __cell__ = GETSTACK(-1);	\
	    if (__cell__ != R_NilValue)		   \
		SET_TAG(__cell__, CreateTag(__tag__));	\
	}						\
    } while (0)

/* same, but tag is known to be a symbol */
#define SETCALLARG_TAG_SYMBOL(t) do {			\
	SEXP __cell__ = GETSTACK(-1);			\
	if (__cell__ != R_NilValue)			\
	    SET_TAG(__cell__, t);			\
    } while (0)

static int tryDispatch(char *generic, SEXP call, SEXP x, SEXP rho, SEXP *pv)
{
  RCNTXT cntxt;
  SEXP pargs, rho1;
  int dispatched = FALSE;
  SEXP op = SYMVALUE(install(generic)); /**** avoid this */

  PROTECT(pargs = promiseArgs(CDR(call), rho));
  IF_PROMSXP_SET_PRVALUE(CAR(pargs), x);

  /**** Minimal hack to try to handle the S4 case.  If we do the check
	and do not dispatch then some arguments beyond the first might
	have been evaluated; these will then be evaluated again by the
	compiled argument code. */
  if (IS_S4_OBJECT(x) && R_has_methods(op)) {
    SEXP val = R_possible_dispatch(call, op, pargs, rho, TRUE);
    if (val) {
      *pv = val;
      UNPROTECT(1);
      return TRUE;
    }
  }

  /* See comment at first usemethod() call in this file. LT */
  PROTECT(rho1 = NewEnvironment(R_NilValue, R_NilValue, rho));
  begincontext(&cntxt, CTXT_RETURN, call, rho1, rho, pargs, op);
  if (usemethod(generic, x, call, pargs, rho1, rho, R_BaseEnv, pv))
    dispatched = TRUE;
  endcontext(&cntxt);
  UNPROTECT(2);
#ifdef ADJUST_ENVIR_REFCNTS
  R_CleanupEnvir(rho1, dispatched ? *pv : R_NilValue);
  unpromiseArgs(pargs);
#else
  if (! dispatched) DECREMENT_REFCNT(x);
#endif
  return dispatched;
}

static int tryAssignDispatch(char *generic, SEXP call, SEXP lhs, SEXP rhs,
			     SEXP rho, SEXP *pv)
{
    int result;
    SEXP ncall, last, prom;

    PROTECT(ncall = duplicate(call));
    last = ncall;
    while (CDR(last) != R_NilValue)
	last = CDR(last);
    prom = mkRHSPROMISE(CAR(last), rhs);
    SETCAR(last, prom);
    result = tryDispatch(generic, ncall, lhs, rho, pv);
    UNPROTECT(1);
    return result;
}

#define DO_STARTDISPATCH(generic) do { \
  SEXP call = VECTOR_ELT(constants, GETOP()); \
  int label = GETOP(); \
  SEXP value = GETSTACK(-1); \
  if (isObject(value) && tryDispatch(generic, call, value, rho, &value)) {\
    SETSTACK(-1, value);						\
    BC_CHECK_SIGINT(); \
    pc = codebase + label; \
  } \
  else { \
    SEXP tag = TAG(CDR(call)); \
    BCNPUSH(call); \
    INIT_CALL_FRAME(R_NilValue); \
    PUSHCALLARG(value); \
    SETCALLARG_TAG(tag);   \
  } \
  NEXT(); \
} while (0)

#define DO_DFLTDISPATCH(fun, symbol) do { \
  SEXP call = GETSTACK_BELOW_CALL_FRAME(-1); \
  SEXP args = BUILTIN_CALL_FRAME_ARGS(); \
  SEXP value = fun(call, symbol, args, rho); \
  POP_CALL_FRAME_PLUS(2, value); \
  R_Visible = TRUE; \
  NEXT(); \
} while (0)

#define DO_START_ASSIGN_DISPATCH(generic) do { \
  SEXP call = VECTOR_ELT(constants, GETOP()); \
  int label = GETOP(); \
  SEXP lhs = GETSTACK(-2); \
  SEXP rhs = GETSTACK(-1); \
  MARK_ASSIGNMENT_CALL(call); \
  if (MAYBE_SHARED(lhs)) { \
    lhs = shallow_duplicate(lhs); \
    SETSTACK(-2, lhs); \
    ENSURE_NAMED(lhs); \
  } \
  SEXP value = NULL; \
  if (isObject(lhs) && \
      tryAssignDispatch(generic, call, lhs, rhs, rho, &value)) { \
    R_BCNodeStackTop--;	\
    SETSTACK(-1, value); \
    BC_CHECK_SIGINT(); \
    pc = codebase + label; \
  } \
  else { \
    SEXP tag = TAG(CDR(call)); \
    BCNPUSH(call); \
    INIT_CALL_FRAME(R_NilValue); \
    PUSHCALLARG(lhs); \
    SETCALLARG_TAG(tag);   \
  } \
  NEXT(); \
} while (0)

#define DO_DFLT_ASSIGN_DISPATCH(fun, symbol) do { \
  SEXP rhs = GETSTACK_BELOW_CALL_FRAME(-2); \
  SEXP call = GETSTACK_BELOW_CALL_FRAME(-1); \
  SEXP args = BUILTIN_CALL_FRAME_ARGS(); \
  MARK_ASSIGNMENT_CALL(call); \
  PUSHCALLARG(rhs); \
  SEXP value = fun(call, symbol, args, rho); \
  POP_CALL_FRAME_PLUS(3, value); \
  NEXT(); \
} while (0)

#define DO_STARTDISPATCH_N(generic) do { \
    int callidx = GETOP(); \
    SEXP value = GETSTACK(-1); \
    if (isObject(value)) { \
	SEXP call = VECTOR_ELT(constants, callidx); \
	if (tryDispatch(generic, call, value, rho, &value)) { \
	    SETSTACK(-1, value); \
	    BC_CHECK_SIGINT(); \
	    int label = GETOP(); \
	    pc = codebase + label; \
	    NEXT(); \
	} \
    } \
    SKIP_OP(); \
    NEXT(); \
} while (0)

#define DO_START_ASSIGN_DISPATCH_N(generic) do { \
    int callidx = GETOP(); \
    int label = GETOP(); \
    SEXP lhs = GETSTACK(-2); \
    if (isObject(lhs)) { \
	SEXP call = VECTOR_ELT(constants, callidx); \
	MARK_ASSIGNMENT_CALL(call); \
	SEXP rhs = GETSTACK(-1); \
	if (MAYBE_SHARED(lhs)) { \
	    lhs = shallow_duplicate(lhs); \
	    SETSTACK(-2, lhs); \
	    ENSURE_NAMED(lhs); \
	} \
	SEXP value = NULL; \
	if (tryAssignDispatch(generic, call, lhs, rhs, rho, &value)) { \
	    R_BCNodeStackTop--; \
	    SETSTACK(-1, value); \
	    BC_CHECK_SIGINT(); \
	    pc = codebase + label; \
	    NEXT(); \
	} \
    } \
    NEXT(); \
} while (0)

#define DO_ISTEST(fun) do { \
  SETSTACK(-1, fun(GETSTACK(-1)) ? R_TrueValue : R_FalseValue);	\
  R_Visible = TRUE; \
  NEXT(); \
} while(0)
#define DO_ISTYPE(type) do { \
  SETSTACK(-1, TYPEOF(GETSTACK(-1)) == type ? R_TrueValue : R_FalseValue); \
  R_Visible = TRUE; \
  NEXT(); \
} while (0)
#define isNumericOnly(x) (isNumeric(x) && ! isLogical(x))

#ifdef BC_PROFILING
#define NO_CURRENT_OPCODE -1
static int current_opcode = NO_CURRENT_OPCODE;
static int opcode_counts[OPCOUNT];
#endif

static void bc_check_sigint(void)
{
    R_CheckUserInterrupt();
#ifndef IMMEDIATE_FINALIZERS
    /* finalizers are run here since this should only be called at
       points where running arbitrary code should be safe */
    R_RunPendingFinalizers();
#endif
}

#define BC_COUNT_DELTA 1023
#define BC_CHECK_SIGINT() do {			\
	if (++evalcount > BC_COUNT_DELTA) {	\
	    bc_check_sigint();			\
	    evalcount = 0;			\
	}					\
    } while (0)

/* use loop index for faster check */
#define BC_LOOP_COUNT_MASK 1023
#define BC_CHECK_SIGINT_LOOP(i) do {		\
	if ((i & BC_LOOP_COUNT_MASK) == 0) {	\
	    bc_check_sigint();			\
	    evalcount = 0;			\
	}					\
    } while (0)

static void loopWithContext(volatile SEXP code, volatile SEXP rho)
{
    RCNTXT cntxt;
    begincontext(&cntxt, CTXT_LOOP, R_NilValue, rho, R_BaseEnv, R_NilValue,
		 R_NilValue);
    if (SETJMP(cntxt.cjmpbuf) != CTXT_BREAK)
	bcEval(code, rho, FALSE);
    endcontext(&cntxt);
}

static R_INLINE R_xlen_t bcStackIndex(R_bcstack_t *s)
{
    switch(s->tag) {
    case INTSXP:
	if (s->u.ival != NA_INTEGER)
	    return s->u.ival;
	else return -1;
    case REALSXP:
	{
	    double val = s->u.dval;
	    if (! ISNAN(val) && val <= R_XLEN_T_MAX && val > 0)
		return (R_xlen_t) s->u.dval;
	    else return -1;
	}
    case LGLSXP: return -1;
    default: break;
    }

    SEXP idx = GETSTACK_SXPVAL_PTR(s);
    if (IS_SCALAR(idx, INTSXP)) {
	int ival = SCALAR_IVAL(idx);
	if (ival != NA_INTEGER)
	    return ival;
	else return -1;
    }
    else if (IS_SCALAR(idx, REALSXP)) {
	double val = SCALAR_DVAL(idx);
	if (! ISNAN(val) && val <= R_XLEN_T_MAX && val > 0)
	    return (R_xlen_t) val;
	else return -1;
    }
    else return -1;
}

static R_INLINE SEXP mkVector1(SEXP s)
{
    SEXP t = allocVector(VECSXP, 1);
    SET_VECTOR_ELT(t, 0, s);
    return t;
}

#define DO_FAST_VECELT(sv, vec,  i, subset2) do {		\
	switch (TYPEOF(vec)) {					\
	case REALSXP:						\
	    if (i < 0 || XLENGTH(vec) <= i) break;		\
	    SETSTACK_REAL_PTR(sv, REAL_ELT(vec, i));		\
	    return;						\
	case INTSXP:						\
	    if (i < 0 || XLENGTH(vec) <= i) break;		\
	    SETSTACK_INTEGER_PTR(sv, INTEGER_ELT(vec, i));	\
	    return;						\
	case LGLSXP:						\
	    if (i < 0 || XLENGTH(vec) <= i) break;		\
	    SETSTACK_LOGICAL_PTR(sv, LOGICAL_ELT(vec, i));	\
	    return;						\
	case CPLXSXP:						\
	    if (i < 0 || XLENGTH(vec) <= i) break;		\
	    SETSTACK_PTR(sv, ScalarComplex(COMPLEX_ELT(vec, i)));	\
	    return;						\
	case RAWSXP:						\
	    if (i < 0 || XLENGTH(vec) <= i) break;		\
	    SETSTACK_PTR(sv, ScalarRaw(RAW(vec)[i]));		\
	    return;						\
	case VECSXP:						\
	    if (i < 0 || XLENGTH(vec) <= i) break;		\
	    SEXP elt = VECTOR_ELT(vec, i);			\
	    RAISE_NAMED(elt, NAMED(vec));			\
	    if (subset2)					\
		SETSTACK_PTR(sv, elt);				\
	    else						\
		SETSTACK_PTR(sv, mkVector1(elt));		\
	    return;						\
	}							\
    } while (0)

#define FAST_VECELT_OK(vec) \
    (ATTRIB(vec) == R_NilValue ||		\
     (TAG(ATTRIB(vec)) == R_DimSymbol &&	\
      CDR(ATTRIB(vec)) == R_NilValue))

static R_INLINE void VECSUBSET_PTR(SEXP vec, R_bcstack_t *si,
				   R_bcstack_t *sv, SEXP rho,
				   SEXP consts, int callidx,
				   Rboolean subset2)
{
    R_xlen_t i = bcStackIndex(si) - 1;
    if ((subset2 || FAST_VECELT_OK(vec)))
	DO_FAST_VECELT(sv, vec, i, subset2);

    /* fall through to the standard default handler */
    SEXP idx, args, value;
    idx = GETSTACK_PTR(si);
    args = CONS_NR(idx, R_NilValue);
    args = CONS_NR(vec, args);
    PROTECT(args);
    SEXP call = callidx < 0 ? consts : VECTOR_ELT(consts, callidx);
    if (subset2)
	value = do_subset2_dflt(call, R_Subset2Sym, args, rho);
    else
	value = do_subset_dflt(call, R_SubsetSym, args, rho);
    UNPROTECT(1);
    SETSTACK_PTR(sv, value);
}

#define	DFVE_NEXT() do {	\
	R_Visible = TRUE;	\
	R_BCNodeStackTop--;	\
	NEXT();			\
    } while (0)

#define DO_VECSUBSET(rho, sub2) do {					\
	int callidx = GETOP();						\
	R_bcstack_t *sx = R_BCNodeStackTop - 2;				\
	R_bcstack_t *si = R_BCNodeStackTop - 1;				\
	SEXP vec = GETSTACK_PTR(sx);					\
	if (si->tag == INTSXP && (sub2 || FAST_VECELT_OK(vec))) {	\
	    R_xlen_t i = si->u.ival;					\
	    switch (TYPEOF(vec)) {					\
		case REALSXP:						\
		    if (i <= 0 || XLENGTH(vec) < i) break;		\
		    SETSTACK_REAL_PTR(sx, REAL_ELT(vec, i - 1));	\
		    DFVE_NEXT();					\
		case INTSXP:						\
		    if (i <= 0 || XLENGTH(vec) < i) break;		\
		    SETSTACK_INTEGER_PTR(sx, INTEGER_ELT(vec, i - 1));	\
		    DFVE_NEXT();					\
		case LGLSXP:						\
		    if (i <= 0 || XLENGTH(vec) < i) break;		\
		    SETSTACK_LOGICAL_PTR(sx, LOGICAL_ELT(vec, i - 1));	\
		    DFVE_NEXT();					\
	    }								\
	}								\
	VECSUBSET_PTR(vec, si, sx, rho, constants, callidx, sub2);	\
	DFVE_NEXT();							\
    } while(0)

static R_INLINE SEXP getMatrixDim(SEXP mat)
{
    SEXP attr = ATTRIB(mat);
    /* look for the common case of 'dim' as the only attribute first */
    SEXP dim = TAG(attr) == R_DimSymbol ? CAR(attr) :
	getAttrib(mat, R_DimSymbol);
    if (TYPEOF(dim) == INTSXP && LENGTH(dim) == 2)
	return dim;
    else return R_NilValue;
}

static R_INLINE SEXP getArrayDim(SEXP mat)
{
    SEXP attr = ATTRIB(mat);
    /* look for the common case of 'dim' as the only attribute first */
    SEXP dim = TAG(attr) == R_DimSymbol ? CAR(attr) :
	getAttrib(mat, R_DimSymbol);
    if (TYPEOF(dim) == INTSXP && LENGTH(dim) > 0)
	return dim;
    else return R_NilValue;
}

static R_INLINE R_xlen_t colMajorStackIndex(SEXP dim, int rank, R_bcstack_t *si)
{
    if (rank != LENGTH(dim))
    return -1;

    int *idim = INTEGER(dim);

    R_xlen_t mul = idim[0];
    R_xlen_t idx = bcStackIndex(si);

    if (idx < 1 || idx > idim[0])
	return -1;

    R_xlen_t k = idx - 1;
    for (int i = 1; i < rank; i++) {
	idx = bcStackIndex(si + i);
	if (idx < 1 || idx > idim[i])
	    return -1;
	k = k + mul * (idx - 1);
	mul = mul * idim[i];
    }
    return k;
}

static R_INLINE void MATSUBSET_PTR(R_bcstack_t *sx,
				   R_bcstack_t *si, R_bcstack_t *sj,
				   R_bcstack_t *sv, SEXP rho,
				   SEXP consts, int callidx,
				   Rboolean subset2)
{
    SEXP idx, jdx, args, value;
    SEXP mat = GETSTACK_PTR(sx);

    if (subset2 || FAST_VECELT_OK(mat)) {
	SEXP dim = getMatrixDim(mat);
	if (dim != R_NilValue) {
	    R_xlen_t i = bcStackIndex(si);
	    R_xlen_t j = bcStackIndex(sj);
	    R_xlen_t nrow = INTEGER(dim)[0];
	    R_xlen_t ncol = INTEGER(dim)[1];
	    if (i > 0 && j > 0 && i <= nrow && j <= ncol) {
		R_xlen_t k = i - 1 + nrow * (j - 1);
		DO_FAST_VECELT(sv, mat, k, subset2);
	    }
	}
    }

    /* fall through to the standard default handler */
    idx = GETSTACK_PTR(si);
    jdx = GETSTACK_PTR(sj);
    args = CONS_NR(jdx, R_NilValue);
    args = CONS_NR(idx, args);
    args = CONS_NR(mat, args);
    PROTECT(args);
    SEXP call = callidx < 0 ? consts : VECTOR_ELT(consts, callidx);
    if (subset2)
	value = do_subset2_dflt(call, R_Subset2Sym, args, rho);
    else
	value = do_subset_dflt(call, R_SubsetSym, args, rho);
    UNPROTECT(1);
    SETSTACK_PTR(sv, value);
}

#define DO_MATSUBSET(rho, sub2) do {					\
	int callidx = GETOP();						\
	R_bcstack_t *sx = R_BCNodeStackTop - 3;				\
	MATSUBSET_PTR(sx, R_BCNodeStackTop - 2, R_BCNodeStackTop - 1,	\
		      sx, rho, constants, callidx, sub2);		\
	R_BCNodeStackTop -= 2;						\
	R_Visible = TRUE;						\
    } while (0)

static R_INLINE SEXP addStackArgsList(int n, R_bcstack_t *start, SEXP val)
{
    R_bcstack_t *p = start + n - 1;
    BCNPUSH(val); /* to protect */
    for (int i = 0; i < n; i++, p--) {
	val = CONS_NR(GETSTACK_PTR(p), val);
	SETSTACK(-1, val); /* to protect */
    }
    BCNPOP_IGNORE_VALUE();
    return val;
}

static R_INLINE SEXP getStackArgsList(int n, R_bcstack_t *start)
{
    return addStackArgsList(n, start, R_NilValue);
}

static R_INLINE void SUBSET_N_PTR(R_bcstack_t *sx, int rank,
				  R_bcstack_t *si, R_bcstack_t *sv,
				  SEXP rho, SEXP consts, int callidx,
				  Rboolean subset2)
{
    SEXP args, value;
    SEXP x = GETSTACK_PTR(sx);

    if (subset2 || FAST_VECELT_OK(x)) {
	SEXP dim = getArrayDim(x);
	if (dim != R_NilValue) {
	    R_xlen_t k = colMajorStackIndex(dim, rank, si);
	    if (k >= 0)
		DO_FAST_VECELT(sv, x, k, subset2);
	}
    }

    /* fall through to the standard default handler */
    PROTECT(args = CONS_NR(x, getStackArgsList(rank, si)));
    SEXP call = callidx < 0 ? consts : VECTOR_ELT(consts, callidx);
    if (subset2)
	value = do_subset2_dflt(call, R_Subset2Sym, args, rho);
    else
	value = do_subset_dflt(call, R_SubsetSym, args, rho);
    UNPROTECT(1);
    SETSTACK_PTR(sv, value);
}

#define DO_SUBSET_N(rho, sub2) do {					\
	int callidx = GETOP();						\
	int rank = GETOP();						\
	R_bcstack_t *sx = R_BCNodeStackTop - rank - 1;			\
	SUBSET_N_PTR(sx, rank, R_BCNodeStackTop - rank, sx, rho,	\
		     constants, callidx, sub2);				\
	R_BCNodeStackTop -= rank;					\
	R_Visible = TRUE;						\
    } while (0)

static R_INLINE Rboolean setElementFromScalar(SEXP vec, R_xlen_t i,
					      R_bcstack_t *srhs)
{
    if (i < 0) return FALSE;

    R_bcstack_t vv;
    R_bcstack_t *v = bcStackScalar(srhs, &vv);

    if (TYPEOF(vec) == REALSXP) {
	if (XLENGTH(vec) <= i) return FALSE;
	switch(v->tag) {
	case REALSXP: REAL(vec)[i] = v->u.dval; return TRUE;
	case INTSXP: REAL(vec)[i] = INTEGER_TO_REAL(v->u.ival); return TRUE;
	case LGLSXP: REAL(vec)[i] = LOGICAL_TO_REAL(v->u.ival); return TRUE;
	}
    }
    else if (v->tag == TYPEOF(vec)) {
	switch(v->tag) {
	case INTSXP:
	    if (XLENGTH(vec) <= i) return FALSE;
	    INTEGER(vec)[i] = v->u.ival;
	    return TRUE;
	case LGLSXP:
	    if (XLENGTH(vec) <= i) return FALSE;
	    LOGICAL(vec)[i] = INTEGER_TO_LOGICAL(v->u.ival);
	    return TRUE;
	}
    }
    return FALSE;
}

#define DO_FAST_SETVECELT(sv, srhs, vec,  i, subset2) do {		\
	if (setElementFromScalar(vec, i, srhs)) {			\
	    SETSTACK_PTR(sv, vec);					\
	    SETTER_CLEAR_NAMED(vec);					\
	    return;							\
	}								\
	else if (subassign2 && TYPEOF(vec) == VECSXP &&			\
		 i < XLENGTH(vec)) {					\
	    SEXP rhs = GETSTACK_PTR(srhs);				\
	    if (rhs != R_NilValue) {					\
		if (MAYBE_REFERENCED(rhs) && VECTOR_ELT(vec, i) != rhs)	\
		    rhs = R_FixupRHS(vec, rhs);				\
		SET_VECTOR_ELT(vec, i, rhs);				\
		SETTER_CLEAR_NAMED(vec);				\
		SETSTACK_PTR(sv, vec);					\
		return;							\
	    }								\
	}								\
    } while (0)

static R_INLINE void VECSUBASSIGN_PTR(SEXP vec, R_bcstack_t *srhs,
				      R_bcstack_t *si, R_bcstack_t *sv,
				      SEXP rho, SEXP consts, int callidx,
				      Rboolean subassign2)
{
    SEXP idx, args, value;

    R_xlen_t i = bcStackIndex(si) - 1;
    if (i >= 0)
	DO_FAST_SETVECELT(sv, srhs, vec,  i, subset2);

    /* fall through to the standard default handler */
    value = GETSTACK_PTR(srhs);
    idx = GETSTACK_PTR(si);
    args = CONS_NR(value, R_NilValue);
    SET_TAG(args, R_valueSym);
    args = CONS_NR(idx, args);
    args = CONS_NR(vec, args);
    PROTECT(args);
    SEXP call = callidx < 0 ? consts : VECTOR_ELT(consts, callidx);
    MARK_ASSIGNMENT_CALL(call);
    if (subassign2)
	vec = do_subassign2_dflt(call, R_Subassign2Sym, args, rho);
    else
	vec = do_subassign_dflt(call, R_SubassignSym, args, rho);
    UNPROTECT(1);
    SETSTACK_PTR(sv, vec);
}

#define DFVA_NEXT(sx, vec) do {		\
	SETSTACK_PTR(sx, vec);		\
	SETTER_CLEAR_NAMED(vec);	\
	R_BCNodeStackTop -= 2;		\
	NEXT();				\
    } while (0)

#define DO_VECSUBASSIGN(rho, sub2) do {					\
	int callidx = GETOP();						\
	R_bcstack_t *sx = R_BCNodeStackTop - 3;				\
	R_bcstack_t *srhs = R_BCNodeStackTop - 2;			\
	R_bcstack_t *si = R_BCNodeStackTop - 1;				\
	SEXP vec = GETSTACK_PTR(sx);					\
	if (MAYBE_SHARED(vec)) {					\
	    vec = shallow_duplicate(vec);				\
	    SETSTACK_PTR(sx, vec);					\
	}								\
	if (srhs->tag && si->tag == INTSXP &&				\
	    srhs->tag == TYPEOF(vec)) {					\
	    R_xlen_t i = si->u.ival;					\
	    /* i >= 0 rules out NA_INTEGER */				\
	    if (i > 0 && i <= XLENGTH(vec)) {				\
		switch (TYPEOF(vec)) {					\
		case REALSXP:						\
		    REAL(vec)[i - 1] = srhs->u.dval;			\
		    DFVA_NEXT(sx, vec);					\
		case INTSXP:						\
		    INTEGER(vec)[i - 1] = srhs->u.ival;			\
		    DFVA_NEXT(sx, vec);					\
		case LGLSXP:						\
		    LOGICAL(vec)[i - 1] = srhs->u.ival;			\
		    DFVA_NEXT(sx, vec);					\
		}							\
	    }								\
	}								\
	VECSUBASSIGN_PTR(vec, srhs, si, sx, rho, constants, callidx, sub2); \
	R_BCNodeStackTop -= 2;						\
	NEXT();								\
    } while (0)

static R_INLINE void MATSUBASSIGN_PTR(R_bcstack_t *sx, R_bcstack_t *srhs,
				      R_bcstack_t *si, R_bcstack_t *sj,
				      R_bcstack_t *sv,
				      SEXP rho, SEXP consts, int callidx,
				      Rboolean subassign2)
{
    SEXP dim, idx, jdx, args, value;
    SEXP mat = GETSTACK_PTR(sx);

    if (MAYBE_SHARED(mat)) {
	mat = shallow_duplicate(mat);
	SETSTACK_PTR(sx, mat);
    }

    dim = getMatrixDim(mat);

    if (dim != R_NilValue) {
	R_xlen_t i = bcStackIndex(si);
	R_xlen_t j = bcStackIndex(sj);
	R_xlen_t nrow = INTEGER(dim)[0];
	R_xlen_t ncol = INTEGER(dim)[1];
	if (i > 0 && j > 0 && i <= nrow && j <= ncol) {
	    R_xlen_t k = i - 1 + nrow * (j - 1);
	    DO_FAST_SETVECELT(sv, srhs, mat,  k, subset2);
	}
    }

    /* fall through to the standard default handler */
    value = GETSTACK_PTR(srhs);
    idx = GETSTACK_PTR(si);
    jdx = GETSTACK_PTR(sj);
    args = CONS_NR(value, R_NilValue);
    SET_TAG(args, R_valueSym);
    args = CONS_NR(jdx, args);
    args = CONS_NR(idx, args);
    args = CONS_NR(mat, args);
    PROTECT(args);
    SEXP call = callidx < 0 ? consts : VECTOR_ELT(consts, callidx);
    MARK_ASSIGNMENT_CALL(call);
    if (subassign2)
	mat = do_subassign2_dflt(call, R_Subassign2Sym, args, rho);
    else
	mat = do_subassign_dflt(call, R_SubassignSym, args, rho);
    UNPROTECT(1);
    SETSTACK_PTR(sv, mat);
}

#define DO_MATSUBASSIGN(rho, sub2) do {					\
	int callidx = GETOP();						\
	R_bcstack_t *sx = R_BCNodeStackTop - 4;				\
	MATSUBASSIGN_PTR(sx, R_BCNodeStackTop - 3,			\
			 R_BCNodeStackTop - 2, R_BCNodeStackTop - 1,	\
			 sx, rho, constants, callidx, sub2);		\
	R_BCNodeStackTop -= 3;						\
    } while (0)

static R_INLINE void SUBASSIGN_N_PTR(R_bcstack_t *sx, int rank,
				     R_bcstack_t *srhs,
				     R_bcstack_t *si, R_bcstack_t *sv,
				     SEXP rho, SEXP consts, int callidx,
				     Rboolean subassign2)
{
    SEXP dim, args, value;
    SEXP x = GETSTACK_PTR(sx);

    if (MAYBE_SHARED(x)) {
	x = shallow_duplicate(x);
	SETSTACK_PTR(sx, x);
    }

    dim = getArrayDim(x);

    if (dim != R_NilValue) {
	R_xlen_t k = colMajorStackIndex(dim, rank, si);
	if (k >= 0)
	    DO_FAST_SETVECELT(sv, srhs, x,  k, subset2);
    }

    /* fall through to the standard default handler */
    value = GETSTACK_PTR(srhs);
    args = CONS_NR(value, R_NilValue);
    SET_TAG(args, R_valueSym);
    PROTECT(args = CONS_NR(x, addStackArgsList(rank, si, args)));
    SEXP call = callidx < 0 ? consts : VECTOR_ELT(consts, callidx);
    MARK_ASSIGNMENT_CALL(call);
    if (subassign2)
	x = do_subassign2_dflt(call, R_Subassign2Sym, args, rho);
    else
	x = do_subassign_dflt(call, R_SubassignSym, args, rho);
    UNPROTECT(1);
    SETSTACK_PTR(sv, x);
}

#define DO_SUBASSIGN_N(rho, sub2) do {					\
	int callidx = GETOP();						\
	int rank = GETOP();						\
	R_bcstack_t *sx = R_BCNodeStackTop - rank - 2;			\
	SUBASSIGN_N_PTR(sx, rank, R_BCNodeStackTop - rank - 1,		\
			R_BCNodeStackTop - rank, sx, rho,		\
			constants, callidx, sub2);			\
	R_BCNodeStackTop -= rank + 1;					\
    } while (0)

/* rho is only needed for _R_CHECK_LENGTH_1_LOGIC2_ */
#define FIXUP_SCALAR_LOGICAL(rho, callidx, arg, op, warn_level) do {	\
	if (R_BCNodeStackTop[-1].tag == LGLSXP) break;			\
	SEXP val = GETSTACK(-1);					\
	if (IS_SIMPLE_SCALAR(val, LGLSXP))				\
	    SETSTACK(-1, ScalarLogical(SCALAR_LVAL(val)));		\
	else {								\
	    if (!isNumber(val))						\
		errorcall(VECTOR_ELT(constants, callidx),		\
			  _("invalid %s type in 'x %s y'"), arg, op);	\
	    SETSTACK(-1, ScalarLogical(asLogical2(			\
					   val, /*checking*/ 1,		\
					   VECTOR_ELT(constants, callidx) \
					   )));				\
	}								\
    } while(0)

static void signalMissingArgError(SEXP args, SEXP call)
{
    SEXP a, c;
    int n, k;
    for (a = args, n = 1; a != R_NilValue; a = CDR(a), n++)
	if (CAR(a) == R_MissingArg) {
	    /* check for an empty argument in the call -- start from
	       the beginning in case of ... arguments */
	    if (call != R_NilValue) {
		for (k = 1, c = CDR(call); c != R_NilValue; c = CDR(c), k++)
		    if (CAR(c) == R_MissingArg)
			errorcall(call, "argument %d is empty", k);
	    }
	    /* An error from evaluating a symbol will already have
	       been signaled.  The interpreter, in evalList, does
	       _not_ signal an error for a call expression that
	       produces an R_MissingArg value; for example

		   c(alist(a=)$a)

	       does not signal an error. If we decide we do want an
	       error in this case we can modify evalList for the
	       interpreter and here use the code below. */
#ifdef NO_COMPUTED_MISSINGS
	    /* otherwise signal a 'missing argument' error */
	    errorcall(call, "argument %d is missing", n);
#endif
	}
}

static R_INLINE void checkForMissings(SEXP args, SEXP call)
{
    Rboolean found = FALSE;
    for (SEXP a = args; a != R_NilValue; a = CDR(a))
	if (CAR(a) == R_MissingArg) {
	    found = TRUE;
	    break;
	}
    if (found)
	signalMissingArgError(args, call);
}

typedef struct {
    R_xlen_t idx, len;
    int type;
    /* Include the symbol in the loopinfo structure in case the
       binding cell is R_NilValue, e.g. for an active binding. Even if
       we eventually allow symbols to be garbage collected, the loop
       symbol is GC protected during the loop evaluation by its
       reference from the current byte code object. */
    SEXP symbol;
} R_loopinfo_t;

#define FOR_LOOP_STATE_SIZE 5
#define GET_FOR_LOOP_INFO() ((R_loopinfo_t *) RAW0(GETSTACK_SXPVAL(-2)))
#define GET_FOR_LOOP_BINDING() GETSTACK_SXPVAL(-3)
#define GET_FOR_LOOP_SEQ() GETSTACK_SXPVAL(-4)
#define SET_FOR_LOOP_SEQ(v) SETSTACK(-4, v);
#define SET_FOR_LOOP_BCPROT_OFFSET(v) SETSTACK_INTEGER(-5, v)
#define GET_FOR_LOOP_BCPROT_OFFSET() GETSTACK_IVAL_PTR(R_BCNodeStackTop - 5)
#define INSERT_FOR_LOOP_BCPROT_OFFSET() do {				\
	/* insert space for the BCProt offset below the sequence */	\
	if (R_BCNodeStackTop >= R_BCNodeStackEnd)			\
	    nodeStackOverflow();					\
	R_BCNodeStackTop[0] = R_BCNodeStackTop[-1];			\
	SETSTACK_INTEGER(-1, 0);					\
	R_BCNodeStackTop++;						\
    } while (0)

#define GET_VEC_LOOP_VALUE(var) do {			\
	(var) = GETSTACK_SXPVAL(-1);			\
	if (BNDCELL_TAG(cell) ||			\
	    (var) != CAR(cell) || MAYBE_SHARED(var) ||	\
	    ATTRIB(var) != R_NilValue) {		\
	    (var) = allocVector(TYPEOF(seq), 1);	\
	    SETSTACK_NLNK(-1, var);			\
	    INCREMENT_NAMED(var);			\
	}						\
    } while (0)

/* This uses use loopinfo->symbol in case cell is R_NilValue, e.g. for
   an active binding. */
#define SET_FOR_LOOP_VAR(value, cell, loopinfo, rho) do {	\
	if (BNDCELL_UNBOUND(cell) ||				\
	    ! SET_BINDING_VALUE(cell, value))			\
	    defineVar(loopinfo->symbol, value, rho);		\
    } while (0)

/* Check whether a call is to a base function; if not use AST interpreter */
/***** need a faster guard check */
static R_INLINE SEXP SymbolValue(SEXP sym)
{
    if (IS_ACTIVE_BINDING(sym))
	return eval(sym, R_BaseEnv);
    else {
	SEXP value = SYMVALUE(sym);
	if (TYPEOF(value) == PROMSXP) {
	    if (PROMISE_IS_EVALUATED(value))
		value = PRVALUE(value);
	    else
		value = eval(sym, R_BaseEnv);
	}
	return value;
    }
}

#define DO_BASEGUARD() do {				\
	SEXP expr = VECTOR_ELT(constants, GETOP());	\
	int label = GETOP();				\
	SEXP sym = CAR(expr);				\
	if (findFun(sym, rho) != SymbolValue(sym)) {	\
	    BCNPUSH(eval(expr, rho));			\
	    pc = codebase + label;			\
	}						\
    } while (0)

/* The CALLBUILTIN instruction handles calls to both true BUILTINs and
   to .Internals of type BUILTIN. To handle profiling in a way that is
   consistent with this instruction needs to be able to distinguish a
   true BUILTIN from a .Internal. LT */
#define IS_TRUE_BUILTIN(x) ((R_FunTab[PRIMOFFSET(x)].eval % 100 )/10 == 0)

/* rho only needed for _R_CHECK_LENGTH_1_CONDITION_=package:name */
static R_INLINE Rboolean GETSTACK_LOGICAL_NO_NA_PTR(R_bcstack_t *s, int callidx,
						    SEXP constants, SEXP rho)
{
    if (s->tag == LGLSXP && s->u.ival != NA_LOGICAL)
	return s->u.ival;

    SEXP value = GETSTACK_PTR(s);
    if (IS_SCALAR(value, LGLSXP)) {
	Rboolean lval = SCALAR_LVAL(value);
	if (lval != NA_LOGICAL)
	    return lval;
    }
    SEXP call = VECTOR_ELT(constants, callidx);
    PROTECT(value);
    Rboolean ans = asLogicalNoNA(value, call, rho);
    UNPROTECT(1);
    return ans;
}

#define GETSTACK_LOGICAL(n) GETSTACK_LOGICAL_PTR(R_BCNodeStackTop + (n))
static R_INLINE Rboolean GETSTACK_LOGICAL_PTR(R_bcstack_t *s)
{
    if (s->tag == LGLSXP) return s->u.ival;
    SEXP value = GETSTACK_PTR(s);
    return SCALAR_LVAL(value);
}

/* Find locations table in the constant pool */
static SEXP findLocTable(SEXP constants, const char *tclass)
{
    int i;
    /* location tables are at the end of the constant pool */
    for(i = LENGTH(constants) - 1; i >= 0 ; i--) {
	SEXP s = VECTOR_ELT(constants, i);
	/* could use exact check instead of inherits */
	if (TYPEOF(s) == INTSXP && inherits(s, tclass))
	    return s;
    }
    return R_NilValue;
}

/* Get a constant pool entry through locations table element */
static SEXP getLocTableElt(ptrdiff_t relpc, SEXP table, SEXP constants)
{
    if (table == R_NilValue || relpc >= LENGTH(table) || relpc < 0)
	return R_NilValue;

    int cidx = INTEGER(table)[relpc];
    if (cidx < 0 || cidx >= LENGTH(constants))
	return R_NilValue;
    return VECTOR_ELT(constants, cidx);
}

/* Return the srcref/expression for the current instruction/operand
   being executed by the byte-code interpreter, or the one that was
   current when the supplied context was created. */
static SEXP R_findBCInterpreterLocation(RCNTXT *cptr, const char *iname)
{
    SEXP body = cptr ? cptr->bcbody : R_BCbody;
    if (body == NULL)
	/* This has happened, but it is not clear how. */
	/* (R_Srcref == R_InBCInterpreter && R_BCbody == NULL) */
	return R_NilValue;
    SEXP constants = BCCONSTS(body);
    SEXP ltable = findLocTable(constants, iname);
    if (ltable == R_NilValue)
	/* location table not available */
	return R_NilValue;

    BCODE *codebase = BCCODE(body);
    ptrdiff_t relpc = (*((BCODE **)(cptr ? cptr->bcpc : R_BCpc))) - codebase;

    return getLocTableElt(relpc, ltable, constants);
}

attribute_hidden SEXP R_findBCInterpreterSrcref(RCNTXT *cptr)
{
    return R_findBCInterpreterLocation(cptr, "srcrefsIndex");
}

static SEXP R_findBCInterpreterExpression(void)
{
    return R_findBCInterpreterLocation(NULL, "expressionsIndex");
}

attribute_hidden SEXP R_getCurrentSrcref(void)
{
    if (R_Srcref != R_InBCInterpreter)
	return R_Srcref;
    else
	return R_findBCInterpreterSrcref(NULL);
}

static Rboolean maybeClosureWrapper(SEXP expr)
{
    if (TYPEOF(expr) != LANGSXP)
	return FALSE;

    SEXP sym = CAR(expr);

    if (!(sym == R_DotInternalSym || sym == R_DotExternalSym ||
	sym == R_DotExternal2Sym || sym == R_DotExternalgraphicsSym ||
	sym == R_DotCallSym || sym == R_DotFortranSym ||
	sym == R_DotCSym || sym == R_DotCallgraphicsSym))

	return FALSE;

    return CDR(expr) != R_NilValue && CADR(expr) != R_NilValue;
}

static Rboolean maybeAssignmentCall(SEXP expr)
{
    if (TYPEOF(expr) != LANGSXP)
	return FALSE;

    if (TYPEOF(CAR(expr)) != SYMSXP)
	return FALSE;
    const char *name = CHAR(PRINTNAME(CAR(expr)));
    size_t slen = strlen(name);
    return slen > 2 && name[slen-2] == '<' && name[slen-1] == '-';
}

/* Check if the given expression is a call to a name that is also
   a builtin or special (does not search the environment!). */
static Rboolean maybePrimitiveCall(SEXP expr)
{
    if (TYPEOF(expr) != LANGSXP)
	return FALSE;

    if (TYPEOF(CAR(expr)) == SYMSXP) {
	SEXP value = SYMVALUE(CAR(expr));
	if (TYPEOF(value) == PROMSXP)
	    value = PRVALUE(value);
	return TYPEOF(value) == BUILTINSXP || TYPEOF(value) == SPECIALSXP;
    }
    return FALSE;
}

/* Inflate a (single-level) compiler-flattened assignment call.
   For example,
           `[<-`(x, c(-1, 1), value = 2)
   becomes
            x[c(-1,1)] <- 2 */
static SEXP inflateAssignmentCall(SEXP expr) {
    if (CDR(expr) == R_NilValue || CDDR(expr) == R_NilValue)
	return expr; /* need at least two arguments */

    SEXP assignForm = CAR(expr);
    if (TYPEOF(assignForm) != SYMSXP)
	return expr;
    const char *name = CHAR(PRINTNAME(assignForm));
    size_t slen = strlen(name);
    if (slen <= 2 || name[slen - 2] != '<' || name[slen - 1] != '-')
	return expr;

    /* not using strncpy as that produces warnings with gcc about bound
       depending on the length of the source argument */
    char nonAssignName[slen+1]; /* "names" for "names<-" */
    strcpy(nonAssignName, name);
    nonAssignName[slen - 2] = '\0';
    SEXP nonAssignForm = install(nonAssignName);

    int nargs = length(expr) - 2;
    SEXP lhs = allocVector(LANGSXP, nargs + 1);
    SETCAR(lhs, nonAssignForm);

    SEXP porig = CDR(expr);
    SEXP pnew = CDR(lhs);

    /* copy args except the last - the "value" */
    while(CDR(porig) != R_NilValue) {
	SETCAR(pnew, CAR(porig));
	ENSURE_NAMEDMAX(CAR(porig));
	porig = CDR(porig);
	pnew = CDR(pnew);
    }
    SEXP rhs = CAR(porig);
    ENSURE_NAMEDMAX(rhs);
    if (TAG(porig) != R_valueSym)
	return expr;
    return lang3(R_AssignSym, lhs, rhs);
}

/* Get the current expression being evaluated by the byte-code interpreter. */
attribute_hidden SEXP R_getBCInterpreterExpression(void)
{
    SEXP exp = R_findBCInterpreterExpression();
    if (TYPEOF(exp) == PROMSXP) {
	ENSURE_PROMISE_IS_EVALUATED(exp);
	exp = PRVALUE(exp);
    }

    /* This tries to mimick the behavior of the AST interpreter to a
       reasonable level, based on relatively consistent expressions
       provided by the compiler in the constant pool. The AST
       interpreter behavior is rather inconsistent and should be fixed
       at some point. When this happens, the code below will have to
       be revisited, but the compiler code should mostly stay the
       same.

       Currently this code attempts to bypass implementation of
       closure wrappers for internals and other foreign functions
       called via a directive, hide away primitives, but show
       assignment calls. This code ignores less usual problematic
       situations such as overriding of builtins or inlining of the
       wrappers by the compiler. Simple assignment calls are inflated
       (back) into the usual form like x[1] <- y. Expressions made of
       a single symbol are hidden away (note these are e.g. for
       missing function arguments). */

    if (maybeAssignmentCall(exp)) {
	exp = inflateAssignmentCall(exp);
    } else if (TYPEOF(exp) == SYMSXP || maybeClosureWrapper(exp)
	|| maybePrimitiveCall(exp)) {

	RCNTXT *c = R_GlobalContext;
        while(c && c->callflag != CTXT_TOPLEVEL) {
	    if (c->callflag & CTXT_FUNCTION) {
		exp = c->call;
		break;
	    }
	    c = c->nextcontext;
	}
    }
    return exp;
}

static SEXP markSpecialArgs(SEXP args)
{
    SEXP arg;
    for(arg = args; arg != R_NilValue; arg = CDR(arg))
	MARK_NOT_MUTABLE(CAR(arg));
    return args;
}

Rboolean attribute_hidden R_BCVersionOK(SEXP s)
{
    if (TYPEOF(s) != BCODESXP)
	return FALSE;

    BCODE *pc = BCCODE(s);
    int version = GETOP();

    return (version >= R_bcMinVersion && version <= R_bcVersion);
}

struct bcEval_globals {
    R_bcstack_t *oldntop;
    int oldbcintactive;
    SEXP oldbcbody;
    void *oldbcpc;
    R_bcFrame_type *oldbcframe;
    SEXP oldsrcref;
#ifdef BC_PROFILING
    int old_current_opcode;
#endif
    R_bcstack_t *old_bcprot_top;
    R_bcstack_t *old_bcprot_committed; // **** not sure this is really needed
    int oldevdepth;
};

static R_INLINE void save_bcEval_globals(struct bcEval_globals *g,
					 SEXP body)
{
    g->oldntop = R_BCNodeStackTop;
    g->oldbcintactive = R_BCIntActive;
    g->oldbcbody = R_BCbody;
    g->oldbcpc = R_BCpc;
    g->oldbcframe = R_BCFrame;
    g->oldsrcref = R_Srcref;
#ifdef BC_PROFILING
    g->old_current_opcode = current_opcode;
#endif
    g->old_bcprot_top = R_BCProtTop;
    g->old_bcprot_committed = R_BCProtCommitted;
    g->oldevdepth = R_EvalDepth;
    if (body)
	INCREMENT_BCSTACK_LINKS();
}

static R_INLINE void restore_bcEval_globals(struct bcEval_globals *g,
					    SEXP body)
{
    if (body) {
	R_BCNodeStackTop = R_BCProtTop;
	DECREMENT_BCSTACK_LINKS(g->old_bcprot_top);
    }
    R_EvalDepth = g->oldevdepth;
    R_BCProtCommitted = g->old_bcprot_committed;
    R_BCNodeStackTop = g->oldntop;
    R_BCIntActive = g->oldbcintactive;
    R_BCbody = g->oldbcbody;
    R_BCpc = g->oldbcpc;
    R_BCFrame = g->oldbcframe;
    R_Srcref = g->oldsrcref;
#ifdef BC_PROFILING
    current_opcode = g->old_current_opcode;
#endif
}

struct bcEval_locals {
    // bcEval args:
    SEXP body;
    SEXP rho;
    // local variables
    R_binding_cache_t vcache;
    Rboolean smallcache;
    Rboolean m_useCache;
    BCODE *pc;
};

#define SAVE_BCEVAL_LOCALS(loc) do {		\
	(loc)->body = body;			\
	(loc)->rho = rho;			\
	(loc)->vcache = vcache;			\
	(loc)->m_useCache = useCache;		\
	(loc)->smallcache = smallcache;		\
	(loc)->pc = pc;				\
    } while (0)

#define RESTORE_BCEVAL_LOCALS(loc) do {		\
	body = (loc)->body;			\
	codebase = BCCODE(body);		\
	constants = BCCONSTS(body);		\
	rho = (loc)->rho;			\
	useCache = (loc)->m_useCache;		\
	vcache = (loc)->vcache;			\
	smallcache = (loc)->smallcache;		\
	pc = (loc)->pc;				\
    } while (0)

struct R_bcFrame {
    struct bcEval_globals globals;
    struct bcEval_locals locals;
    union {
	struct { SEXP promise; RPRSTACK prstack; } promvars;
    } u;
};

#define BCFRAME_LOCALS() (&(R_BCFrame->locals))
#define BCFRAME_GLOBALS() (&(R_BCFrame->globals))
#define BCFRAME_PROMISE() (R_BCFrame->u.promvars.promise)
#define SET_BCFRAME_PROMISE(val) (R_BCFrame->u.promvars.promise = (val))
#define BCFRAME_PRSTACK() (&(R_BCFrame->u.promvars.prstack))

/* Allocate R context on the node stack */
static R_INLINE R_bcFrame_type *BCNALLOC_BCFRAME(SEXP body)
{
    R_bcstack_t *oldtop = R_BCNodeStackTop;
    R_bcFrame_type *rec = (R_bcFrame_type *) BCNALLOC(sizeof(R_bcFrame_type));
    save_bcEval_globals(&(rec->globals), body);
    rec->globals.oldntop = oldtop; // must come after save_bcEval_globals!!
    return rec;
}

<<<<<<< HEAD
#define START_BCFRAME_PROM() do {				\
	R_BCFrame = BCNALLOC_BCFRAME(body);			\
=======
struct R_bcFrame {
    struct bcEval_globals globals;
    struct bcEval_locals locals;
    RCNTXT *pcntxt; // NULL means this is a promise frame
    union {
	struct { SEXP promise; RPRSTACK prstack; } promvars;
    } u;
};

#define BCFRAME_LOCALS() (&(R_BCFrame->locals))
#define BCFRAME_GLOBALS() (&(R_BCFrame->globals))
#define BCFRAME_CNTXT() (R_BCFrame->pcntxt)
#define BCFRAME_PROMISE() (R_BCFrame->u.promvars.promise)
#define SET_BCFRAME_PROMISE(val) (R_BCFrame->u.promvars.promise = (val))
#define BCFRAME_PRSTACK() (&(R_BCFrame->u.promvars.prstack))

/* Allocate R context on the node stack */
static R_INLINE R_bcFrame_type *BCNALLOC_BCFRAME(SEXP body, Rboolean call)
{
    R_bcstack_t *oldtop = R_BCNodeStackTop;
    RCNTXT *pcntxt = call ? BCNALLOC_CNTXT() : NULL;
    R_bcFrame_type *rec = (R_bcFrame_type *) BCNALLOC(sizeof(R_bcFrame_type));
    save_bcEval_globals(&(rec->globals), body);
    rec->globals.oldntop = oldtop; // must come after save_bcEval_globals!!
    rec->pcntxt = pcntxt;
    return rec;
}

#define START_BCFRAME_PROM() do {				\
	R_BCFrame = BCNALLOC_BCFRAME(body, FALSE);		\
>>>>>>> 0f79e256
	SAVE_BCEVAL_LOCALS(BCFRAME_LOCALS());			\
	INCREMENT_EVAL_DEPTH();					\
	SET_BCFRAME_PROMISE(prom);				\
	R_Visible = TRUE;					\
    } while (0)

#define END_BCFRAME_PROM() do {					\
	prom = BCFRAME_PROMISE();				\
	RESTORE_BCEVAL_LOCALS(BCFRAME_LOCALS());		\
	restore_bcEval_globals(BCFRAME_GLOBALS(), body);	\
    } while (0)

struct vcache_info { R_binding_cache_t vcache; Rboolean smallcache; };

static R_INLINE struct vcache_info setup_vcache(SEXP body, Rboolean useCache)
{
    SEXP constants = BCCONSTS(body);
    R_binding_cache_t vcache = NULL;
    Rboolean smallcache = TRUE;

#ifdef USE_BINDING_CACHE
    if (useCache) {
    R_xlen_t n = XLENGTH(constants);
# ifdef CACHE_MAX
    if (n > CACHE_MAX) {
	n = CACHE_MAX;
	smallcache = FALSE;
    }
# endif
# ifdef CACHE_ON_STACK
    /* initialize binding cache on the stack */
    if (R_BCNodeStackTop + n + 1 > R_BCNodeStackEnd)
	nodeStackOverflow();
    R_BCNodeStackTop->u.ival = (int) n;
    R_BCNodeStackTop->tag = CACHESZ_TAG;
    R_BCNodeStackTop++;
    vcache = R_BCNodeStackTop;
    while (n > 0) {
	SETSTACK_NLNK(0, R_NilValue);
	R_BCNodeStackTop++;
	n--;
    }
# else
    /* allocate binding cache and protect on stack */
    vcache = allocVector(VECSXP, n);
    BCNPUSH(vcache);
# endif
    }
    else smallcache = FALSE;
#endif
    R_BCProtTop = R_BCNodeStackTop;

    return (struct vcache_info) { vcache, smallcache };
}

static R_INLINE struct bcEval_locals
bcode_setup_locals(SEXP body, SEXP rho, Rboolean useCache)
{
    struct bcEval_locals loc;
    loc.body = body;
    loc.rho = rho;
    loc.pc = BCCODE(body) + 1; /* pop off version */
    loc.m_useCache = useCache;
    struct vcache_info vcinfo = setup_vcache(body, useCache);
    loc.vcache = vcinfo.vcache;
    loc.smallcache = vcinfo.smallcache;
    R_BCbody = body; //**** move this somewhere else?
    return loc;
}

static SEXP bcEval_loop(struct bcEval_locals *,
	    struct bcEval_globals *);

static SEXP bcEval(SEXP body, SEXP rho, Rboolean useCache)
{
  struct bcEval_globals globals;
  save_bcEval_globals(&globals, body);
  struct bcEval_locals locals;

  R_Srcref = R_InBCInterpreter;
  R_BCIntActive = 1;

  /* check version and allow bytecode to be disabled for testing */
  if (R_disable_bytecode || ! R_BCVersionOK(body))
      return eval(bytecodeExpr(body), rho);

  R_BCFrame = NULL;
<<<<<<< HEAD
=======

  /* LONGJMP targets to be shared by all contexts created in bcEval_loop() */
  struct bcEval_jmpbufs jmpbufs, *jbufp = &jmpbufs;
  switch (SETJMP(jmpbufs.for_loop)) {
  case CTXT_BREAK:
      locals = recover_loop_locals(FOR_LOOP_STATE_SIZE, TRUE);
      return bcEval_loop(&locals, &globals, jbufp);
  case CTXT_NEXT:
      locals = recover_loop_locals(FOR_LOOP_STATE_SIZE, FALSE);
      return bcEval_loop(&locals, &globals, jbufp);
  }
  switch (SETJMP(jmpbufs.loop)) {
  case CTXT_BREAK:
      locals = recover_loop_locals(0, TRUE);
      return bcEval_loop(&locals, &globals, jbufp);
  case CTXT_NEXT:
      locals = recover_loop_locals(0, FALSE);
      return bcEval_loop(&locals, &globals, jbufp);
  }
>>>>>>> 0f79e256

  locals = bcode_setup_locals(body, rho, useCache);
  return bcEval_loop(&locals, &globals);
}

static SEXP bcEval_loop(struct bcEval_locals *ploc,
			struct bcEval_globals *pglob)
{
  INITIALIZE_MACHINE();

  struct bcEval_globals globals = *pglob;
  struct bcEval_locals locals = *ploc;

  SEXP body, rho, constants;
  BCODE *pc, *codebase;
  R_binding_cache_t vcache;
  Rboolean smallcache;
  Rboolean useCache;

  RESTORE_BCEVAL_LOCALS(&locals);

  SEXP retvalue = R_NilValue;

  BCODE *currentpc = NULL;
  R_BCpc = &currentpc;

  static int evalcount = 0;
  BC_CHECK_SIGINT();

  BEGIN_MACHINE {
    OP(BCMISMATCH, 0): error(_("byte code version mismatch"));
    OP(RETURN, 0):
      if (R_BCFrame == 0) {
	  retvalue = GETSTACK(-1);
	  restore_bcEval_globals(&globals, body);
	  return retvalue;
      }
      else
	  DO_GETVAR_FORCE_PROMISE_RETURN();
    OP(GOTO, 1):
      {
	int label = GETOP();
	BC_CHECK_SIGINT();
	pc = codebase + label;
	NEXT();
      }
    OP(BRIFNOT, 2):
      {
	int callidx = GETOP();
	int label = GETOP();
	Rboolean cond = GETSTACK_LOGICAL_NO_NA_PTR(R_BCNodeStackTop - 1,
						   callidx, constants, rho);
	BCNPOP_IGNORE_VALUE();
	if (! cond) {
	    BC_CHECK_SIGINT(); /**** only on back branch?*/
	    pc = codebase + label;
	}
	NEXT();
      }
    OP(POP, 0): BCNPOP_IGNORE_VALUE(); NEXT();
    OP(DUP, 0): BCNDUP(); NEXT();
    OP(PRINTVALUE, 0): PrintValue(BCNPOP()); NEXT();
    OP(STARTLOOPCNTXT, 2):
	{
	    SKIP_OP(); // skip dummy operand - needed to keep the same number (2) of arguments needed by STARTLOOPCNTXT
	    SEXP code = VECTOR_ELT(constants, GETOP());
	    loopWithContext(code, rho);
	    NEXT();
	}
    OP(ENDLOOPCNTXT, 1):
	{
	    SKIP_OP(); // skip dummy operand - needed to keep the same number (1) of arguments needed by ENDLOOPCNTXT
	    retvalue = R_NilValue;
	    restore_bcEval_globals(&globals, body);
	    return retvalue;
	}
    OP(DOLOOPNEXT, 0): findcontext(CTXT_NEXT, rho, R_NilValue);
    OP(DOLOOPBREAK, 0): findcontext(CTXT_BREAK, rho, R_NilValue);
    OP(STARTFOR, 3):
      {
	Rboolean iscompact = FALSE;
	SEXP seq = getForLoopSeq(-1, &iscompact);
	int callidx = GETOP();
	SEXP symbol = VECTOR_ELT(constants, GETOP());
	int label = GETOP();

	INSERT_FOR_LOOP_BCPROT_OFFSET();

	/* if we are iterating over a factor, coerce to character first */
	if (inherits(seq, "factor")) {
	    seq = asCharacterFactor(seq);
	    SETSTACK(-1, seq);
	}

	defineVar(symbol, R_NilValue, rho);
	BCNPUSH(GET_BINDING_CELL(symbol, rho));

	SEXP value = allocVector(RAWSXP, sizeof(R_loopinfo_t));
	R_loopinfo_t *loopinfo = (R_loopinfo_t *) RAW0(value);
	loopinfo->idx = -1;
#ifdef COMPACT_INTSEQ
	if (iscompact) {
	    int n1 = INTEGER(seq)[0];
	    int n2 = INTEGER(seq)[1];
	    loopinfo->len = n1 <= n2 ? n2 - n1 + 1 : n1 - n2 + 1;
	}
	else
#endif
	if (isVector(seq))
	  loopinfo->len = XLENGTH(seq);
	else if (isList(seq) || isNull(seq))
	  loopinfo->len = length(seq);
	else errorcall(VECTOR_ELT(constants, callidx),
		       _("invalid for() loop sequence"));
#ifdef COMPACT_INTSEQ
	loopinfo->type = iscompact ? INTSEQSXP : TYPEOF(seq);
#else
	loopinfo->type = TYPEOF(seq);
#endif
	loopinfo->symbol = symbol;
	BCNPUSH(value);

	/* bump up links count of seq to avoid modification by loop code */
	INCREMENT_LINKS(seq);

	/* place initial loop variable value object on stack */
	switch(TYPEOF(seq)) {
	case LGLSXP:
	case INTSXP:
	case REALSXP:
	case CPLXSXP:
	case STRSXP:
	case RAWSXP:
	    value = allocVector(TYPEOF(seq), 1);
	    INCREMENT_NAMED(value);
	    BCNPUSH_NLNK(value);
	    break;
	default: BCNPUSH(R_NilValue);
	}
	/* the seq, binding cell, and value on the stack are now boxed */

	SET_FOR_LOOP_BCPROT_OFFSET((int)(R_BCProtTop - R_BCNodeStackBase));
	INCLNK_stack(R_BCNodeStackTop);

	BC_CHECK_SIGINT();
	pc = codebase + label;
	NEXT();
      }
    OP(STEPFOR, 1):
      {
	int label = GETOP();
	R_loopinfo_t *loopinfo = GET_FOR_LOOP_INFO();
	R_xlen_t i = ++(loopinfo->idx);
	R_xlen_t n = loopinfo->len;
	if (i < n) {
	  BC_CHECK_SIGINT_LOOP(i);
	  pc = codebase + label;
	  int type = loopinfo->type;
	  SEXP seq = GET_FOR_LOOP_SEQ();
	  SEXP cell = GET_FOR_LOOP_BINDING();
	  SEXP value = NULL;
	  switch (type) {
	  case REALSXP:
	    if (BNDCELL_TAG_WR(cell) == REALSXP) {
		SET_BNDCELL_DVAL(cell,  REAL_ELT(seq, i));
		NEXT();
	    }
	    if (BNDCELL_WRITABLE(cell)) {
		NEW_BNDCELL_DVAL(cell, REAL_ELT(seq, i));
		NEXT();
	    }
	    GET_VEC_LOOP_VALUE(value);
	    SET_SCALAR_DVAL(value, REAL_ELT(seq, i));
	    SET_FOR_LOOP_VAR(value, cell, loopinfo, rho);
	    NEXT();
	  case INTSXP:
	    if (BNDCELL_TAG_WR(cell) == INTSXP) {
		SET_BNDCELL_IVAL(cell, INTEGER_ELT(seq, i));
		NEXT();
	    }
	    if (BNDCELL_WRITABLE(cell)) {
		NEW_BNDCELL_IVAL(cell, INTEGER_ELT(seq, i));
		NEXT();
	    }
	    GET_VEC_LOOP_VALUE(value);
	    SET_SCALAR_IVAL(value, INTEGER_ELT(seq, i));
	    SET_FOR_LOOP_VAR(value, cell, loopinfo, rho);
	    NEXT();
#ifdef COMPACT_INTSEQ
	  case INTSEQSXP:
	    {
		int *info = INTEGER(seq);
		int n1 = info[0];
		int n2 = info[1];
		int ii = (int) i;
		int ival = n1 <= n2 ? n1 + ii : n1 - ii;
		if (BNDCELL_TAG_WR(cell) == INTSXP) {
		    SET_BNDCELL_IVAL(cell,  ival);
		    NEXT();
		}
		if (BNDCELL_WRITABLE(cell)) {
		    NEW_BNDCELL_IVAL(cell, ival);
		    NEXT();
		}
		GET_VEC_LOOP_VALUE(value);
		SET_SCALAR_IVAL(value, ival);
		SET_FOR_LOOP_VAR(value, cell, loopinfo, rho);
		NEXT();
	    }
#endif
	  case LGLSXP:
	    if (BNDCELL_TAG_WR(cell) == LGLSXP) {
		SET_BNDCELL_LVAL(cell,  LOGICAL_ELT(seq, i));
		NEXT();
	    }
	    if (BNDCELL_WRITABLE(cell)) {
		NEW_BNDCELL_LVAL(cell, LOGICAL_ELT(seq, i));
		NEXT();
	    }
	    GET_VEC_LOOP_VALUE(value);
	    SET_SCALAR_LVAL(value, LOGICAL_ELT(seq, i));
	    SET_FOR_LOOP_VAR(value, cell, loopinfo, rho);
	    NEXT();
	  case CPLXSXP:
	    GET_VEC_LOOP_VALUE(value);
	    SET_SCALAR_CVAL(value, COMPLEX_ELT(seq, i));
	    break;
	  case STRSXP:
	    GET_VEC_LOOP_VALUE(value);
	    SET_STRING_ELT(value, 0, STRING_ELT(seq, i));
	    break;
	  case RAWSXP:
	    GET_VEC_LOOP_VALUE(value);
	    SET_SCALAR_BVAL(value, RAW(seq)[i]);
	    break;
	  case EXPRSXP:
	  case VECSXP:
	    value = VECTOR_ELT(seq, i);
	    ENSURE_NAMEDMAX(value);
	    break;
	  case LISTSXP:
	    value = CAR(seq);
	    SET_FOR_LOOP_SEQ(CDR(seq));
	    ENSURE_NAMEDMAX(value);
	    break;
	  default:
	    error(_("invalid sequence argument in for loop"));
	  }
	  SET_FOR_LOOP_VAR(value, cell, loopinfo, rho);
	}
	NEXT();
      }
    OP(ENDFOR, 0):
      {
	int offset = GET_FOR_LOOP_BCPROT_OFFSET();
	DECLNK_stack(R_BCNodeStackBase + offset);
	SEXP seq = GET_FOR_LOOP_SEQ();
	DECREMENT_LINKS(seq);
	R_BCNodeStackTop -= FOR_LOOP_STATE_SIZE - 1;
	SETSTACK(-1, R_NilValue);
	NEXT();
      }
    OP(SETLOOPVAL, 0):
      BCNPOP_IGNORE_VALUE(); SETSTACK(-1, R_NilValue); NEXT();
    OP(INVISIBLE,0): R_Visible = FALSE; NEXT();
    OP(LDCONST, 1):
      {
	R_Visible = TRUE;
	SEXP value = VECTOR_ELT(constants, GETOP());
	int type = TYPEOF(value);
	switch(type) {
	case REALSXP:
	    if (IS_SIMPLE_SCALAR(value, REALSXP)) {
		BCNPUSH_REAL(REAL0(value)[0]);
		NEXT();
	    }
	    break;
	case INTSXP:
	    if (IS_SIMPLE_SCALAR(value, INTSXP)) {
		BCNPUSH_INTEGER(INTEGER0(value)[0]);
		NEXT();
	    }
	    break;
	case LGLSXP:
	    if (IS_SIMPLE_SCALAR(value, LGLSXP)) {
		BCNPUSH_LOGICAL(LOGICAL0(value)[0]);
		NEXT();
	    }
	    break;
	}
	if (R_check_constants < 0)
	    value = duplicate(value);
	MARK_NOT_MUTABLE(value);
	BCNPUSH(value);
	NEXT();
      }
    OP(LDNULL, 0): R_Visible = TRUE; BCNPUSH(R_NilValue); NEXT();
    OP(LDTRUE, 0): R_Visible = TRUE; BCNPUSH_LOGICAL(TRUE); NEXT();
    OP(LDFALSE, 0): R_Visible = TRUE; BCNPUSH_LOGICAL(FALSE); NEXT();
    OP(GETVAR, 1): DO_GETVAR(FALSE, FALSE);
    OP(DDVAL, 1): DO_GETVAR(TRUE, FALSE);
    OP(SETVAR, 1):
      {
	int sidx = GETOP();
	SEXP loc;
	if (smallcache)
	    loc = GET_SMALLCACHE_BINDING_CELL(vcache, sidx);
	else {
	    SEXP symbol = VECTOR_ELT(constants, sidx);
	    loc = GET_BINDING_CELL_CACHE(symbol, rho, vcache, sidx);
	}

	R_bcstack_t *s = R_BCNodeStackTop - 1;
	int tag = s->tag;

	if (tag == BNDCELL_TAG_WR(loc))
	    switch (tag) {
	    case REALSXP: SET_BNDCELL_DVAL(loc, s->u.dval); NEXT();
	    case INTSXP: SET_BNDCELL_IVAL(loc, s->u.ival); NEXT();
	    case LGLSXP: SET_BNDCELL_LVAL(loc, s->u.ival); NEXT();
	    }
	else if (BNDCELL_WRITABLE(loc))
	    switch (tag) {
	    case REALSXP: NEW_BNDCELL_DVAL(loc, s->u.dval); NEXT();
	    case INTSXP: NEW_BNDCELL_IVAL(loc, s->u.ival); NEXT();
	    case LGLSXP: NEW_BNDCELL_LVAL(loc, s->u.ival); NEXT();
	    }

	SEXP value = GETSTACK(-1);
	INCREMENT_NAMED(value);
	if (! SET_BINDING_VALUE(loc, value)) {
	    SEXP symbol = VECTOR_ELT(constants, sidx);
	    PROTECT(value);
	    defineVar(symbol, value, rho);
	    UNPROTECT(1);
	}
	NEXT();
      }
    OP(GETFUN, 1):
      {
	/* get the function */
	SEXP symbol = VECTOR_ELT(constants, GETOP());
	SEXP value = findFun(symbol, rho);
	INIT_CALL_FRAME(value);
	if(RTRACE(value)) {
	  Rprintf("trace: ");
	  PrintValue(symbol);
	}
	NEXT();
      }
    OP(GETGLOBFUN, 1):
      {
	/* get the function */
	SEXP symbol = VECTOR_ELT(constants, GETOP());
	SEXP value = findFun(symbol, R_GlobalEnv);
	INIT_CALL_FRAME(value);
	if(RTRACE(value)) {
	  Rprintf("trace: ");
	  PrintValue(symbol);
	}
	NEXT();
      }
    OP(GETSYMFUN, 1):
      {
	/* get the function */
	SEXP symbol = VECTOR_ELT(constants, GETOP());
	SEXP value = SYMVALUE(symbol);
	if (TYPEOF(value) == PROMSXP) {
	    ENSURE_PROMISE_IS_EVALUATED(value);
	    value = PRVALUE(value);
	}
	if(RTRACE(value)) {
	  Rprintf("trace: ");
	  PrintValue(symbol);
	}
	INIT_CALL_FRAME(value);
	NEXT();
      }
    OP(GETBUILTIN, 1):
      {
	/* get the function */
	SEXP symbol = VECTOR_ELT(constants, GETOP());
	SEXP value = getPrimitive(symbol, BUILTINSXP);
//#define REPORT_OVERRIDEN_BUILTINS
#ifdef REPORT_OVERRIDEN_BUILTINS
	if (value != findFun(symbol, rho)) {
	    Rprintf("Possibly overridden builtin: %s\n", PRIMNAME(value));
	}
#endif
	if (RTRACE(value)) {
	  Rprintf("trace: ");
	  PrintValue(symbol);
	}
	INIT_CALL_FRAME(value);
	NEXT();
      }
    OP(GETINTLBUILTIN, 1):
      {
	/* get the function */
	SEXP symbol = VECTOR_ELT(constants, GETOP());
	SEXP value = INTERNAL(symbol);
	if (TYPEOF(value) != BUILTINSXP)
	  error(_("there is no .Internal function '%s'"),
		CHAR(PRINTNAME(symbol)));
	INIT_CALL_FRAME(value);
	NEXT();
      }
    OP(CHECKFUN, 0):
      {
	/* check then the value on the stack is a function */
	SEXP value = GETSTACK(-1);
	if (TYPEOF(value) != CLOSXP && TYPEOF(value) != BUILTINSXP &&
	    TYPEOF(value) != SPECIALSXP)
	  error(_("attempt to apply non-function"));
	INIT_CALL_FRAME_ARGS();
	NEXT();
      }
    OP(MAKEPROM, 1):
      {
	SEXP code = VECTOR_ELT(constants, GETOP());
	switch (CALL_FRAME_FTYPE()) {
	case CLOSXP:
	    PUSHCALLARG_RC(mkPROMISE(code, rho));
	    break;
	case BUILTINSXP:
	    if (TYPEOF(code) == BCODESXP)
		PUSHCALLARG(bcEval(code, rho, TRUE));
	    else
		/* uncommon but possible, the compiler may decide not
		   to compile an argument expression */
		PUSHCALLARG(eval(code, rho));
	    break;
	case SPECIALSXP: break;
	}
	NEXT();
      }
    OP(DOMISSING, 0):
      {
	SEXPTYPE ftype = CALL_FRAME_FTYPE();
	if (ftype != SPECIALSXP)
	  PUSHCALLARG(R_MissingArg);
	NEXT();
      }
    OP(SETTAG, 1):
      {
	SEXPTYPE ftype = CALL_FRAME_FTYPE();
	int tagidx = GETOP();
	if (ftype != SPECIALSXP) {
	    SEXP tag = VECTOR_ELT(constants, tagidx);
	    SETCALLARG_TAG(tag);
	}
	NEXT();
      }
    OP(DODOTS, 0):
      {
	SEXPTYPE ftype = CALL_FRAME_FTYPE();
	if (ftype != SPECIALSXP) {
	  SEXP h = findVar(R_DotsSymbol, rho);
	  if (TYPEOF(h) == DOTSXP || h == R_NilValue) {
	    PROTECT(h);
	    for (; h != R_NilValue; h = CDR(h)) {
	      SEXP val;
	      if (ftype == BUILTINSXP)
	        val = eval(CAR(h), rho);
	      else if (CAR(h) == R_MissingArg)
	        val = CAR(h);
	      else
	        val = mkPROMISE(CAR(h), rho);
	      PUSHCALLARG(val);
	      SETCALLARG_TAG(TAG(h));
	    }
	    UNPROTECT(1); /* h */
	  }
	  else if (h != R_MissingArg)
	    error(_("'...' used in an incorrect context"));
	}
	NEXT();
      }
    OP(PUSHARG, 0): PUSHCALLARG(BCNPOP()); NEXT();
    OP(PUSHCONSTARG, 1):
      {
	SEXP value = VECTOR_ELT(constants, GETOP());
	if (R_check_constants < 0)
	    value = duplicate(value);
	MARK_NOT_MUTABLE(value);
	PUSHCALLARG(value);
	NEXT();
      }
    OP(PUSHNULLARG, 0): PUSHCALLARG(R_NilValue); NEXT();
    OP(PUSHTRUEARG, 0): PUSHCALLARG(R_TrueValue); NEXT();
    OP(PUSHFALSEARG, 0): PUSHCALLARG(R_FalseValue); NEXT();
    OP(CALL, 1):
      {
	SEXP fun = CALL_FRAME_FUN();
	SEXP call = VECTOR_ELT(constants, GETOP());
	SEXP args;
	SEXP value = NULL;
	int flag;
	switch (TYPEOF(fun)) {
	case BUILTINSXP:
	  args = BUILTIN_CALL_FRAME_ARGS();
	  checkForMissings(args, call);
	  flag = PRIMPRINT(fun);
	  R_Visible = flag != 1;
	  value = PRIMFUN(fun) (call, fun, args, rho);
	  if (flag < 2) R_Visible = flag != 1;
	  break;
	case SPECIALSXP:
	  flag = PRIMPRINT(fun);
	  R_Visible = flag != 1;
	  value = PRIMFUN(fun) (call, fun, markSpecialArgs(CDR(call)), rho);
	  if (flag < 2) R_Visible = flag != 1;
	  break;
	case CLOSXP:
	  args = CLOSURE_CALL_FRAME_ARGS();
	  value = applyClosure(call, fun, args, rho, R_NilValue, TRUE);
	  break;
	default: error(_("bad function"));
	}
	POP_CALL_FRAME(value);
	NEXT();
      }
    OP(CALLBUILTIN, 1):
      {
	SEXP fun = CALL_FRAME_FUN();
	SEXP call = VECTOR_ELT(constants, GETOP());
	SEXP args = BUILTIN_CALL_FRAME_ARGS();
	int flag;
	const void *vmax = vmaxget();
	if (TYPEOF(fun) != BUILTINSXP)
	  error(_("not a BUILTIN function"));
	flag = PRIMPRINT(fun);
	R_Visible = flag != 1;
	SEXP value;
	if (R_Profiling && IS_TRUE_BUILTIN(fun)) {
	    RCNTXT cntxt;
	    SEXP oldref = R_Srcref;
	    begincontext(&cntxt, CTXT_BUILTIN, call,
			 R_BaseEnv, R_BaseEnv, R_NilValue, R_NilValue);
	    R_Srcref = NULL;
	    value = PRIMFUN(fun) (call, fun, args, rho);
	    R_Srcref = oldref;
	    endcontext(&cntxt);
	} else {
	    value = PRIMFUN(fun) (call, fun, args, rho);
	}
	if (flag < 2) R_Visible = flag != 1;
	vmaxset(vmax);
	POP_CALL_FRAME(value);
	NEXT();
      }
    OP(CALLSPECIAL, 1):
      {
	SEXP call = VECTOR_ELT(constants, GETOP());
	SEXP symbol = CAR(call);
	SEXP fun = getPrimitive(symbol, SPECIALSXP);
	int flag;
	const void *vmax = vmaxget();
	if (RTRACE(fun)) {
	  Rprintf("trace: ");
	  PrintValue(symbol);
	}
	flag = PRIMPRINT(fun);
	R_Visible = flag != 1;
	SEXP value = PRIMFUN(fun) (call, fun, markSpecialArgs(CDR(call)), rho);
	if (flag < 2) R_Visible = flag != 1;
	vmaxset(vmax);
	BCNPUSH(value);
	NEXT();
      }
    OP(MAKECLOSURE, 1):
      {
	SEXP fb = VECTOR_ELT(constants, GETOP());
	SEXP forms = VECTOR_ELT(fb, 0);
	SEXP body = VECTOR_ELT(fb, 1);
	SEXP value = mkCLOSXP(forms, body, rho);
	/* The LENGTH check below allows for byte code object created
	   by older versions of the compiler that did not record a
	   source attribute. */
	/* FIXME: bump bc version and don't check LENGTH? */
	if (LENGTH(fb) > 2) {
	  SEXP srcref = VECTOR_ELT(fb, 2);
	  if (!isNull(srcref)) setAttrib(value, R_SrcrefSymbol, srcref);
	}
	R_Visible = TRUE;
	BCNPUSH(value);
	NEXT();
      }
    OP(UMINUS, 1): FastUnary(-, R_SubSym);
    OP(UPLUS, 1): FastUnary(+, R_AddSym);
    OP(ADD, 1): FastBinary(R_ADD, PLUSOP, R_AddSym);
    OP(SUB, 1): FastBinary(R_SUB, MINUSOP, R_SubSym);
    OP(MUL, 1): FastBinary(R_MUL, TIMESOP, R_MulSym);
    OP(DIV, 1): FastBinary(R_DIV, DIVOP, R_DivSym);
    OP(EXPT, 1): FastBinary(R_POW, POWOP, R_ExptSym);
    OP(SQRT, 1): FastMath1(sqrt, R_SqrtSym);
    OP(EXP, 1): FastMath1(exp, R_ExpSym);
    OP(EQ, 1): FastRelop2(==, EQOP, R_EqSym);
    OP(NE, 1): FastRelop2(!=, NEOP, R_NeSym);
    OP(LT, 1): FastRelop2(<, LTOP, R_LtSym);
    OP(LE, 1): FastRelop2(<=, LEOP, R_LeSym);
    OP(GE, 1): FastRelop2(>=, GEOP, R_GeSym);
    OP(GT, 1): FastRelop2(>, GTOP, R_GtSym);
    OP(AND, 1): FastLogic2(&, ANDOP, R_AndSym);
    OP(OR, 1): FastLogic2(|, OROP, R_OrSym);
    OP(NOT, 1):
      {
	  R_Visible = TRUE;
	  R_bcstack_t *s = R_BCNodeStackTop - 1;
	  if (s->tag == LGLSXP) {
	      int ival = s->u.ival;
	      if (ival != NA_LOGICAL)
		  s->u.ival = ival ? FALSE : TRUE;
	      SKIP_OP();
	      NEXT();
	  }
	  Builtin1(do_logic, R_NotSym, rho);
      }
    OP(DOTSERR, 0): error(_("'...' used in an incorrect context"));
    OP(STARTASSIGN, 1):
      {
	INCLNK_stack_commit();
	if (IS_STACKVAL_BOXED(-1)) {
	    SEXP saverhs = GETSTACK(-1);
	    FIXUP_RHS_NAMED(saverhs);
	    int refrhs = MAYBE_REFERENCED(saverhs);
	    SETSTACK_FLAGS(-1, refrhs);
	    if (refrhs) INCREMENT_REFCNT(saverhs);
	}
	int sidx = GETOP();
	SEXP symbol = VECTOR_ELT(constants, sidx);
	SEXP cell = GET_BINDING_CELL_CACHE(symbol, rho, vcache, sidx);
	SEXP value = BINDING_VALUE(cell);
	R_varloc_t loc;
	if (value == R_UnboundValue ||
	    TYPEOF(value) == PROMSXP) {
	    value = EnsureLocal(symbol, rho, &loc);
	    if (loc.cell == NULL)
		loc.cell = R_NilValue;
	}
	else loc.cell = cell;

	int maybe_in_assign = ASSIGNMENT_PENDING(loc.cell);
	SET_ASSIGNMENT_PENDING(loc.cell, TRUE);
	BCNPUSH(loc.cell);

	if (maybe_in_assign || MAYBE_SHARED(value))
	    value = shallow_duplicate(value);
	BCNPUSH(value);

	BCNDUP3RD();
	/* top four stack entries are now
	   RHS value, LHS cell, LHS value, RHS value */
	NEXT();
      }
    OP(ENDASSIGN, 1):
      {
	SEXP lhscell = GETSTACK(-2);
	SET_ASSIGNMENT_PENDING(lhscell, FALSE);

	int sidx = GETOP();
	SEXP symbol = VECTOR_ELT(constants, sidx);
	SEXP cell = GET_BINDING_CELL_CACHE(symbol, rho, vcache, sidx);
	SEXP value = GETSTACK(-1); /* leave on stack for GC protection */
	if (ALTREP(value)) {
	    SEXP v = try_assign_unwrap(value, symbol, rho, cell);
	    if (v != value) {
		SETSTACK(-1, v);
		value = v;
	    }
	}
	INCREMENT_NAMED(value);
	if (! SET_BINDING_VALUE(cell, value))
	    defineVar(symbol, value, rho);
	R_BCNodeStackTop -= 2; /* now pop cell and LHS value off the stack */
	/* original right-hand side value is now on top of stack again */
#ifdef OLD_RHS_NAMED
	/* we do not duplicate the right-hand side value, so to be
	   conservative mark the value as NAMED = NAMEDMAX */
	ENSURE_NAMEDMAX(GETSTACK(-1));
#else
	if (IS_STACKVAL_BOXED(-1)) {
	    SEXP saverhs = GETSTACK(-1);
	    INCREMENT_NAMED(saverhs);
	    int refrhs = GETSTACK_FLAGS(-1);
	    if (refrhs) DECREMENT_REFCNT(saverhs);
	}
#endif
	NEXT();
      }
    OP(STARTSUBSET, 2): DO_STARTDISPATCH("[");
    OP(DFLTSUBSET, 0): DO_DFLTDISPATCH(do_subset_dflt, R_SubsetSym);
    OP(STARTSUBASSIGN, 2): DO_START_ASSIGN_DISPATCH("[<-");
    OP(DFLTSUBASSIGN, 0):
      DO_DFLT_ASSIGN_DISPATCH(do_subassign_dflt, R_SubassignSym);
    OP(STARTC, 2): DO_STARTDISPATCH("c");             /* no longer used */
    OP(DFLTC, 0): DO_DFLTDISPATCH(do_c_dflt, R_CSym); /* no longer used */
    OP(STARTSUBSET2, 2): DO_STARTDISPATCH("[[");
    OP(DFLTSUBSET2, 0): DO_DFLTDISPATCH(do_subset2_dflt, R_Subset2Sym);
    OP(STARTSUBASSIGN2, 2): DO_START_ASSIGN_DISPATCH("[[<-");
    OP(DFLTSUBASSIGN2, 0):
      DO_DFLT_ASSIGN_DISPATCH(do_subassign2_dflt, R_Subassign2Sym);
    OP(DOLLAR, 2):
      {
	int dispatched = FALSE;
	SEXP call = VECTOR_ELT(constants, GETOP());
	SEXP symbol = VECTOR_ELT(constants, GETOP());
	SEXP x = GETSTACK(-1);
	SEXP value = NULL;
	if (isObject(x)) {
	    SEXP ncall;
	    PROTECT(ncall = duplicate(call));
	    /**** hack to avoid evaluating the symbol */
	    SETCAR(CDDR(ncall), ScalarString(PRINTNAME(symbol)));
	    dispatched = tryDispatch("$", ncall, x, rho, &value);
	    UNPROTECT(1);
	}
	if (dispatched)
	    SETSTACK(-1, value);
	else
	    SETSTACK(-1, R_subset3_dflt(x, PRINTNAME(symbol), call));
	R_Visible = TRUE;
	NEXT();
      }
    OP(DOLLARGETS, 2):
      {
	int dispatched = FALSE;
	SEXP call = VECTOR_ELT(constants, GETOP());
	SEXP symbol = VECTOR_ELT(constants, GETOP());
	SEXP x = GETSTACK(-2);
	SEXP rhs = GETSTACK(-1);
	MARK_ASSIGNMENT_CALL(call);
	if (MAYBE_SHARED(x)) {
	    x = shallow_duplicate(x);
	    SETSTACK(-2, x);
	    ENSURE_NAMED(x);
	}
	SEXP value = NULL;
	if (isObject(x)) {
	    SEXP ncall, prom;
	    PROTECT(ncall = duplicate(call));
	    /**** hack to avoid evaluating the symbol */
	    SETCAR(CDDR(ncall), ScalarString(PRINTNAME(symbol)));
	    prom = mkRHSPROMISE(CADDDR(ncall), rhs);
	    SETCAR(CDDDR(ncall), prom);
	    dispatched = tryDispatch("$<-", ncall, x, rho, &value);
	    UNPROTECT(1);
	}
	if (! dispatched)
	  value = R_subassign3_dflt(call, x, symbol, rhs);
	R_BCNodeStackTop--;
	SETSTACK(-1, value);
	NEXT();
      }
    OP(ISNULL, 0): DO_ISTEST(isNull);
    OP(ISLOGICAL, 0): DO_ISTYPE(LGLSXP);
    OP(ISINTEGER, 0): {
	SEXP arg = GETSTACK(-1);
	Rboolean test = (TYPEOF(arg) == INTSXP) && ! inherits(arg, "factor");
	SETSTACK(-1, test ? R_TrueValue : R_FalseValue);
	R_Visible = TRUE;
	NEXT();
      }
    OP(ISDOUBLE, 0): DO_ISTYPE(REALSXP);
    OP(ISCOMPLEX, 0): DO_ISTYPE(CPLXSXP);
    OP(ISCHARACTER, 0): DO_ISTYPE(STRSXP);
    OP(ISSYMBOL, 0): DO_ISTYPE(SYMSXP); /**** S4 thingy allowed now???*/
    OP(ISOBJECT, 0): DO_ISTEST(OBJECT);
    OP(ISNUMERIC, 0): DO_ISTEST(isNumericOnly);
    OP(VECSUBSET, 1): DO_VECSUBSET(rho, FALSE);
    OP(MATSUBSET, 1): DO_MATSUBSET(rho, FALSE); NEXT();
    OP(VECSUBASSIGN, 1): DO_VECSUBASSIGN(rho, FALSE);
    OP(MATSUBASSIGN, 1): DO_MATSUBASSIGN(rho, FALSE); NEXT();
    OP(AND1ST, 2): {
	int callidx = GETOP();
	int label = GETOP();
	FIXUP_SCALAR_LOGICAL(rho, callidx, "'x'", "&&", warn_lev);
	Rboolean val = GETSTACK_LOGICAL(-1);
	if (val == FALSE)
	    pc = codebase + label;
	R_Visible = TRUE;
	NEXT();
    }
    OP(AND2ND, 1): {
	int callidx = GETOP();
	FIXUP_SCALAR_LOGICAL(rho, callidx, "'y'", "&&", warn_lev);
	Rboolean val = GETSTACK_LOGICAL(-1);
	/* The first argument is TRUE or NA. If the second argument is
	   not TRUE then its value is the result. If the second
	   argument is TRUE, then the first argument's value is the
	   result. */
	if (val == FALSE || val == NA_LOGICAL)
	    SETSTACK_LOGICAL(-2, val);
	R_BCNodeStackTop -= 1;
	R_Visible = TRUE;
	NEXT();
    }
    OP(OR1ST, 2):  {
	int callidx = GETOP();
	int label = GETOP();
	FIXUP_SCALAR_LOGICAL(rho, callidx, "'x'", "||", warn_lev);
	Rboolean val = GETSTACK_LOGICAL(-1);
	if (val != NA_LOGICAL &&
	    val != FALSE) /* is true */
	    pc = codebase + label;
	R_Visible = TRUE;
	NEXT();
    }
    OP(OR2ND, 1):  {
	int callidx = GETOP();
	FIXUP_SCALAR_LOGICAL(rho, callidx, "'y'", "||", warn_lev);
	Rboolean val = GETSTACK_LOGICAL(-1);
	/* The first argument is FALSE or NA. If the second argument is
	   not FALSE then its value is the result. If the second
	   argument is FALSE, then the first argument's value is the
	   result. */
	if (val != FALSE)
	    SETSTACK_LOGICAL(-2, val);
	R_BCNodeStackTop -= 1;
	R_Visible = TRUE;
	NEXT();
    }
    OP(GETVAR_MISSOK, 1): DO_GETVAR(FALSE, TRUE);
    OP(DDVAL_MISSOK, 1): DO_GETVAR(TRUE, TRUE);
    OP(VISIBLE, 0): R_Visible = TRUE; NEXT();
    OP(SETVAR2, 1):
      {
	SEXP symbol = VECTOR_ELT(constants, GETOP());
	SEXP value = GETSTACK(-1);
	INCREMENT_NAMED(value);
	setVar(symbol, value, ENCLOS(rho));
	NEXT();
      }
    OP(STARTASSIGN2, 1):
      {
	INCLNK_stack_commit();
	SEXP symbol = VECTOR_ELT(constants, GETOP());
	R_varloc_t loc = R_findVarLoc(symbol, rho);

	if (loc.cell == NULL)
	    loc.cell = R_NilValue;
	int maybe_in_assign = ASSIGNMENT_PENDING(loc.cell);
	SET_ASSIGNMENT_PENDING(loc.cell, TRUE);
	BCNPUSH(loc.cell);

	SEXP value = getvar(symbol, ENCLOS(rho), FALSE, FALSE, NULL, 0);
	if (maybe_in_assign || MAYBE_SHARED(value))
	    value = shallow_duplicate(value);
	BCNPUSH(value);

	BCNDUP3RD();
	/* top four stack entries are now
	   RHS value, LHS cell, LHS value, RHS value */
	if (IS_STACKVAL_BOXED(-1)) {
	    FIXUP_RHS_NAMED(GETSTACK(-1));
	    INCREMENT_REFCNT(GETSTACK(-1));
	}
	NEXT();
      }
    OP(ENDASSIGN2, 1):
      {
	SEXP lhscell = GETSTACK(-2);
	SET_ASSIGNMENT_PENDING(lhscell, FALSE);

	SEXP symbol = VECTOR_ELT(constants, GETOP());
	SEXP value = GETSTACK(-1); /* leave on stack for GC protection */
	INCREMENT_NAMED(value);
	setVar(symbol, value, ENCLOS(rho));
	R_BCNodeStackTop -= 2; /* now pop cell and LHS value off the stack */
	/* original right-hand side value is now on top of stack again */
#ifdef OLD_RHS_NAMED
	/* we do not duplicate the right-hand side value, so to be
	   conservative mark the value as NAMED = NAMEDMAX */
	ENSURE_NAMEDMAX(GETSTACK(-1));
#else
	INCREMENT_NAMED(GETSTACK(-1));
#endif
	DECREMENT_REFCNT(GETSTACK(-1));
	NEXT();
      }
    OP(SETTER_CALL, 2):
      {
	SEXP lhs = GETSTACK_BELOW_CALL_FRAME(-2);
	SEXP rhs = GETSTACK_BELOW_CALL_FRAME(-1);
	SEXP fun = CALL_FRAME_FUN();
	SEXP call = VECTOR_ELT(constants, GETOP());
	SEXP vexpr = VECTOR_ELT(constants, GETOP());
	SEXP args, prom, last;
	MARK_ASSIGNMENT_CALL(call);
	if (MAYBE_SHARED(lhs)) {
	  lhs = shallow_duplicate(lhs);
	  SETSTACK_BELOW_CALL_FRAME(-2, lhs);
	  ENSURE_NAMED(lhs);
	}
	SEXP value = NULL;
	switch (TYPEOF(fun)) {
	case BUILTINSXP:
	  /* push RHS value onto arguments with 'value' tag */
	  PUSHCALLARG(rhs);
	  SETCALLARG_TAG_SYMBOL(R_valueSym);
	  /* replace first argument with LHS value */
	  args = BUILTIN_CALL_FRAME_ARGS();
	  SETCAR(args, lhs);
	  /* make the call */
	  checkForMissings(args, call);
	  value = PRIMFUN(fun) (call, fun, args, rho);
	  break;
	case SPECIALSXP:
	  /* duplicate arguments and protect */
	  PROTECT(args = duplicate(CDR(call)));
	  /* insert evaluated promise for LHS as first argument */
	  /* promise won't be captured so don't track references */
	  prom = R_mkEVPROMISE_NR(R_TmpvalSymbol, lhs);
	  SETCAR(args, prom);
	  /* insert evaluated promise for RHS as last argument */
	  last = args;
	  while (CDR(last) != R_NilValue)
	      last = CDR(last);
	  prom = mkRHSPROMISE(vexpr, rhs);
	  SETCAR(last, prom);
	  /* make the call */
	  value = PRIMFUN(fun) (call, fun, args, rho);
	  UNPROTECT(1);
	  break;
	case CLOSXP:
	  /* push evaluated promise for RHS onto arguments with 'value' tag */
	  /* This need to use a standard EVPROMISE so the reference
	     from the environment to the RHS value is counted. */
	  prom = R_mkEVPROMISE(vexpr, rhs);
	  PUSHCALLARG(prom);
	  SETCALLARG_TAG_SYMBOL(R_valueSym);
	  /* replace first argument with evaluated promise for LHS */
	  /* promise might be captured, so track references */
	  args = CLOSURE_CALL_FRAME_ARGS();
	  prom = R_mkEVPROMISE(R_TmpvalSymbol, lhs);
	  SETCAR(args, prom);
	  /* make the call */
	  value = applyClosure(call, fun, args, rho, R_NilValue, TRUE);
	  break;
	default: error(_("bad function"));
	}
	POP_CALL_FRAME_PLUS(2, value);
	NEXT();
      }
    OP(GETTER_CALL, 1):
      {
	SEXP lhs = GETSTACK_BELOW_CALL_FRAME(-2);
	SEXP fun = CALL_FRAME_FUN();
	SEXP call = VECTOR_ELT(constants, GETOP());
	SEXP value = NULL;
	SEXP args, prom;
	switch (TYPEOF(fun)) {
	case BUILTINSXP:
	  /* replace first argument with LHS value */
	  args = BUILTIN_CALL_FRAME_ARGS();
	  SETCAR(args, lhs);
	  /* make the call */
	  checkForMissings(args, call);
	  value = PRIMFUN(fun) (call, fun, args, rho);
	  break;
	case SPECIALSXP:
	  /* duplicate arguments and put into stack for GC protection */
	  args = duplicate(CDR(call));
	  SETSTACK(-2, args);
	  /* insert evaluated promise for LHS as first argument */
	  /* promise won't be captured so don't track references */
	  prom = R_mkEVPROMISE_NR(R_TmpvalSymbol, lhs);
	  SETCAR(args, prom);
	  /* make the call */
	  value = PRIMFUN(fun) (call, fun, args, rho);
	  break;
	case CLOSXP:
	  /* replace first argument with evaluated promise for LHS */
	  /* promise might be captured, so track references */
	  args = CLOSURE_CALL_FRAME_ARGS();
	  prom = R_mkEVPROMISE(R_TmpvalSymbol, lhs);
	  SETCAR(args, prom);
	  /* make the call */
	  value = applyClosure(call, fun, args, rho, R_NilValue, TRUE);
	  break;
	default: error(_("bad function"));
	}
	POP_CALL_FRAME(value);
	NEXT();
      }
    OP(SWAP, 0): {
	/* This instruction only occurs between accessor calls in
	   complex assignments. [It should probably be renamed to
	   reflect this.] It needs to make sure intermediate LHS
	   values in complex assignments are not shared by duplicating
	   the extracted value in tmp when necessary. Duplicating is
	   necessary if the value might be shared _or_ if the
	   container, which is in R_BCNodeStackTop[-3], has become
	   possibly shared by going through a closure in the preceding
	   accessor call.  This is taken to indicate that the
	   corresponding replacement function might be a closure and
	   will need to see an unmodified LHS value. This heuristic
	   fails if the accessor function called here is not a closure
	   but the replacement function is. */

	/* For the typed stack it might be OK just to force boxing at
	   this point, but for now this code tries to avoid doing
	   that. The macros make the code a little more readable. */
#define STACKVAL_MAYBE_REFERENCED(idx)				\
	(IS_STACKVAL_BOXED(idx) &&				\
	 MAYBE_REFERENCED(GETSTACK_SXPVAL_PTR(R_BCNodeStackTop + (idx))))
#define STACKVAL_MAYBE_SHARED(idx)				\
	(IS_STACKVAL_BOXED(idx) &&				\
	 MAYBE_SHARED(GETSTACK_SXPVAL_PTR(R_BCNodeStackTop + (idx))))

	if (STACKVAL_MAYBE_REFERENCED(-1) &&
	    (STACKVAL_MAYBE_SHARED(-1) ||
	     STACKVAL_MAYBE_SHARED(-3)))
	    SETSTACK(-1, shallow_duplicate(GETSTACK(-1)));

	R_bcstack_t tmp = R_BCNodeStackTop[-1];
	R_BCNodeStackTop[-1] = R_BCNodeStackTop[-2];
	R_BCNodeStackTop[-2] = tmp;
	NEXT();
    }
    OP(DUP2ND, 0): BCNDUP2ND(); NEXT();
    OP(SWITCH, 4): {
       SEXP call = VECTOR_ELT(constants, GETOP());
       SEXP names = VECTOR_ELT(constants, GETOP());
       SEXP coffsets = VECTOR_ELT(constants, GETOP());
       SEXP ioffsets = VECTOR_ELT(constants, GETOP());
       SEXP value = BCNPOP();
       if (!isVector(value) || length(value) != 1)
	   errorcall(call, _("EXPR must be a length 1 vector"));
       if (isFactor(value))
	   warningcall(call,
		       _("EXPR is a \"factor\", treated as integer.\n"
			 " Consider using '%s' instead."),
		       "switch(as.character( * ), ...)");
       if (TYPEOF(value) == STRSXP) {
	   int i, n, which;
	   if (names == R_NilValue) {
	       if (TYPEOF(ioffsets) != INTSXP)
		   errorcall(call, _("bad numeric 'switch' offsets"));
	       if (LENGTH(ioffsets) == 1) {
		   pc = codebase + INTEGER(ioffsets)[0]; /* returns NULL */
		   warningcall(call, _("'switch' with no alternatives"));
	       }
	       else
		   errorcall(call, _("numeric EXPR required for 'switch' "
				     "without named alternatives"));
	   } else {
	       if (TYPEOF(coffsets) != INTSXP)
		   errorcall(call, _("bad character 'switch' offsets"));
	       if (TYPEOF(names) != STRSXP || LENGTH(names) != LENGTH(coffsets))
		   errorcall(call, "bad 'switch' names");
	       n = LENGTH(names);
	       which = n - 1;
	       for (i = 0; i < n - 1; i++)
		   if (pmatch(STRING_ELT(value, 0),
			      STRING_ELT(names, i), 1 /* exact */)) {
		       which = i;
		       break;
		   }
	       pc = codebase + INTEGER(coffsets)[which];
	   }
       }
       else {
	   if (TYPEOF(ioffsets) != INTSXP)
	       errorcall(call, "bad numeric 'switch' offsets");
	   int which = asInteger(value);
	   if (which != NA_INTEGER) which--;
	   if (which < 0 || which >= LENGTH(ioffsets))
	       which = LENGTH(ioffsets) - 1;
	   if (LENGTH(ioffsets) == 1)
	       warningcall(call, _("'switch' with no alternatives"));
	   pc = codebase + INTEGER(ioffsets)[which];
       }
       NEXT();
    }
    OP(RETURNJMP, 0): {
      SEXP value = BCNPOP();
      findcontext(CTXT_BROWSER | CTXT_FUNCTION, rho, value);
    }
    OP(STARTSUBSET_N, 2): DO_STARTDISPATCH_N("[");
    OP(STARTSUBASSIGN_N, 2): DO_START_ASSIGN_DISPATCH_N("[<-");
    OP(VECSUBSET2, 1): DO_VECSUBSET(rho, TRUE);
    OP(MATSUBSET2, 1): DO_MATSUBSET(rho, TRUE); NEXT();
    OP(VECSUBASSIGN2, 1): DO_VECSUBASSIGN(rho, TRUE);
    OP(MATSUBASSIGN2, 1): DO_MATSUBASSIGN(rho, TRUE); NEXT();
    OP(STARTSUBSET2_N, 2): DO_STARTDISPATCH_N("[[");
    OP(STARTSUBASSIGN2_N, 2): DO_START_ASSIGN_DISPATCH_N("[[<-");
    OP(SUBSET_N, 2): DO_SUBSET_N(rho, FALSE); NEXT();
    OP(SUBSET2_N, 2): DO_SUBSET_N(rho, TRUE); NEXT();
    OP(SUBASSIGN_N, 2): DO_SUBASSIGN_N(rho, FALSE); NEXT();
    OP(SUBASSIGN2_N, 2): DO_SUBASSIGN_N(rho, TRUE); NEXT();
    OP(LOG, 1): DO_LOG(); NEXT();
    OP(LOGBASE, 1): DO_LOGBASE(); NEXT();
    OP(MATH1, 2): DO_MATH1(); NEXT();
    OP(DOTCALL, 2): DO_DOTCALL(); NEXT();
    OP(COLON, 1): DO_COLON(); NEXT();
    OP(SEQALONG, 1): DO_SEQ_ALONG(); NEXT();
    OP(SEQLEN, 1): DO_SEQ_LEN(); NEXT();
    OP(BASEGUARD, 2): DO_BASEGUARD(); NEXT();
    OP(INCLNK, 0):
      INCLNK_stack_commit(); /* needed for pre version 12 byte code */
      INCLNK_STACK_PTR(R_BCNodeStackTop - 1);
      NEXT();
    OP(DECLNK, 0):
      DECLNK_STACK_PTR(R_BCNodeStackTop - 2);
      NEXT();
    OP(DECLNK_N, 1):
      for (int n = GETOP(), i = 0; i < n; i++)
	  DECLNK_STACK_PTR(R_BCNodeStackTop - 2 - i);
      NEXT();
    OP(INCLNKSTK, 0):
      {
	  int offset = (int)(R_BCProtTop - R_BCNodeStackBase);
	  INCLNK_stack(R_BCNodeStackTop);
	  BCNPUSH_INTEGER(offset);
	  NEXT();
      }
    OP(DECLNKSTK, 0):
      {
	  int offset = GETSTACK_IVAL_PTR(R_BCNodeStackTop - 2);
	  R_bcstack_t *ptop = R_BCNodeStackBase + offset;
	  DECLNK_stack(ptop);
	  R_BCNodeStackTop[-2] = R_BCNodeStackTop[-1];
	  R_BCNodeStackTop--;
	  NEXT();
      }
    LASTOP;
  }
}

#ifdef THREADED_CODE
static void bcEval_init(void) {
    bcEval_loop(NULL, NULL);
}

SEXP R_bcEncode(SEXP bytes)
{
    SEXP code;
    BCODE *pc;
    int *ipc, i, n, m, v;

    m = (sizeof(BCODE) + sizeof(int) - 1) / sizeof(int);

    n = LENGTH(bytes);
    ipc = INTEGER(bytes);

    v = ipc[0];
    if (v < R_bcMinVersion || v > R_bcVersion) {
	code = allocVector(INTSXP, m * 2);
	pc = (BCODE *) DATAPTR(code);
	pc[0].i = v;
	pc[1].v = opinfo[BCMISMATCH_OP].addr;
	return code;
    }
    else {
	code = allocVector(INTSXP, m * n);
	memset(INTEGER(code), 0, m * n * sizeof(int));
	pc = (BCODE *) DATAPTR(code);

	for (i = 0; i < n; i++) pc[i].i = ipc[i];

	/* install the current version number */
	pc[0].i = R_bcVersion;

	/* Revert to version 2 to allow for some one compiling in a
	   new R, loading/saving in an old one, and then trying to run
	   in a new one. This has happened! Setting the version number
	   back tells bcEval to drop back to eval. */
	if (n == 2 && ipc[1] == BCMISMATCH_OP)
	    pc[0].i = 2;

	for (i = 1; i < n;) {
	    int op = pc[i].i;
	    if (op < 0 || op >= OPCOUNT)
		error("unknown instruction code");
	    pc[i].v = opinfo[op].addr;
	    i += opinfo[op].argc + 1;
	}

	return code;
    }
}

static int findOp(void *addr)
{
    int i;

    for (i = 0; i < OPCOUNT; i++)
	if (opinfo[i].addr == addr)
	    return i;
    error(_("cannot find index for threaded code address"));
    return 0; /* not reached */
}

SEXP R_bcDecode(SEXP code) {
    int n, i, j, *ipc;
    BCODE *pc;
    SEXP bytes;

    int m = (sizeof(BCODE) + sizeof(int) - 1) / sizeof(int);

    n = LENGTH(code) / m;
    pc = (BCODE *) DATAPTR(code);

    bytes = allocVector(INTSXP, n);
    ipc = INTEGER(bytes);

    /* copy the version number */
    ipc[0] = pc[0].i;

    for (i = 1; i < n;) {
	int op = findOp(pc[i].v);
	int argc = opinfo[op].argc;
	ipc[i] = op;
	i++;
	for (j = 0; j < argc; j++, i++)
	    ipc[i] = pc[i].i;
    }

    return bytes;
}
#else
static void bcEval_init(void) { return; }
SEXP R_bcEncode(SEXP x) { return x; }
SEXP R_bcDecode(SEXP x) { return duplicate(x); }
#endif

/* Add BCODESXP bc into the constants registry, performing a deep copy of the
   bc's constants */
#define CONST_CHECK_COUNT 1000
attribute_hidden void R_registerBC(SEXP bcBytes, SEXP bcode)
{
    if (R_check_constants <= 0)
	return;
    if (TYPEOF(bcBytes) != INTSXP)
	error("registerBC requires integer vector as bcBytes");
    if (TYPEOF(bcode) != BCODESXP)
	error("registerBC requires BCODESXP object as bcode");

    static int count = CONST_CHECK_COUNT;
    if (--count <= 0) {
	count = CONST_CHECK_COUNT;
	R_checkConstants(TRUE);
    }

    /* The constants registry is a linked list of constant records. Each
       constant record is a generic vector, its first element is a pointer
       to the next constant record, the second element is a weak reference
       to the byte-code object, the third element is a reference to the whole
       constant pool, and the following elements are interleaved original and
       copied constants. A constant registry corresponds to a constant pool.
       When the weak reference gets cleared, the respective constant record
       can be removed from the list.

       One could simply compare/duplicate the lists of all constants (the whole
       constant pools), but that turned out too expensive */

    SEXP consts = BCCONSTS(bcode); /* all constants, VECSXP */

#define CHECK_ALL_CONSTANTS
#ifndef CHECK_ALL_CONSTANTS
    int *ipc = INTEGER(bcBytes);
    int n = LENGTH(bcBytes);
    int i;
    int loadableConsts = 0;

    /* add only constants loaded by certain instructions  */
    for(i = 0; i < n; i += opinfo[ipc[i]].argc + 1)
        if (ipc[i] == LDCONST_OP || ipc[i] == PUSHCONSTARG_OP ||
		ipc[i] == CALLSPECIAL_OP)
            loadableConsts++;

    SEXP constsRecord = PROTECT(allocVector(VECSXP, loadableConsts * 2 + 3));
    int crIdx = 3;
    for(i = 0; i < n; i += opinfo[ipc[i]].argc + 1)
        if (ipc[i] == LDCONST_OP || ipc[i] == PUSHCONSTARG_OP ||
		ipc[i] == CALLSPECIAL_OP) {
            SEXP corig = VECTOR_ELT(consts, ipc[i + 1]);
            SET_VECTOR_ELT(constsRecord, crIdx++, corig);
            SET_VECTOR_ELT(constsRecord, crIdx++, duplicate(corig));
        }
#else
    /* add the whole constant pool */
    SEXP constsRecord = PROTECT(allocVector(VECSXP, 2 + 3));
    SET_VECTOR_ELT(constsRecord, 3, consts);
    /* the consts reference is in the record twice to make the code simpler */
    SET_VECTOR_ELT(constsRecord, 4, duplicate(consts));
#endif

    SEXP wref = R_MakeWeakRef(bcode, R_NilValue, R_NilValue, FALSE);
    SET_VECTOR_ELT(constsRecord, 0, VECTOR_ELT(R_ConstantsRegistry, 0));
    SET_VECTOR_ELT(constsRecord, 1, wref);
    SET_VECTOR_ELT(constsRecord, 2, consts);
    SET_VECTOR_ELT(R_ConstantsRegistry, 0, constsRecord);
    UNPROTECT(1); /* constsRecord */
}

/* A potentially very verbose report for modified compiler constant. */
static void reportModifiedConstant(SEXP crec, SEXP orig, SEXP copy, int idx)
{
    if (R_check_constants < 5)
	return;

    SEXP consts = VECTOR_ELT(crec, 2);
    int n = LENGTH(consts);
    int i;
    if (idx == -1) {
	for(i = 0; i < n; i++)
	    if (VECTOR_ELT(consts, i) == orig) {
		idx = i;
		break;
	    }
    }
    int oldout = R_OutputCon; /* redirect standard to error output */
    R_OutputCon = 2;
    int oldcheck = R_check_constants; /* guard against recursive invocation */
    R_check_constants = 0;
    if (idx != 0) {
	REprintf("ERROR: the modified value of the constant is:\n");
	PrintValue(orig);
	REprintf("ERROR: the original value of the constant is:\n");
	PrintValue(copy);
	REprintf("ERROR: the modified constant is at index %d\n", idx);
	REprintf("ERROR: the modified constant is in this function body:\n");
	PrintValue(VECTOR_ELT(consts, 0));
    } else {
	REprintf("ERROR: the modified constant is function body:\n");
	PrintValue(orig);
	REprintf("ERROR: the body was originally:\n");
	PrintValue(copy);
    }
    findFunctionForBody(VECTOR_ELT(consts, 0));
    R_check_constants = oldcheck;
    R_OutputCon = oldout;
}

/* Checks whether compiler constants linked from the given record
   were modified. */
static Rboolean checkConstantsInRecord(SEXP crec, Rboolean abortOnError)
{
    int i;
    int n = LENGTH(crec);
    Rboolean constsOK = TRUE;

    for (i = 3; i < n;) {
	SEXP corig = VECTOR_ELT(crec, i++);
	SEXP ccopy = VECTOR_ELT(crec, i++);

	/* 39: not numerical comparison, not single NA, not attributes as
           set, do ignore byte-code, do ignore environments of closures,
           not ignore srcref

           srcref is not ignored because ignoring it is expensive
           (it triggers duplication)
        */
	if (!R_compute_identical(corig, ccopy, 39)) {

#ifndef CHECK_ALL_CONSTANTS
	    REprintf("ERROR: modification of compiler constant of type %s"
		", length %d\n", CHAR(type2str(TYPEOF(ccopy))), length(ccopy));
	    reportModifiedConstant(crec, corig, ccopy, -1);
#else
	    int nc = LENGTH(corig);
	    /* some variables are volatile to prevent the compiler from
	       optimizing them out, for easier debugging */
	    volatile int ci;
	    for(ci = 0; ci < nc; ci++) {
		volatile SEXP orig = VECTOR_ELT(corig, ci);
		volatile SEXP copy = VECTOR_ELT(ccopy, ci);
		if (!R_compute_identical(orig, copy, 39)) {
		    REprintf("ERROR: modification of compiler constant"
			" of type %s, length %d\n",
			CHAR(type2str(TYPEOF(copy))), length(copy));
		    reportModifiedConstant(crec, orig, copy, ci);
		}
	    }
#endif
	    constsOK = FALSE;
        }
    }

    if (!constsOK && abortOnError) {
	/* turn off constant checking to avoid infinite recursion through
	   R_Suicide -> ... -> R_RunExitFinalizers -> R_checkConstants. */
	R_check_constants = 0;
	R_Suicide("compiler constants were modified!\n");
    }

    return constsOK;
}

static void const_cleanup(void *data)
{
    Rboolean *inProgress = (Rboolean *)data;
    *inProgress = FALSE;
}

/* Checks if constants of any registered BCODESXP have been modified.
   Returns TRUE if the constants are ok, otherwise returns false or aborts.*/
Rboolean attribute_hidden R_checkConstants(Rboolean abortOnError)
{
    if (R_check_constants <= 0 || R_ConstantsRegistry == NULL)
	return TRUE;

    static Rboolean checkingInProgress = FALSE;
    RCNTXT cntxt;

    if (checkingInProgress)
	/* recursive invocation is possible because of allocation
           in R_compute_identical */
	return TRUE;

    /* set up context to recover checkingInProgress */
    begincontext(&cntxt, CTXT_CCODE, R_NilValue, R_BaseEnv, R_BaseEnv,
                 R_NilValue, R_NilValue);
    cntxt.cend = &const_cleanup;
    cntxt.cenddata = &checkingInProgress;

    checkingInProgress = TRUE;
    SEXP prev_crec = R_ConstantsRegistry;
    SEXP crec = VECTOR_ELT(prev_crec, 0);
    Rboolean constsOK = TRUE;
    while(crec != R_NilValue) {
	SEXP wref = VECTOR_ELT(crec, 1);
	SEXP bc = R_WeakRefKey(wref);
	if (!checkConstantsInRecord(crec, abortOnError))
	    constsOK = FALSE;
	if (bc == R_NilValue)
	    /* remove no longer needed record from the registry */
	    SET_VECTOR_ELT(prev_crec, 0, VECTOR_ELT(crec, 0));
	else
            prev_crec = crec;
	crec = VECTOR_ELT(crec, 0);
    }
    endcontext(&cntxt);
    checkingInProgress = FALSE;
    return constsOK;
}

attribute_hidden SEXP do_mkcode(SEXP call, SEXP op, SEXP args, SEXP rho)
{
    SEXP bytes, consts, ans;

    checkArity(op, args);
    bytes = CAR(args);
    consts = CADR(args);
    ans = PROTECT(CONS(R_bcEncode(bytes), consts));
    SET_TYPEOF(ans, BCODESXP);
    R_registerBC(bytes, ans);
    UNPROTECT(1); /* ans */
    return ans;
}

attribute_hidden SEXP do_bcclose(SEXP call, SEXP op, SEXP args, SEXP rho)
{
    SEXP forms, body, env;

    checkArity(op, args);
    forms = CAR(args);
    body = CADR(args);
    env = CADDR(args);

    CheckFormals(forms, "bcClose");

    if (! isByteCode(body))
	error(_("invalid body"));

    if (isNull(env)) {
	error(_("use of NULL environment is defunct"));
	env = R_BaseEnv;
    } else
    if (!isEnvironment(env))
	error(_("invalid environment"));

    return mkCLOSXP(forms, body, env);
}

attribute_hidden SEXP do_is_builtin_internal(SEXP call, SEXP op, SEXP args, SEXP rho)
{
    SEXP symbol, i;

    checkArity(op, args);
    symbol = CAR(args);

    if (!isSymbol(symbol))
	error(_("invalid symbol"));

    if ((i = INTERNAL(symbol)) != R_NilValue && TYPEOF(i) == BUILTINSXP)
	return R_TrueValue;
    else
	return R_FalseValue;
}

static SEXP disassemble(SEXP bc)
{
  SEXP ans, dconsts;
  int i;
  SEXP code = BCODE_CODE(bc);
  SEXP consts = BCODE_CONSTS(bc);
  SEXP expr = BCODE_EXPR(bc);
  int nc = LENGTH(consts);

  PROTECT(ans = allocVector(VECSXP, expr != R_NilValue ? 4 : 3));
  SET_VECTOR_ELT(ans, 0, install(".Code"));
  SET_VECTOR_ELT(ans, 1, R_bcDecode(code));
  SET_VECTOR_ELT(ans, 2, allocVector(VECSXP, nc));
  if (expr != R_NilValue)
      SET_VECTOR_ELT(ans, 3, duplicate(expr));

  dconsts = VECTOR_ELT(ans, 2);
  for (i = 0; i < nc; i++) {
    SEXP c = VECTOR_ELT(consts, i);
    if (isByteCode(c))
      SET_VECTOR_ELT(dconsts, i, disassemble(c));
    else
      SET_VECTOR_ELT(dconsts, i, duplicate(c));
  }

  UNPROTECT(1);
  return ans;
}

attribute_hidden SEXP do_disassemble(SEXP call, SEXP op, SEXP args, SEXP rho)
{
  SEXP code;

  checkArity(op, args);
  code = CAR(args);
  if (! isByteCode(code))
    error(_("argument is not a byte code object"));
  return disassemble(code);
}

attribute_hidden SEXP do_bcversion(SEXP call, SEXP op, SEXP args, SEXP rho)
{
  checkArity(op, args);
  SEXP ans = allocVector(INTSXP, 1);
  INTEGER(ans)[0] = R_bcVersion;
  return ans;
}

#ifdef UNUSED
#define R_COMPILED_EXTENSION ".Rc"

/* neither of these functions call R_ExpandFileName -- the caller
   should do that if it wants to */
char *R_CompiledFileName(char *fname, char *buf, size_t bsize)
{
    char *basename, *ext;

    /* find the base name and the extension */
    basename = Rf_strrchr(fname, FILESEP[0]);
    if (basename == NULL) basename = fname;
    ext = Rf_strrchr(basename, '.');

    if (ext != NULL && strcmp(ext, R_COMPILED_EXTENSION) == 0) {
	/* the supplied file name has the compiled file extension, so
	   just copy it to the buffer and return the buffer pointer */
	if (snprintf(buf, bsize, "%s", fname) < 0)
	    error("R_CompiledFileName: buffer too small");
	return buf;
    }
    else if (ext == NULL) {
	/* if the requested file has no extension, make a name that
	   has the extension added on to the expanded name */
	if (snprintf(buf, bsize, "%s%s", fname, R_COMPILED_EXTENSION) < 0)
	    error("R_CompiledFileName: buffer too small");
	return buf;
    }
    else {
	/* the supplied file already has an extension, so there is no
	   corresponding compiled file name */
	return NULL;
    }
}

FILE *R_OpenCompiledFile(char *fname, char *buf, size_t bsize)
{
    char *cname = R_CompiledFileName(fname, buf, bsize);

    if (cname != NULL && R_FileExists(cname) &&
	(strcmp(fname, cname) == 0 ||
	 ! R_FileExists(fname) ||
	 R_FileMtime(cname) > R_FileMtime(fname)))
	/* the compiled file cname exists, and either fname does not
	   exist, or it is the same as cname, or both exist and cname
	   is newer */
	return R_fopen(buf, "rb");
    else return NULL;
}
#endif

attribute_hidden SEXP do_growconst(SEXP call, SEXP op, SEXP args, SEXP env)
{
    SEXP constBuf, ans;
    int i, n;

    checkArity(op, args);
    constBuf = CAR(args);
    if (TYPEOF(constBuf) != VECSXP)
	error(_("constant buffer must be a generic vector"));

    n = LENGTH(constBuf);
    ans = allocVector(VECSXP, 2 * n);
    for (i = 0; i < n; i++)
	SET_VECTOR_ELT(ans, i, VECTOR_ELT(constBuf, i));

    return ans;
}

attribute_hidden SEXP do_putconst(SEXP call, SEXP op, SEXP args, SEXP env)
{
    SEXP constBuf, x;
    int i, constCount;

    checkArity(op, args);

    constBuf = CAR(args);
    if (TYPEOF(constBuf) != VECSXP)
	error(_("constant buffer must be a generic vector"));

    constCount = asInteger(CADR(args));
    if (constCount < 0 || constCount >= LENGTH(constBuf))
	error("bad constCount value");

    x = CADDR(args);

    /* check for a match and return index if one is found */
    for (i = 0; i < constCount; i++) {
	SEXP y = VECTOR_ELT(constBuf, i);
	/* 16 - take closure environments into account, this is necessary
	        as closures (closure literals) can get into the AST when
	        the AST is generated by a program (e.g. distr package)
	*/
	if (x == y || R_compute_identical(x, y, 16))
	    return ScalarInteger(i);
    }

    /* otherwise insert the constant and return index */
    SET_VECTOR_ELT(constBuf, constCount, x);
    return ScalarInteger(constCount);
}

attribute_hidden SEXP do_getconst(SEXP call, SEXP op, SEXP args, SEXP env)
{
    SEXP constBuf, ans;
    int i, n;

    checkArity(op, args);
    constBuf = CAR(args);
    n = asInteger(CADR(args));

    if (TYPEOF(constBuf) != VECSXP)
	error(_("constant buffer must be a generic vector"));
    if (n < 0 || n > LENGTH(constBuf))
	error(_("bad constant count"));

    ans = allocVector(VECSXP, n);
    for (i = 0; i < n; i++)
	SET_VECTOR_ELT(ans, i, VECTOR_ELT(constBuf, i));

    return ans;
}

#ifdef BC_PROFILING
attribute_hidden
SEXP do_bcprofcounts(SEXP call, SEXP op, SEXP args, SEXP env)
{
    SEXP val;
    int i;

    checkArity(op, args);
    val = allocVector(INTSXP, OPCOUNT);
    for (i = 0; i < OPCOUNT; i++)
	INTEGER(val)[i] = opcode_counts[i];
    return val;
}

static void dobcprof(int sig)
{
    if (current_opcode >= 0 && current_opcode < OPCOUNT)
	opcode_counts[current_opcode]++;
    signal(SIGPROF, dobcprof);
}

attribute_hidden
SEXP do_bcprofstart(SEXP call, SEXP op, SEXP args, SEXP env)
{
    struct itimerval itv;
    int interval;
    double dinterval = 0.02;
    int i;

    checkArity(op, args);
    if (R_Profiling)
	error(_("profile timer in use"));
    if (bc_profiling)
	error(_("already byte code profiling"));

    /* according to man setitimer, it waits until the next clock
       tick, usually 10ms, so avoid too small intervals here */
    interval = 1e6 * dinterval + 0.5;

    /* initialize the profile data */
    current_opcode = NO_CURRENT_OPCODE;
    for (i = 0; i < OPCOUNT; i++)
	opcode_counts[i] = 0;

    signal(SIGPROF, dobcprof);

    itv.it_interval.tv_sec = interval / 1000000;
    itv.it_interval.tv_usec =
	(suseconds_t) (interval - itv.it_interval.tv_sec * 1000000);
    itv.it_value.tv_sec = interval / 1000000;
    itv.it_value.tv_usec =
	(suseconds_t) (interval - itv.it_value.tv_sec * 1000000);
    if (setitimer(ITIMER_PROF, &itv, NULL) == -1)
	error(_("setting profile timer failed"));

    bc_profiling = TRUE;

    return R_NilValue;
}

static void dobcprof_null(int sig)
{
    signal(SIGPROF, dobcprof_null);
}

attribute_hidden
SEXP do_bcprofstop(SEXP call, SEXP op, SEXP args, SEXP env)
{
    struct itimerval itv;

    checkArity(op, args);
    if (! bc_profiling)
	error(_("not byte code profiling"));

    itv.it_interval.tv_sec = 0;
    itv.it_interval.tv_usec = 0;
    itv.it_value.tv_sec = 0;
    itv.it_value.tv_usec = 0;
    setitimer(ITIMER_PROF, &itv, NULL);
    signal(SIGPROF, dobcprof_null);

    bc_profiling = FALSE;

    return R_NilValue;
}
#else
attribute_hidden
NORET SEXP do_bcprofcounts(SEXP call, SEXP op, SEXP args, SEXP env) {
    checkArity(op, args);
    error(_("byte code profiling is not supported in this build"));
}
attribute_hidden
NORET SEXP do_bcprofstart(SEXP call, SEXP op, SEXP args, SEXP env) {
    checkArity(op, args);
    error(_("byte code profiling is not supported in this build"));
}
attribute_hidden
NORET SEXP do_bcprofstop(SEXP call, SEXP op, SEXP args, SEXP env) {
    checkArity(op, args);
    error(_("byte code profiling is not supported in this build"));
}
#endif

/* end of byte code section */

attribute_hidden SEXP do_setnumthreads(SEXP call, SEXP op, SEXP args, SEXP rho)
{
    int old = R_num_math_threads, new;
    checkArity(op, args);
    new = asInteger(CAR(args));
    if (new >= 0 && new <= R_max_num_math_threads)
	R_num_math_threads = new;
    return ScalarInteger(old);
}

attribute_hidden SEXP do_setmaxnumthreads(SEXP call, SEXP op, SEXP args, SEXP rho)
{
    int old = R_max_num_math_threads, new;
    checkArity(op, args);
    new = asInteger(CAR(args));
    if (new >= 0) {
	R_max_num_math_threads = new;
	if (R_num_math_threads > R_max_num_math_threads)
	    R_num_math_threads = R_max_num_math_threads;
    }
    return ScalarInteger(old);
}

attribute_hidden SEXP do_returnValue(SEXP call, SEXP op, SEXP args, SEXP rho)
{
    SEXP val;
    checkArity(op, args);
    if (R_ExitContext && (val = STACKVAL_TO_SEXP(R_ExitContext->returnValue))){
	MARK_NOT_MUTABLE(val);
	return val;
    }
    return CAR(args); /* default */
}

#include <Parse.h>
SEXP R_ParseEvalString(const char *str, SEXP env)
{
    SEXP s = PROTECT(mkString(str));

    ParseStatus status;
    SEXP ps = PROTECT(R_ParseVector(s, -1, &status, R_NilValue));
    if (status != PARSE_OK ||
	TYPEOF(ps) != EXPRSXP ||
	LENGTH(ps) != 1)
	error("parse error");

    SEXP val = VECTOR_ELT(ps, 0);
    if (env != NULL)
	val = eval(val, env);

    UNPROTECT(2); /* s, ps */
    return val;
}

SEXP R_ParseString(const char *str)
{
    return R_ParseEvalString(str, NULL);
}

/* declare() SPECIALSXP */
attribute_hidden SEXP do_declare(SEXP call, SEXP op, SEXP args, SEXP rho)
{
    return R_NilValue;
}<|MERGE_RESOLUTION|>--- conflicted
+++ resolved
@@ -5954,11 +5954,7 @@
 	PUSH_PENDING_PROMISE(prom, BCFRAME_PRSTACK());			\
 	body = PRCODE(prom);						\
 	rho = PRENV(prom);						\
-<<<<<<< HEAD
 	locals = bcode_setup_locals(body, rho, useCache);		\
-=======
-	locals = bcode_setup_locals(body, rho);				\
->>>>>>> 0f79e256
 	RESTORE_BCEVAL_LOCALS(&locals);					\
 	NEXT();								\
 	/* continuation is handled in DO_GETVAR_FORCE_PROMISE_RETURN */	\
@@ -7292,41 +7288,8 @@
     return rec;
 }
 
-<<<<<<< HEAD
 #define START_BCFRAME_PROM() do {				\
 	R_BCFrame = BCNALLOC_BCFRAME(body);			\
-=======
-struct R_bcFrame {
-    struct bcEval_globals globals;
-    struct bcEval_locals locals;
-    RCNTXT *pcntxt; // NULL means this is a promise frame
-    union {
-	struct { SEXP promise; RPRSTACK prstack; } promvars;
-    } u;
-};
-
-#define BCFRAME_LOCALS() (&(R_BCFrame->locals))
-#define BCFRAME_GLOBALS() (&(R_BCFrame->globals))
-#define BCFRAME_CNTXT() (R_BCFrame->pcntxt)
-#define BCFRAME_PROMISE() (R_BCFrame->u.promvars.promise)
-#define SET_BCFRAME_PROMISE(val) (R_BCFrame->u.promvars.promise = (val))
-#define BCFRAME_PRSTACK() (&(R_BCFrame->u.promvars.prstack))
-
-/* Allocate R context on the node stack */
-static R_INLINE R_bcFrame_type *BCNALLOC_BCFRAME(SEXP body, Rboolean call)
-{
-    R_bcstack_t *oldtop = R_BCNodeStackTop;
-    RCNTXT *pcntxt = call ? BCNALLOC_CNTXT() : NULL;
-    R_bcFrame_type *rec = (R_bcFrame_type *) BCNALLOC(sizeof(R_bcFrame_type));
-    save_bcEval_globals(&(rec->globals), body);
-    rec->globals.oldntop = oldtop; // must come after save_bcEval_globals!!
-    rec->pcntxt = pcntxt;
-    return rec;
-}
-
-#define START_BCFRAME_PROM() do {				\
-	R_BCFrame = BCNALLOC_BCFRAME(body, FALSE);		\
->>>>>>> 0f79e256
 	SAVE_BCEVAL_LOCALS(BCFRAME_LOCALS());			\
 	INCREMENT_EVAL_DEPTH();					\
 	SET_BCFRAME_PROMISE(prom);				\
@@ -7382,8 +7345,7 @@
     return (struct vcache_info) { vcache, smallcache };
 }
 
-static R_INLINE struct bcEval_locals
-bcode_setup_locals(SEXP body, SEXP rho, Rboolean useCache)
+static R_INLINE struct bcEval_locals bcode_setup_locals(SEXP body, SEXP rho, Rboolean useCache)
 {
     struct bcEval_locals loc;
     loc.body = body;
@@ -7414,28 +7376,6 @@
       return eval(bytecodeExpr(body), rho);
 
   R_BCFrame = NULL;
-<<<<<<< HEAD
-=======
-
-  /* LONGJMP targets to be shared by all contexts created in bcEval_loop() */
-  struct bcEval_jmpbufs jmpbufs, *jbufp = &jmpbufs;
-  switch (SETJMP(jmpbufs.for_loop)) {
-  case CTXT_BREAK:
-      locals = recover_loop_locals(FOR_LOOP_STATE_SIZE, TRUE);
-      return bcEval_loop(&locals, &globals, jbufp);
-  case CTXT_NEXT:
-      locals = recover_loop_locals(FOR_LOOP_STATE_SIZE, FALSE);
-      return bcEval_loop(&locals, &globals, jbufp);
-  }
-  switch (SETJMP(jmpbufs.loop)) {
-  case CTXT_BREAK:
-      locals = recover_loop_locals(0, TRUE);
-      return bcEval_loop(&locals, &globals, jbufp);
-  case CTXT_NEXT:
-      locals = recover_loop_locals(0, FALSE);
-      return bcEval_loop(&locals, &globals, jbufp);
-  }
->>>>>>> 0f79e256
 
   locals = bcode_setup_locals(body, rho, useCache);
   return bcEval_loop(&locals, &globals);
