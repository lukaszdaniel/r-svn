/*
 *  R : A Computer Language for Statistical Data Analysis
 *  Copyright (C) 1998--2025	    The R Core Team.
 *
 *  This program is free software; you can redistribute it and/or modify
 *  it under the terms of the GNU General Public License as published by
 *  the Free Software Foundation; either version 2 of the License, or
 *  (at your option) any later version.
 *
 *  This program is distributed in the hope that it will be useful,
 *  but WITHOUT ANY WARRANTY; without even the implied warranty of
 *  MERCHANTABILITY or FITNESS FOR A PARTICULAR PURPOSE.  See the
 *  GNU General Public License for more details.
 *
 *  You should have received a copy of the GNU General Public License
 *  along with this program; if not, a copy is available at
 *  https://www.R-project.org/Licenses/
 */

#ifndef R_DUPLICATE_H
#define R_DUPLICATE_H

/*    
FILL_MATRIX_ITERATE
Iterator macro to fill a matrix from a vector with re-use of vector

    for(R_xlen_t i = 0; i < srows; i++) {
        R_xlen_t sidx = i;
        for(R_xlen_t j = 0; j < cols; j++, sidx += srows) {
            if (sidx >= nsrc) sidx -= nsrc;
            didx = dstart + i + (j * drows);
            ... "dst[didx] = src[sidx]"
        }
    }
*/

#define FILL_MATRIX_ITERATE(dstart, drows, srows, cols, nsrc) 		\
    for(R_xlen_t i = 0, sidx = 0; i < srows; i++, sidx = i)		\
        for(R_xlen_t j = 0, didx = dstart + i; j < cols;		\
            j++, 							\
            sidx += srows,						\
            (sidx >= nsrc) ? sidx -= nsrc : 0,				\
            didx += drows)

<<<<<<< HEAD
=======
void xcopyComplexWithRecycle(Rcomplex *dst, const Rcomplex *src, R_xlen_t dstart, R_xlen_t n, R_xlen_t nsrc);
void xcopyIntegerWithRecycle(int *dst, const int *src, R_xlen_t dstart, R_xlen_t n, R_xlen_t nsrc);
void xcopyLogicalWithRecycle(int *dst, const int *src, R_xlen_t dstart, R_xlen_t n, R_xlen_t nsrc);
void xcopyRawWithRecycle(Rbyte *dst, const Rbyte *src, R_xlen_t dstart, R_xlen_t n, R_xlen_t nsrc);
void xcopyRealWithRecycle(double *dst, const double *src, R_xlen_t dstart, R_xlen_t n, R_xlen_t nsrc);
>>>>>>> f4a76835
void xcopyStringWithRecycle(SEXP dst, SEXP src, R_xlen_t dstart, R_xlen_t n, R_xlen_t nsrc);
void xcopyVectorWithRecycle(SEXP dst, SEXP src, R_xlen_t dstart, R_xlen_t n, R_xlen_t nsrc);
template <typename VALTYPE>
HIDDEN void xcopyWithRecycle(VALTYPE * dst, VALTYPE * src, R_xlen_t dstart, R_xlen_t n, R_xlen_t nsrc)
{

    if (nsrc >= n)
    { /* no recycle needed */
        for (R_xlen_t i = 0; i < n; i++)
            dst[dstart + i] = src[i];
        return;
    }
    if (nsrc == 1)
    {
        VALTYPE val = src[0];
        for (R_xlen_t i = 0; i < n; i++)
            dst[dstart + i] = val;
        return;
    }

    /* recycle needed */
    R_xlen_t sidx = 0;
    for (R_xlen_t i = 0; i < n; i++, sidx++)
    {
        if (sidx == nsrc)
            sidx = 0;
        dst[dstart + i] = src[sidx];
    }
}

void xfillStringMatrixWithRecycle(SEXP dst, SEXP src, R_xlen_t dstart, R_xlen_t drows, R_xlen_t srows, R_xlen_t cols, R_xlen_t nsrc);
void xfillVectorMatrixWithRecycle(SEXP dst, SEXP src, R_xlen_t dstart, R_xlen_t drows, R_xlen_t srows, R_xlen_t cols, R_xlen_t nsrc);
template <typename VALTYPE>
HIDDEN void xfillMatrixWithRecycle(VALTYPE *dst, VALTYPE *src,
                                   R_xlen_t dstart, R_xlen_t drows, R_xlen_t srows,
                                   R_xlen_t cols, R_xlen_t nsrc)
{

    FILL_MATRIX_ITERATE(dstart, drows, srows, cols, nsrc)
    dst[didx] = src[sidx];
}

#define FILL_MATRIX_BYROW_ITERATE(dstart, drows, dcols, nsrc) 		\
    for(R_xlen_t i = 0, sidx = 0; i < drows; i++)			\
        for(R_xlen_t j = 0, didx = dstart + i; j < dcols;		\
            j++, 							\
            sidx++,							\
            (sidx >= nsrc) ? sidx -= nsrc : 0,				\
            didx += drows)


#endif /* R_DUPLICATE_H */<|MERGE_RESOLUTION|>--- conflicted
+++ resolved
@@ -42,18 +42,10 @@
             (sidx >= nsrc) ? sidx -= nsrc : 0,				\
             didx += drows)
 
-<<<<<<< HEAD
-=======
-void xcopyComplexWithRecycle(Rcomplex *dst, const Rcomplex *src, R_xlen_t dstart, R_xlen_t n, R_xlen_t nsrc);
-void xcopyIntegerWithRecycle(int *dst, const int *src, R_xlen_t dstart, R_xlen_t n, R_xlen_t nsrc);
-void xcopyLogicalWithRecycle(int *dst, const int *src, R_xlen_t dstart, R_xlen_t n, R_xlen_t nsrc);
-void xcopyRawWithRecycle(Rbyte *dst, const Rbyte *src, R_xlen_t dstart, R_xlen_t n, R_xlen_t nsrc);
-void xcopyRealWithRecycle(double *dst, const double *src, R_xlen_t dstart, R_xlen_t n, R_xlen_t nsrc);
->>>>>>> f4a76835
 void xcopyStringWithRecycle(SEXP dst, SEXP src, R_xlen_t dstart, R_xlen_t n, R_xlen_t nsrc);
 void xcopyVectorWithRecycle(SEXP dst, SEXP src, R_xlen_t dstart, R_xlen_t n, R_xlen_t nsrc);
 template <typename VALTYPE>
-HIDDEN void xcopyWithRecycle(VALTYPE * dst, VALTYPE * src, R_xlen_t dstart, R_xlen_t n, R_xlen_t nsrc)
+HIDDEN void xcopyWithRecycle(VALTYPE * dst, const VALTYPE * src, R_xlen_t dstart, R_xlen_t n, R_xlen_t nsrc)
 {
 
     if (nsrc >= n)
