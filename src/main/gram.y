%define parse.error verbose
%{
/*
 *  R : A Computer Language for Statistical Data Analysis
 *  Copyright (C) 1997--2025  The R Core Team
 *  Copyright (C) 2009--2011  Romain Francois
 *  Copyright (C) 1995--1997  Robert Gentleman and Ross Ihaka
 *  Copyright (C) 2008-2014  Andrew R. Runnalls.
 *  Copyright (C) 2014 and onwards the Rho Project Authors.
 *
 *  Rho is not part of the R project, and bugs and other issues should
 *  not be reported via r-bugs or other R project channels; instead refer
 *  to the Rho website.
 *
 *  This program is free software; you can redistribute it and/or modify
 *  it under the terms of the GNU General Public License as published by
 *  the Free Software Foundation; either version 2 of the License, or
 *  (at your option) any later version.
 *
 *  This program is distributed in the hope that it will be useful,
 *  but WITHOUT ANY WARRANTY; without even the implied warranty of
 *  MERCHANTABILITY or FITNESS FOR A PARTICULAR PURPOSE.  See the
 *  GNU General Public License for more details.
 *
 *  You should have received a copy of the GNU General Public License
 *  along with this program; if not, a copy is available at
 *  https://www.R-project.org/Licenses/
 */

#ifdef HAVE_CONFIG_H
#include <config.h>
#endif

#include <memory>
#include <string>
#include <cstdint>// for uint32_t, uint64_t
#include <CXXR/Evaluator.hpp>
#include <CXXR/RContext.hpp>
#include <CXXR/ProtectStack.hpp>
#include <CXXR/String.hpp>
#include <Localization.h>
#include <IOStuff.h>		/*-> Defn.h */
#include <Fileio.h>
#include <Parse.h>
#include <R_ext/Print.h>

using namespace R;
using namespace CXXR;

#if !defined(__STDC_ISO_10646__) && (defined(__APPLE__) || defined(__FreeBSD__) || defined(__sun))
/* This may not be 100% true (see the comment in rlocale.h),
   but it seems true in normal locales.
 */
# define __STDC_ISO_10646__
#endif

/* #define YYDEBUG 1 */
#define YYERROR_VERBOSE 1
#define PARSE_ERROR_SIZE 256	    /* Parse error messages saved here */
#define PARSE_CONTEXT_SIZE 256	    /* Recent parse context kept in a circular buffer */

static bool busy = FALSE;
static SEXP R_NullSymbol = NULL;

static int identifier;
static void incrementId(void);
static void initData(void);
static void initId(void);
static void record_(int, int, int, int, int, int, char *);

#define YYINITDEPTH 400

static void yyerror(const char *);
static int yylex(void);
int yyparse(void);

static FILE *fp_parse;
static int (*ptr_getc)(void);

static int	SavedToken;
static SEXP	SavedLval;

#define yyconst const

typedef struct yyltype
{
  int first_line;
  int first_column;
  int first_byte;

  int last_line;
  int last_column;
  int last_byte;

  int first_parsed;
  int last_parsed;

  int id;
} yyltype;


#define INIT_DATA_COUNT 16384    	/* init parser data to this size */
#define MAX_DATA_COUNT   65536		/* release it at the end if it is this size or larger*/

#define DATA_COUNT  (length( PS_DATA ) / DATA_ROWS)
#define ID_COUNT    ((length( PS_IDS ) / 2) - 1)

static void finalizeData(void) ;
static void growData(void) ;
static void growID( int ) ;

#define DATA_ROWS 8

#define _FIRST_PARSED( i ) INTEGER( PS_DATA )[ DATA_ROWS*(i)     ]
#define _FIRST_COLUMN( i ) INTEGER( PS_DATA )[ DATA_ROWS*(i) + 1 ]
#define _LAST_PARSED( i )  INTEGER( PS_DATA )[ DATA_ROWS*(i) + 2 ]
#define _LAST_COLUMN( i )  INTEGER( PS_DATA )[ DATA_ROWS*(i) + 3 ]
#define _TERMINAL( i )     INTEGER( PS_DATA )[ DATA_ROWS*(i) + 4 ]
#define _TOKEN( i )        INTEGER( PS_DATA )[ DATA_ROWS*(i) + 5 ]
#define _ID( i )           INTEGER( PS_DATA )[ DATA_ROWS*(i) + 6 ]
#define _PARENT(i)         INTEGER( PS_DATA )[ DATA_ROWS*(i) + 7 ]

#define ID_ID( i )      INTEGER(PS_IDS)[ 2*(i) ]
#define ID_PARENT( i )  INTEGER(PS_IDS)[ 2*(i) + 1 ]

static void modif_token( yyltype*, int ) ;
static void recordParents( int, yyltype*, int) ;

static int _current_token ;

/**
 * Records the current non-terminal token expression and gives it an id
 *
 * @param loc the location of the expression
 */   
static void setId(yyltype loc){
    record_( 
	    (loc).first_parsed, (loc).first_column, (loc).last_parsed, (loc).last_column, 
	    _current_token, (loc).id, 0 ) ;
}

# define YYLTYPE yyltype
# define YYLLOC_DEFAULT(Current, Rhs, N)				\
    do	{ 								\
	if (N){								\
	    (Current).first_line   = YYRHSLOC (Rhs, 1).first_line;	\
	    (Current).first_column = YYRHSLOC (Rhs, 1).first_column;	\
	    (Current).first_byte   = YYRHSLOC (Rhs, 1).first_byte;	\
	    (Current).last_line    = YYRHSLOC (Rhs, N).last_line;	\
	    (Current).last_column  = YYRHSLOC (Rhs, N).last_column;	\
	    (Current).last_byte    = YYRHSLOC (Rhs, N).last_byte;	\
	    (Current).first_parsed = YYRHSLOC (Rhs, 1).first_parsed;    \
	    (Current).last_parsed  = YYRHSLOC (Rhs, N).last_parsed;	\
	    incrementId( ) ; 						\
	    (Current).id = identifier ; 				\
	    _current_token = yyr1[yyn] ; 				\
	    if (ParseState.keepSrcRefs && ParseState.keepParseData) {	\
	        std::unique_ptr<yyltype[]> tmp = std::make_unique<yyltype[]>(N); \
	        yyltype *childs = tmp.get();				\
	        for (int ii=0; ii<N; ii++){				\
		      childs[ii] = YYRHSLOC (Rhs, (ii+1) ) ; 		\
	        } 							\
	        recordParents( identifier, childs, N) ; 		\
	    }								\
	} else	{							\
	  (Current).first_line   = (Current).last_line   =		\
	    YYRHSLOC (Rhs, 0).last_line;				\
	  (Current).first_parsed   = (Current).last_parsed   =		\
	    YYRHSLOC (Rhs, 0).last_parsed;				\
	  (Current).first_column = YYRHSLOC (Rhs, 0).last_column;	\
	  (Current).last_column = (Current).first_column - 1;		\
	  (Current).first_byte = YYRHSLOC (Rhs, 0).last_byte;		\
	  (Current).last_byte = (Current).first_byte - 1;		\
	  (Current).id = NA_INTEGER;                                    \
	} 								\
    } while (0)


# define YY_LOCATION_PRINT(File,Loc)					\
 fprintf ( File, "%d.%d.%d-%d.%d.%d (%d)",				\
 	(Loc).first_line, (Loc).first_column,	(Loc).first_byte, 	\
 	(Loc).last_line,  (Loc).last_column, 	(Loc).last_byte, 	\
	(Loc).id )

/* Useful defines so editors don't get confused ... */

#define LBRACE	'{'
#define RBRACE	'}'

/* Functions used in the parsing process */

static void	CheckFormalArgs(SEXP, SEXP, YYLTYPE *);
static SEXP	FirstArg(SEXP, SEXP); /* create list with one element */
static void 	GrowList(SEXP, SEXP); /* add element to list end */

static void	SetSingleSrcRef(SEXP);
static void	AppendToSrcRefs(SEXP);
static void	PrependToSrcRefs(SEXP);
static SEXP	SrcRefsToVectorList(void);

static void	IfPush(void);
static int	KeywordLookup(const char *);
static SEXP	NewList(void);
static void	NextArg(SEXP, SEXP, SEXP); /* add named element to list end */
static SEXP	TagArg(SEXP, SEXP, YYLTYPE *);
static int 	processLineDirective(int *);
static int      checkForPlaceholder(SEXP placeholder, SEXP arg);

static int HavePlaceholder = FALSE; 
attribute_hidden SEXP R_PlaceholderToken = NULL;

static bool HavePipeBind = FALSE;
static SEXP R_PipeBindSymbol = NULL;

/* These routines allocate constants */

static SEXP	mkComplex(const char *);
SEXP		R::mkFalse(void);
static SEXP     mkFloat(const char *);
static SEXP 	mkInt(const char *); 
static SEXP	mkNA(void);
SEXP		R::mkTrue(void);

/* Internal lexer / parser state variables */

static int	EatLines = 0;
static int	GenerateCode = 0;
static int	EndOfFile = 0;
static int	Status = 1;
static int	xxgetc(void);
static int	xxungetc(int);
static int	xxcharcount, xxcharsave;
static int	xxlinesave, xxbytesave, xxcolsave, xxparsesave;

static SrcRefState ParseState;

#define PS_SET_SRCREFS(x)   SET_VECTOR_ELT(ParseState.sexps, 0, (x))
#define PS_SET_SRCFILE(x)   SET_VECTOR_ELT(ParseState.sexps, 1, (x))
#define PS_SET_ORIGINAL(x)  SET_VECTOR_ELT(ParseState.sexps, 2, (x))

/* direct pointer to data is kept for performance of finalizeData() */
#define PS_SET_DATA(x)      do {                \
    SEXP __x__ = (x);                           \
    SET_VECTOR_ELT(ParseState.sexps, 3, __x__); \
    ParseState.data = __x__;                    \
} while(0);

#define PS_SET_TEXT(x)      SET_VECTOR_ELT(ParseState.sexps, 4, (x))
#define PS_SET_IDS(x)       SET_VECTOR_ELT(ParseState.sexps, 5, (x))
#define PS_SET_SVS(x)       SET_VECTOR_ELT(ParseState.sexps, 6, (x))

#define PS_SRCREFS          VECTOR_ELT(ParseState.sexps, 0)
#define PS_SRCFILE          VECTOR_ELT(ParseState.sexps, 1)
#define PS_ORIGINAL         VECTOR_ELT(ParseState.sexps, 2)
#define PS_DATA             ParseState.data
#define PS_TEXT             VECTOR_ELT(ParseState.sexps, 4)
#define PS_IDS              VECTOR_ELT(ParseState.sexps, 5)
#define PS_SVS              VECTOR_ELT(ParseState.sexps, 6)

/* These definitions are for error conditions */
#define NO_VALUE 0
#define STRING_VALUE 1
#define INT_VALUE 2
#define UINT_VALUE 3
#define CHAR_VALUE 4
#define UCS_VALUE 5

NORET static void raiseParseError(const char *, SEXP, int, 
                                  const void *, YYLTYPE *, const char *);
NORET static void raiseLexError(const char *, int,
                                const void *, const char *);

/* Memory protection in the parser

   The generated code of the parser keeps semantic values (SEXPs) on its
   semantic values stack. Values are added to the stack during shift and
   reduce operations and are removed during reduce operations or error
   handling. Values are created by the lexer before they are added to the
   stack. Values are also held in a local SEXP variable once removed from
   the stack but still needed. The stack is automatically expanded on demand.

   For memory protection, it would be natural to have that stack on the R heap
   and to use PROTECT/UNPROTECT to protect values in local SEXP variables.
   Unfortunately, bison does not seem to be customizable enough to allow this.

   Hence, semantic values, when created by the lexer or reduce operations, are
   placed on parser state precious multi-set via PRESERVE_SV. They are removed
   from the multi-set in reduce operations using RELEASE_SV, because by design
   of the bison parsers such values are subsequently removed from the stack.
   They are also automatically removed when the parsing finishes, including
   parser error (also on R error, via the context on-end action).

   Previously semantic values were protected via PROTECT/UNPROTECT_PTR with
   similar semantics but using protect stack shared with PROTECT/UNPROTECT.
   Using a separate precious multi-set is safe even with interleaving of the
   two protection schemes.
*/

#define INIT_SVS()     PS_SET_SVS(R_NewPreciousMSet(200))
#define PRESERVE_SV(x) R_PreserveInMSet((x), PS_SVS)
#define RELEASE_SV(x)  R_ReleaseFromMSet((x), PS_SVS)
#define CLEAR_SVS()    R_ReleaseMSet(PS_SVS, 500)

/* Memory leak

   yyparse(), as generated by bison, allocates extra space for the parser
   stack using malloc(). Unfortunately this means that there is a memory
   leak in case of an R error (long-jump). In principle, we could define
   yyoverflow() to relocate the parser stacks for bison and allocate say on
   the R heap, but yyoverflow() is undocumented and somewhat complicated
   (we would have to replicate some macros from the generated parser here).
   The same problem exists at least in the Rd and LaTeX parsers in tools.
*/

#include <rlocale.h>
#ifdef HAVE_LANGINFO_CODESET
# include <langinfo.h>
#endif

// FIXME potentially need R_wchar_t with UTF-8 Windows.
static int mbcs_get_next(int c, wchar_t *wc)
{
    int res, clen = 1; char s[9];
    mbstate_t mb_st;

    s[0] = (char) c;
    /* This assumes (probably OK) that all MBCS embed ASCII as single-byte
       lead bytes, including control chars */
    if((unsigned int) c < 0x80) {
	*wc = (wchar_t) c;
	return 1;
    }
    if(utf8locale) {
	clen = utf8clen((char) c);
	for (int i = 1; i < clen; i++) {
	    c = xxgetc();
	    if(c == R_EOF) { /* EOF whilst reading MBCS char */
		for (i--; i > 0; i--) xxungetc(s[i]);
		return -1;
	    }
	    s[i] = (char) c;
	}
	s[clen] ='\0'; /* x86 Solaris requires this */
	mbs_init(&mb_st);
	res = (int) mbrtowc(wc, s, clen, &mb_st);
	if(res == -1) raiseLexError("invalidMBCS", NO_VALUE, NULL,
                          _("invalid multibyte character in parser (%s:%d:%d)"));
    } else {
	/* This is not necessarily correct for stateful MBCS */
	while(clen <= R_MB_CUR_MAX) {
	    mbs_init(&mb_st);
	    res = (int) mbrtowc(wc, s, clen, &mb_st);
	    if(res >= 0) break;
	    if(res == -1)
		raiseLexError("invalidMBCS", NO_VALUE, NULL, 
                    _("invalid multibyte character in parser (%s:%d:%d)"));
	    /* so res == -2 */
	    c = xxgetc();
	    if(c == R_EOF) { /* EOF whilst reading MBCS char */
		for (int i = clen - 1; i > 0; i--) xxungetc(s[i]);
		return -1;
	    }
	    s[clen++] = (char) c;
	} /* we've tried enough, so must be complete or invalid by now */
    }
    for (int i = clen - 1; i > 0; i--) xxungetc(s[i]);
    return clen;
}

/* Soon to be defunct entry points */

void		R_SetInput(int);
int		R_fgetc(FILE*);

/* Routines used to build the parse tree */

static SEXP	xxnullformal(void);
static SEXP	xxfirstformal0(SEXP);
static SEXP	xxfirstformal1(SEXP, SEXP);
static SEXP	xxaddformal0(SEXP, SEXP, YYLTYPE *);
static SEXP	xxaddformal1(SEXP, SEXP, SEXP, YYLTYPE *);
static SEXP	xxexprlist0(void);
static SEXP	xxexprlist1(SEXP, YYLTYPE *);
static SEXP	xxexprlist2(SEXP, SEXP, YYLTYPE *);
static SEXP	xxsub0(void);
static SEXP	xxsub1(SEXP, YYLTYPE *);
static SEXP	xxsymsub0(SEXP, YYLTYPE *);
static SEXP	xxsymsub1(SEXP, SEXP, YYLTYPE *);
static SEXP	xxnullsub0(YYLTYPE *);
static SEXP	xxnullsub1(SEXP, YYLTYPE *);
static SEXP	xxsublist1(SEXP);
static SEXP	xxsublist2(SEXP, SEXP);
static SEXP	xxcond(SEXP);
static SEXP	xxifcond(SEXP);
static SEXP	xxif(SEXP, SEXP, SEXP);
static SEXP	xxifelse(SEXP, SEXP, SEXP, SEXP);
static SEXP	xxforcond(SEXP, SEXP);
static SEXP	xxfor(SEXP, SEXP, SEXP);
static SEXP	xxwhile(SEXP, SEXP, SEXP);
static SEXP	xxrepeat(SEXP, SEXP);
static SEXP	xxnxtbrk(SEXP);
static SEXP	xxfuncall(SEXP, SEXP);
static SEXP	xxdefun(SEXP, SEXP, SEXP, YYLTYPE *);
static SEXP	xxpipe(SEXP, SEXP, YYLTYPE *);
static SEXP	xxpipebind(SEXP, SEXP, SEXP, YYLTYPE *);
static SEXP	xxunary(SEXP, SEXP);
static SEXP	xxbinary(SEXP, SEXP, SEXP);
static SEXP	xxparen(SEXP, SEXP);
static SEXP	xxsubscript(SEXP, SEXP, SEXP);
static SEXP	xxexprlist(SEXP, YYLTYPE *, SEXP);
static int	xxvalue(SEXP, int, YYLTYPE *);

#define YYSTYPE		SEXP

%}

%token-table

%token		END_OF_INPUT ERROR
%token		STR_CONST NUM_CONST NULL_CONST SYMBOL FUNCTION 
%token		INCOMPLETE_STRING
%token		LEFT_ASSIGN EQ_ASSIGN RIGHT_ASSIGN LBB
%token		FOR IN IF ELSE WHILE NEXT BREAK REPEAT
%token		GT GE LT LE EQ NE AND OR AND2 OR2
%token		NS_GET NS_GET_INT
%token		COMMENT LINE_DIRECTIVE
%token		SYMBOL_FORMALS
%token		EQ_FORMALS
%token		EQ_SUB SYMBOL_SUB
%token		SYMBOL_FUNCTION_CALL
%token		SYMBOL_PACKAGE
/* no longer used: %token COLON_ASSIGN */
%token		SLOT
%token		PIPE
%token          PLACEHOLDER
%token          PIPEBIND

/* This is the precedence table, low to high */
%left		'?'
%left		LOW WHILE FOR REPEAT
%right		IF
%left		ELSE
%right		LEFT_ASSIGN
%right		EQ_ASSIGN
%left		RIGHT_ASSIGN
%left		'~' TILDE
%left		OR OR2
%left		AND AND2
%left		UNOT NOT
%nonassoc   	GT GE LT LE EQ NE
%left		'+' '-'
%left		'*' '/'
%left		SPECIAL PIPE
%left		PIPEBIND
%left		':'
%left		UMINUS UPLUS
%right		'^'
%left		'$' '@'
%left		NS_GET NS_GET_INT
%nonassoc	'(' '[' LBB

%%

prog	:	END_OF_INPUT			{ Status = 0; YYACCEPT; }
	|	'\n'				{ Status = 2; yyresult = xxvalue(NULL,2,NULL); YYACCEPT; }
	|	expr_or_assign_or_help '\n'	{ Status = 3; yyresult = xxvalue($1,3,&@1); YYACCEPT; }
	|	expr_or_assign_or_help ';'	{ Status = 4; yyresult = xxvalue($1,4,&@1); YYACCEPT; }
	|	error	 			{ Status = 1; YYABORT; }
	;

expr_or_assign_or_help  :    expr               { $$ = $1; }
                |    expr_or_assign_or_help EQ_ASSIGN expr_or_assign_or_help    { $$ = xxbinary($2,$1,$3); setId(@$); }
                |    expr_or_assign_or_help '?'  expr_or_assign_or_help		{ $$ = xxbinary($2,$1,$3); setId(@$); }
                ;

expr_or_help  :    expr				    { $$ = $1; }
	      |    expr_or_help '?' expr_or_help    { $$ = xxbinary($2,$1,$3); setId(@$); }
              ;

expr	: 	NUM_CONST			{ $$ = $1;	setId(@$); }
	|	STR_CONST			{ $$ = $1;	setId(@$); }
	|	NULL_CONST			{ $$ = $1;	setId(@$); } 
	|	PLACEHOLDER			{ $$ = $1;	setId(@$); }
	|	SYMBOL				{ $$ = $1;	setId(@$); }

	|	'{' exprlist '}'		{ $$ = xxexprlist($1,&@1,$2); setId(@$); }
	|	'(' expr_or_assign_or_help ')'	{ $$ = xxparen($1,$2);	setId(@$); }

	|	'-' expr %prec UMINUS		{ $$ = xxunary($1,$2);	setId(@$); }
	|	'+' expr %prec UMINUS		{ $$ = xxunary($1,$2);	setId(@$); }
	|	'!' expr %prec UNOT		{ $$ = xxunary($1,$2);	setId(@$); }
	|	'~' expr %prec TILDE		{ $$ = xxunary($1,$2);	setId(@$); }
	|	'?' expr_or_assign_or_help	{ $$ = xxunary($1,$2);	setId(@$); }

	|	expr ':'  expr			{ $$ = xxbinary($2,$1,$3);	setId(@$); }
	|	expr '+'  expr			{ $$ = xxbinary($2,$1,$3);	setId(@$); }
	|	expr '-' expr			{ $$ = xxbinary($2,$1,$3);	setId(@$); }
	|	expr '*' expr			{ $$ = xxbinary($2,$1,$3);	setId(@$); }
	|	expr '/' expr			{ $$ = xxbinary($2,$1,$3);	setId(@$); }
	|	expr '^' expr 			{ $$ = xxbinary($2,$1,$3);	setId(@$); }
	|	expr SPECIAL expr		{ $$ = xxbinary($2,$1,$3);	setId(@$); }
	|	expr '~' expr			{ $$ = xxbinary($2,$1,$3);	setId(@$); }
	|	expr LT expr			{ $$ = xxbinary($2,$1,$3);	setId(@$); }
	|	expr LE expr			{ $$ = xxbinary($2,$1,$3);	setId(@$); }
	|	expr EQ expr			{ $$ = xxbinary($2,$1,$3);	setId(@$); }
	|	expr NE expr			{ $$ = xxbinary($2,$1,$3);	setId(@$); }
	|	expr GE expr			{ $$ = xxbinary($2,$1,$3);	setId(@$); }
	|	expr GT expr			{ $$ = xxbinary($2,$1,$3);	setId(@$); }
	|	expr AND expr			{ $$ = xxbinary($2,$1,$3);	setId(@$); }
	|	expr OR expr			{ $$ = xxbinary($2,$1,$3);	setId(@$); }
	|	expr AND2 expr			{ $$ = xxbinary($2,$1,$3);	setId(@$); }
	|	expr OR2 expr			{ $$ = xxbinary($2,$1,$3);	setId(@$); }
	|	expr PIPE expr			{ $$ = xxpipe($1,$3,&@3);       setId(@$); }
	|	expr PIPEBIND expr		{ $$ = xxpipebind($2,$1,$3,&@2);	setId(@$); }
	|	expr LEFT_ASSIGN expr 		{ $$ = xxbinary($2,$1,$3);	setId(@$); }
	|	expr RIGHT_ASSIGN expr 		{ $$ = xxbinary($2,$3,$1);	setId(@$); }
	|	FUNCTION '(' formlist ')' cr expr_or_assign_or_help %prec LOW
						{ $$ = xxdefun($1,$3,$6,&@$); 	setId(@$); }
	|	'\\' '(' formlist ')' cr expr_or_assign_or_help %prec LOW							{ $$ = xxdefun(R_FunctionSymbol,$3,$6,&@$); 	setId(@$); }
	|	expr '(' sublist ')'		{ $$ = xxfuncall($1,$3);  setId(@$); modif_token( &@1, SYMBOL_FUNCTION_CALL ) ; }
	|	IF ifcond expr_or_assign_or_help 	{ $$ = xxif($1,$2,$3);	setId(@$); }
	|	IF ifcond expr_or_assign_or_help ELSE expr_or_assign_or_help	{ $$ = xxifelse($1,$2,$3,$5);	setId(@$); }
	|	FOR forcond expr_or_assign_or_help %prec FOR	{ $$ = xxfor($1,$2,$3);	setId(@$); }
	|	WHILE cond expr_or_assign_or_help   { $$ = xxwhile($1,$2,$3);	setId(@$); }
	|	REPEAT expr_or_assign_or_help	    { $$ = xxrepeat($1,$2);	setId(@$); }
	|	expr LBB sublist ']' ']'	{ $$ = xxsubscript($1,$2,$3);	setId(@$); }
	|	expr '[' sublist ']'		{ $$ = xxsubscript($1,$2,$3);	setId(@$); }
	|	SYMBOL NS_GET SYMBOL		{ $$ = xxbinary($2,$1,$3);      setId(@$); modif_token( &@1, SYMBOL_PACKAGE ) ; }
	|	SYMBOL NS_GET STR_CONST		{ $$ = xxbinary($2,$1,$3);      setId(@$); modif_token( &@1, SYMBOL_PACKAGE ) ; }
	|	STR_CONST NS_GET SYMBOL		{ $$ = xxbinary($2,$1,$3);	setId(@$); }
	|	STR_CONST NS_GET STR_CONST	{ $$ = xxbinary($2,$1,$3);	setId(@$); }
	|	SYMBOL NS_GET_INT SYMBOL	{ $$ = xxbinary($2,$1,$3);      setId(@$); modif_token( &@1, SYMBOL_PACKAGE ) ;}
	|	SYMBOL NS_GET_INT STR_CONST	{ $$ = xxbinary($2,$1,$3);      setId(@$); modif_token( &@1, SYMBOL_PACKAGE ) ;}
	|	STR_CONST NS_GET_INT SYMBOL	{ $$ = xxbinary($2,$1,$3);	setId(@$); }
	|	STR_CONST NS_GET_INT STR_CONST	{ $$ = xxbinary($2,$1,$3);	setId(@$); }
	|	expr '$' SYMBOL			{ $$ = xxbinary($2,$1,$3);	setId(@$); }
	|	expr '$' STR_CONST		{ $$ = xxbinary($2,$1,$3);	setId(@$); }
	|	expr '@' SYMBOL			{ $$ = xxbinary($2,$1,$3);      setId(@$); modif_token( &@3, SLOT ) ; }
	|	expr '@' STR_CONST		{ $$ = xxbinary($2,$1,$3);	setId(@$); }
	|	NEXT				{ $$ = xxnxtbrk($1);	setId(@$); }
	|	BREAK				{ $$ = xxnxtbrk($1);	setId(@$); }
	;


cond	:	'(' expr_or_help ')'			{ $$ = xxcond($2);   }
	;

ifcond	:	'(' expr_or_help ')'			{ $$ = xxifcond($2); }
	;

forcond :	'(' SYMBOL IN expr_or_help ')' 		{ $$ = xxforcond($2,$4);	setId(@$); }
	;


exprlist:					{ $$ = xxexprlist0();	setId(@$); }
	|	expr_or_assign_or_help			{ $$ = xxexprlist1($1, &@1); }
	|	exprlist ';' expr_or_assign_or_help	{ $$ = xxexprlist2($1, $3, &@3); }
	|	exprlist ';'			{ $$ = $1;		setId(@$); }
	|	exprlist '\n' expr_or_assign_or_help	{ $$ = xxexprlist2($1, $3, &@3); }
	|	exprlist '\n'			{ $$ = $1;}
	;

sublist	:	sub				{ $$ = xxsublist1($1);	  }
	|	sublist cr ',' sub		{ $$ = xxsublist2($1,$4); }
	;

sub	:					{ $$ = xxsub0();	 }
	|	expr_or_help			{ $$ = xxsub1($1, &@1);  }
	|	SYMBOL EQ_ASSIGN 		{ $$ = xxsymsub0($1, &@1); 	modif_token( &@2, EQ_SUB ) ; modif_token( &@1, SYMBOL_SUB ) ; }
	|	SYMBOL EQ_ASSIGN expr_or_help	{ $$ = xxsymsub1($1,$3, &@1); 	modif_token( &@2, EQ_SUB ) ; modif_token( &@1, SYMBOL_SUB ) ; }
	|	STR_CONST EQ_ASSIGN 		{ $$ = xxsymsub0($1, &@1); 	modif_token( &@2, EQ_SUB ) ; }
	|	STR_CONST EQ_ASSIGN expr_or_help    { $$ = xxsymsub1($1,$3, &@1); 	modif_token( &@2, EQ_SUB ) ; }
	|	NULL_CONST EQ_ASSIGN 		{ $$ = xxnullsub0(&@1); 	modif_token( &@2, EQ_SUB ) ; }
	|	NULL_CONST EQ_ASSIGN expr_or_help   { $$ = xxnullsub1($3, &@1); 	modif_token( &@2, EQ_SUB ) ; }
	;

formlist:					{ $$ = xxnullformal(); }
	|	SYMBOL				{ $$ = xxfirstformal0($1); 	modif_token( &@1, SYMBOL_FORMALS ) ; }
	|	SYMBOL EQ_ASSIGN expr_or_help	{ $$ = xxfirstformal1($1,$3); 	modif_token( &@1, SYMBOL_FORMALS ) ; modif_token( &@2, EQ_FORMALS ) ; }
	|	formlist ',' SYMBOL		{ $$ = xxaddformal0($1,$3, &@3);   modif_token( &@3, SYMBOL_FORMALS ) ; }
	|	formlist ',' SYMBOL EQ_ASSIGN expr_or_help
						{ $$ = xxaddformal1($1,$3,$5,&@3); modif_token( &@3, SYMBOL_FORMALS ) ; modif_token( &@4, EQ_FORMALS ) ;}
	;

cr	:					{ EatLines = 1; }
	;
%%


/*----------------------------------------------------------------------------*/

// static int (*ptr_getc)(void);

/* Private pushback, since file ungetc only guarantees one byte.
   We need up to one MBCS-worth */
#define DECLARE_YYTEXT_BUFP(bp) char *bp = yytext ;
#define YYTEXT_PUSH(c, bp) do { \
    if ((uint64_t)((bp) - yytext) >= sizeof(yytext) - 1){ \
		raiseLexError("bufferOverflow", NO_VALUE, NULL, \
		    _("input buffer overflow (%s:%d:%d)")); \
	} \
    *(bp)++ = ((char)c);			\
} while(0) ;

#define PUSHBACK_BUFSIZE 16
static int pushback[PUSHBACK_BUFSIZE];
static unsigned int npush = 0;

static int prevpos = 0;
static int prevlines[PUSHBACK_BUFSIZE];
static int prevcols[PUSHBACK_BUFSIZE];
static int prevbytes[PUSHBACK_BUFSIZE];
static int prevparse[PUSHBACK_BUFSIZE];

static int xxgetc(void)
{
    int c;

    if(npush) c = pushback[--npush]; else  c = ptr_getc();

    prevpos = (prevpos + 1) % PUSHBACK_BUFSIZE;
    prevbytes[prevpos] = ParseState.xxbyteno;
    prevlines[prevpos] = ParseState.xxlineno;  
    prevparse[prevpos] = ParseState.xxparseno;
    prevcols[prevpos] = ParseState.xxcolno;

    if (c == EOF) {
	EndOfFile = 1;
	return R_EOF;
    }
    R_ParseContextLast = (R_ParseContextLast + 1) % PARSE_CONTEXT_SIZE;
    R_ParseContext[R_ParseContextLast] = (char) c;

    if (c == '\n') {
	ParseState.xxlineno += 1;
	ParseState.xxcolno = 0;
    	ParseState.xxbyteno = 0;
    	ParseState.xxparseno += 1;
    } else {
        /* We only advance the column for the 1st byte in UTF-8, so handle later bytes specially */
	if (!known_to_be_utf8 || (unsigned char)c < 0x80 || 0xC0 <= (unsigned char)c)
            ParseState.xxcolno++;
    	ParseState.xxbyteno++;
    }

    if (c == '\t') ParseState.xxcolno = ((ParseState.xxcolno + 7) & ~7);

    R_ParseContextLine = ParseState.xxlineno;    

    xxcharcount++;
    return c;
}

static int xxungetc(int c)
{
    /* this assumes that c was the result of xxgetc; if not, some edits will be needed */
    ParseState.xxlineno = prevlines[prevpos];
    ParseState.xxbyteno = prevbytes[prevpos];
    ParseState.xxcolno  = prevcols[prevpos];
    ParseState.xxparseno = prevparse[prevpos];

    prevpos = (prevpos + PUSHBACK_BUFSIZE - 1) % PUSHBACK_BUFSIZE;

    R_ParseContextLine = ParseState.xxlineno;

    xxcharcount--;
    R_ParseContext[R_ParseContextLast] = '\0';
    /* precaution as to how % is implemented for < 0 numbers */
    R_ParseContextLast = (R_ParseContextLast + PARSE_CONTEXT_SIZE -1) % PARSE_CONTEXT_SIZE;
    if(npush >= PUSHBACK_BUFSIZE) return EOF;
    pushback[npush++] = c;
    return c;
}

/* Only used from finish_mbcs_in_parse_context. */
static int add_mbcs_byte_to_parse_context(void)
{
    int c;

    if (EndOfFile)
	raiseLexError("invalidMBCS", NO_VALUE, NULL, 
	    _("invalid multibyte character in parser (%s:%d:%d)"));
    if(npush)
	c = pushback[--npush];
    else
	c = ptr_getc();
    if (c == EOF) 
	raiseLexError("invalidMBCS", NO_VALUE, NULL,
	    _("invalid multibyte character in parser (%s:%d:%d)"));

    R_ParseContextLast = (R_ParseContextLast + 1) % PARSE_CONTEXT_SIZE;
    R_ParseContext[R_ParseContextLast] = (char) c;
    return c;
}

/* On error, the parse context may end inside a multi-byte character. Add
   the missing bytes to the context to so that it contains full characters. */
static void finish_mbcs_in_parse_context(void)
{
    int i, c, nbytes = 0, first;
<<<<<<< HEAD
    bool mbcs = FALSE;
=======
    bool mbcs = false;
>>>>>>> c6e470e4

    /* find the first byte of the context */
    for (i = R_ParseContextLast;
        R_ParseContext[i];
        i = (i + PARSE_CONTEXT_SIZE - 1) % PARSE_CONTEXT_SIZE) {

	nbytes++;
	if (nbytes == PARSE_CONTEXT_SIZE)
	    break;
    }
    if (!nbytes)
	return;
    if (!R_ParseContext[i])
	first = (i + 1) % PARSE_CONTEXT_SIZE;
    else
	/* The beginning of the context has been overwritten and for a general
	   encoding there is not way to recover it. It is possible for UTF-8,
	   though. */
	return;

    /* decode multi-byte characters */
    for (int i = 0; i < nbytes; i++) {
	c = R_ParseContext[(first + i) % PARSE_CONTEXT_SIZE];
	if ((unsigned int)c < 0x80) continue; /* ASCII */

	if (utf8locale) {
	    /* UTF-8 could be handled more efficiently, searching from the end
	       of the string */
	    i += utf8clen((char) c) - 1;
	    if (i >= nbytes) {
		while (i >= nbytes) {
		    add_mbcs_byte_to_parse_context();
		    nbytes++;
		}
		return;
	    }
	} else
	    mbcs = true;
    }
    if (!mbcs)
	return;

    /* copy the context to a linear buffer */
    std::unique_ptr<char[]> tmp = std::make_unique<char[]>(nbytes + R_MB_CUR_MAX);
    char *buf = tmp.get();
    size_t bufsize = (nbytes + R_MB_CUR_MAX) * sizeof(char);

    for (int i = 0; i < nbytes; i++)
	buf[i] = R_ParseContext[(first + i) % PARSE_CONTEXT_SIZE];

    for (int i = 0; i < nbytes; i++) {
	wchar_t wc;
	int res;
	mbstate_t mb_st;

	mbs_init(&mb_st);
	res = (int) mbrtowc(&wc, buf + i, nbytes - i, &mb_st);
	while (res == -2 && (long unsigned int) nbytes < bufsize) {
	    /* This is not necessarily correct for stateful MBCS */
	    buf[nbytes++] = (char) add_mbcs_byte_to_parse_context();
	    mbs_init(&mb_st);
	    res = (int) mbrtowc(&wc, buf + i, nbytes - i, &mb_st);
	}	   
	if (res == -1)
	    raiseLexError("invalidMBCS", NO_VALUE, NULL,
	        _("invalid multibyte character in parser (%s:%d:%d)"));
	i += res - 1;
    }
}

/*
 * Increments/inits the token/grouping counter
 */
static void incrementId(void){
	identifier++; 
}

static void initId(void){
	identifier = 0 ;
}

static SEXP makeSrcref(YYLTYPE *lloc, SEXP srcfile)
{
    SEXP val;

    PROTECT(val = allocVector(INTSXP, 8));
    INTEGER(val)[0] = lloc->first_line;
    INTEGER(val)[1] = lloc->first_byte;
    INTEGER(val)[2] = lloc->last_line;
    INTEGER(val)[3] = lloc->last_byte;
    INTEGER(val)[4] = lloc->first_column;
    INTEGER(val)[5] = lloc->last_column;
    INTEGER(val)[6] = lloc->first_parsed;
    INTEGER(val)[7] = lloc->last_parsed;
    setAttrib(val, R_SrcfileSymbol, srcfile);
    setAttrib(val, R_ClassSymbol, mkString("srcref"));
    UNPROTECT(1); /* val */
    return val;
}

static void attachSrcrefs(SEXP val)
{
    SEXP srval;

    PROTECT(srval = SrcRefsToVectorList());

    setAttrib(val, R_SrcrefSymbol, srval);
    setAttrib(val, R_SrcfileSymbol, PS_SRCFILE);
    {
	YYLTYPE wholeFile;
	wholeFile.first_line = 1;
	wholeFile.first_byte = 0;
	wholeFile.first_column = 0;
	wholeFile.last_line = ParseState.xxlineno;
	wholeFile.last_byte = ParseState.xxbyteno;
	wholeFile.last_column = ParseState.xxcolno;
	wholeFile.first_parsed = 1;
	wholeFile.last_parsed = ParseState.xxparseno;
	setAttrib(val, R_WholeSrcrefSymbol, makeSrcref(&wholeFile, PS_SRCFILE));
    }
    PS_SET_SRCREFS(R_NilValue);
    ParseState.didAttach = true;
    UNPROTECT(1); /* srval */
}

static int xxvalue(SEXP v, int k, YYLTYPE *lloc)
{
    if (k > 2) {
	if (ParseState.keepSrcRefs) {
	    SEXP s = PROTECT(makeSrcref(lloc, PS_SRCFILE));
	    AppendToSrcRefs(s);
	    UNPROTECT(1); /* s */
	}
	RELEASE_SV(v);
    }
    R_CurrentExpr = v;
    return k;
}

static SEXP xxnullformal(void)
{
    SEXP ans;
    PRESERVE_SV(ans = R_NilValue);
    return ans;
}

static SEXP xxfirstformal0(SEXP sym)
{
    SEXP ans;
    if (GenerateCode)
	PRESERVE_SV(ans = FirstArg(R_MissingArg, sym));
    else
	PRESERVE_SV(ans = R_NilValue);
    RELEASE_SV(sym);
    return ans;
}

static SEXP xxfirstformal1(SEXP sym, SEXP expr)
{
    SEXP ans;
    if (GenerateCode)
	PRESERVE_SV(ans = FirstArg(expr, sym));
    else
	PRESERVE_SV(ans = R_NilValue);
    RELEASE_SV(expr);
    RELEASE_SV(sym);
    return ans;
}

static SEXP xxaddformal0(SEXP formlist, SEXP sym, YYLTYPE *lloc)
{
    SEXP ans;
    if (GenerateCode) {
	CheckFormalArgs(formlist, sym, lloc);
	NextArg(formlist, R_MissingArg, sym);
	ans = formlist;
    } else {
	RELEASE_SV(formlist);
	PRESERVE_SV(ans = R_NilValue);
    }
    RELEASE_SV(sym);
    return ans;
}

static SEXP xxaddformal1(SEXP formlist, SEXP sym, SEXP expr, YYLTYPE *lloc)
{
    SEXP ans;
    if (GenerateCode) {
	CheckFormalArgs(formlist, sym, lloc);
	NextArg(formlist, expr, sym);
	ans = formlist;
    } else {
	RELEASE_SV(formlist);
	PRESERVE_SV(ans = R_NilValue);
    }
    RELEASE_SV(expr);
    RELEASE_SV(sym);
    return ans;
}

static SEXP xxexprlist0(void)
{
    SEXP ans;
    if (GenerateCode) {
	PRESERVE_SV(ans = NewList());
	if (ParseState.keepSrcRefs) {
	    setAttrib(ans, R_SrcrefSymbol, PS_SRCREFS);
	    PS_SET_SRCREFS(R_NilValue);
	}
    }
    else
	PRESERVE_SV(ans = R_NilValue);
    return ans;
}

static SEXP xxexprlist1(SEXP expr, YYLTYPE *lloc)
{
    SEXP ans;
    if (GenerateCode) {
	PRESERVE_SV(ans = NewList());
	if (ParseState.keepSrcRefs) {
	    setAttrib(ans, R_SrcrefSymbol, PS_SRCREFS);
	    SEXP s = PROTECT(makeSrcref(lloc, PS_SRCFILE));
	    SetSingleSrcRef(s);
	    UNPROTECT(1); /* s */
	}
	GrowList(ans, expr);
    }
    else
	PRESERVE_SV(ans = R_NilValue);
    RELEASE_SV(expr);
    return ans;
}

static SEXP xxexprlist2(SEXP exprlist, SEXP expr, YYLTYPE *lloc)
{
    SEXP ans;
    if (GenerateCode) {
	if (ParseState.keepSrcRefs) {
	    SEXP s = PROTECT(makeSrcref(lloc, PS_SRCFILE));
	    AppendToSrcRefs(s);
	    UNPROTECT(1); /* s */
	}
	GrowList(exprlist, expr);
	ans = exprlist;
    } else {
	RELEASE_SV(exprlist);
	PRESERVE_SV(ans = R_NilValue);
    }
    RELEASE_SV(expr);
    return ans;
}

static SEXP xxsub0(void)
{
    SEXP ans;
    if (GenerateCode)
	PRESERVE_SV(ans = lang2(R_MissingArg,R_NilValue));
    else
	PRESERVE_SV(ans = R_NilValue);
    return ans;
}

static SEXP xxsub1(SEXP expr, YYLTYPE *lloc)
{
    SEXP ans;
    if (GenerateCode)
	PRESERVE_SV(ans = TagArg(expr, R_NilValue, lloc));
    else
	PRESERVE_SV(ans = R_NilValue);
    RELEASE_SV(expr);
    return ans;
}

static SEXP xxsymsub0(SEXP sym, YYLTYPE *lloc)
{
    SEXP ans;
    if (GenerateCode)
	PRESERVE_SV(ans = TagArg(R_MissingArg, sym, lloc));
    else
	PRESERVE_SV(ans = R_NilValue);
    RELEASE_SV(sym);
    return ans;
}

static SEXP xxsymsub1(SEXP sym, SEXP expr, YYLTYPE *lloc)
{
    SEXP ans;
    if (GenerateCode)
	PRESERVE_SV(ans = TagArg(expr, sym, lloc));
    else
	PRESERVE_SV(ans = R_NilValue);
    RELEASE_SV(expr);
    RELEASE_SV(sym);
    return ans;
}

static SEXP xxnullsub0(YYLTYPE *lloc)
{
    SEXP ans;
    if (GenerateCode)
	PRESERVE_SV(ans = TagArg(R_MissingArg, R_NullSymbol, lloc));
    else
	PRESERVE_SV(ans = R_NilValue);
    RELEASE_SV(R_NilValue);
    return ans;
}

static SEXP xxnullsub1(SEXP expr, YYLTYPE *lloc)
{
    SEXP ans;
    if (GenerateCode)
	PRESERVE_SV(ans = TagArg(expr, R_NullSymbol, lloc));
    else
	PRESERVE_SV(ans = R_NilValue);
    RELEASE_SV(R_NilValue);
    RELEASE_SV(expr);
    return ans;
}


static SEXP xxsublist1(SEXP sub)
{
    SEXP ans;
    if (GenerateCode)
	PRESERVE_SV(ans = FirstArg(CAR(sub),CADR(sub)));
    else
	PRESERVE_SV(ans = R_NilValue);
    RELEASE_SV(sub);
    return ans;
}

static SEXP xxsublist2(SEXP sublist, SEXP sub)
{
    SEXP ans;
    if (GenerateCode) {
	NextArg(sublist, CAR(sub), CADR(sub));
	ans = sublist;
    } else {
	RELEASE_SV(sublist);
	PRESERVE_SV(ans = R_NilValue);
    }
    RELEASE_SV(sub);
    return ans;
}

static SEXP xxcond(SEXP expr)
{
    EatLines = 1;
    return expr;
}

static SEXP xxifcond(SEXP expr)
{
    EatLines = 1;
    return expr;
}

static SEXP xxif(SEXP ifsym, SEXP cond, SEXP expr)
{
    SEXP ans;
    if (GenerateCode)
	PRESERVE_SV(ans = lang3(ifsym, cond, expr));
    else
	PRESERVE_SV(ans = R_NilValue);
    RELEASE_SV(expr);
    RELEASE_SV(cond);
    return ans;
}

static SEXP xxifelse(SEXP ifsym, SEXP cond, SEXP ifexpr, SEXP elseexpr)
{
    SEXP ans;
    if (GenerateCode)
	PRESERVE_SV(ans = lang4(ifsym, cond, ifexpr, elseexpr));
    else
	PRESERVE_SV(ans = R_NilValue);
    RELEASE_SV(elseexpr);
    RELEASE_SV(ifexpr);
    RELEASE_SV(cond);
    return ans;
}

static SEXP xxforcond(SEXP sym, SEXP expr)
{
    SEXP ans;
    EatLines = 1;
    if (GenerateCode)
	PRESERVE_SV(ans = LCONS(sym, expr));
    else
	PRESERVE_SV(ans = R_NilValue);
    RELEASE_SV(expr);
    RELEASE_SV(sym);
    return ans;
}

static SEXP xxfor(SEXP forsym, SEXP forcond, SEXP body)
{
    SEXP ans;
    if (GenerateCode)
	PRESERVE_SV(ans = lang4(forsym, CAR(forcond), CDR(forcond), body));
    else
	PRESERVE_SV(ans = R_NilValue);
    RELEASE_SV(body);
    RELEASE_SV(forcond);
    return ans;
}

static SEXP xxwhile(SEXP whilesym, SEXP cond, SEXP body)
{
    SEXP ans;
    if (GenerateCode)
	PRESERVE_SV(ans = lang3(whilesym, cond, body));
    else
	PRESERVE_SV(ans = R_NilValue);
    RELEASE_SV(body);
    RELEASE_SV(cond);
    return ans;
}

static SEXP xxrepeat(SEXP repeatsym, SEXP body)
{
    SEXP ans;
    if (GenerateCode)
	PRESERVE_SV(ans = lang2(repeatsym, body));
    else
	PRESERVE_SV(ans = R_NilValue);
    RELEASE_SV(body);
    return ans;
}

static SEXP xxnxtbrk(SEXP keyword)
{
    if (GenerateCode)
	PRESERVE_SV(keyword = lang1(keyword));
    else
	PRESERVE_SV(keyword = R_NilValue);
    return keyword;
}

static SEXP xxfuncall(SEXP expr, SEXP args)
{
    SEXP ans, sav_expr = expr;
    if (GenerateCode) {
	if (isString(expr) && expr != R_PlaceholderToken)
	    expr = installTrChar(STRING_ELT(expr, 0));
	PROTECT(expr);
	if (length(CDR(args)) == 1 && CADR(args) == R_MissingArg && TAG(CDR(args)) == R_NilValue )
	    ans = lang1(expr);
	else
	    ans = LCONS(expr, CDR(args));
	UNPROTECT(1); /* expr */
	PRESERVE_SV(ans);
    } else
	PRESERVE_SV(ans = R_NilValue);

    RELEASE_SV(args);
    RELEASE_SV(sav_expr);
    return ans;
}

static SEXP mkChar2(const char *name)
{
    cetype_t enc = CE_NATIVE;

    if(known_to_be_latin1) enc = CE_LATIN1;
    else if(known_to_be_utf8) enc = CE_UTF8;

    return mkCharLenCE(name, (int) strlen(name), enc);
}

static SEXP mkString2(const char *s, size_t len, bool escaped)
{
    SEXP t;
    cetype_t enc = CE_NATIVE;

    if(known_to_be_latin1) enc = CE_LATIN1;
    else if(!escaped && known_to_be_utf8) enc = CE_UTF8;

    PROTECT(t = allocVector(STRSXP, 1));
    SET_STRING_ELT(t, 0, mkCharLenCE(s, (int) len, enc));
    UNPROTECT(1); /* t */
    return t;
}

static SEXP xxdefun(SEXP fname, SEXP formals, SEXP body, YYLTYPE *lloc)
{
    SEXP ans, srcref;

    if (GenerateCode) {
    	if (ParseState.keepSrcRefs) {
	    srcref = makeSrcref(lloc, PS_SRCFILE);
    	    ParseState.didAttach = true;
    	} else
    	    srcref = R_NilValue;
	PRESERVE_SV(ans = lang4(fname, CDR(formals), body, srcref));
    } else
	PRESERVE_SV(ans = R_NilValue);
    RELEASE_SV(body);
    RELEASE_SV(formals);
    return ans;
}

static SEXP xxunary(SEXP op, SEXP arg)
{
    SEXP ans;
    if (GenerateCode)
	PRESERVE_SV(ans = lang2(op, arg));
    else
	PRESERVE_SV(ans = R_NilValue);
    RELEASE_SV(arg);
    return ans;
}

static SEXP xxbinary(SEXP n1, SEXP n2, SEXP n3)
{
    SEXP ans;
    if (GenerateCode)
	PRESERVE_SV(ans = lang3(n1, n2, n3));
    else
	PRESERVE_SV(ans = R_NilValue);
    RELEASE_SV(n2);
    RELEASE_SV(n3);
    return ans;
}

static void check_rhs(SEXP rhs, YYLTYPE *lloc)
{
    /* rule out syntactically special functions */
    /* the IS_SPECIAL_SYMBOL bit is set in names.c */
    SEXP fun = CAR(rhs);
    if (TYPEOF(fun) == SYMSXP && IS_SPECIAL_SYMBOL(fun))
	raiseParseError("unsupportedInPipe", rhs, STRING_VALUE,
	           CHAR(PRINTNAME(fun)), lloc, 
	           _("function '%s' not supported in RHS call of a pipe (%s:%d:%d)"));
}

static void checkTooManyPlaceholders(SEXP rhs, SEXP args, YYLTYPE *lloc)
{
    for (SEXP rest = args; rest != R_NilValue; rest = CDR(rest))
	if (CAR(rest) == R_PlaceholderToken)
	    raiseParseError("tooManyPlaceholders", rhs, NO_VALUE, NULL, lloc,
	                    _("pipe placeholder may only appear once (%s:%d:%d)"));
}

static bool checkForPlaceholderList(SEXP placeholder, SEXP list)
{
    for (; list != R_NilValue; list = CDR(list))
	if (checkForPlaceholder(placeholder, CAR(list)))
	    return true;
    return false;
}

static SEXP findExtractorChainPHCell(SEXP placeholder, SEXP rhs, SEXP expr,
				     YYLTYPE *lloc)
{
    SEXP fun = CAR(expr);
    if (fun == R_BracketSymbol ||
	fun == R_Bracket2Symbol ||
	fun == R_DollarSymbol ||
	fun == R_AtsignSymbol) {
	/* If the RHS is a call to an extractor ([, [[, $), then
	   recursively follow the chain of extractions to the
	   expression for the object from which elements are being
	   extracted. */
	SEXP arg1 = CADR(expr);
	SEXP phcell = arg1 == placeholder ?
	    CDR(expr) :
	    findExtractorChainPHCell(placeholder, rhs,  arg1, lloc);
	/* If a placeholder is found, then check on the way back out
	  that there are no other placeholders. */
	if (phcell != NULL &&
	    checkForPlaceholderList(placeholder, CDDR(expr)))
	    raiseParseError("tooManyPlaceholders", rhs, NO_VALUE, NULL, lloc,
			    _("pipe placeholder may only appear once (%s:%d:%d)"));
	return phcell;
    }
    else return NULL;
}

static SEXP xxpipe(SEXP lhs, SEXP rhs, YYLTYPE *lloc_rhs)
{
    SEXP ans;
    if (GenerateCode) {
	if (TYPEOF(rhs) != LANGSXP)
	    raiseParseError("RHSnotFnCall", rhs, NO_VALUE, NULL, lloc_rhs,
	                    _("The pipe operator requires a function call as RHS (%s:%d:%d)"));

	/* allow x => log(x) on RHS */
	if (CAR(rhs) == R_PipeBindSymbol) {
	    SEXP var = CADR(rhs);
	    SEXP expr = CADDR(rhs);
	    if (TYPEOF(var) != SYMSXP)
		raiseParseError("notASymbol", var, NO_VALUE, NULL, lloc_rhs,
		                _("RHS variable must be a symbol (%s:%d:%d)"));
	    SEXP alist = list1(R_MissingArg);
	    SET_TAG(alist, var);
	    SEXP fun = lang4(R_FunctionSymbol, alist, expr, R_NilValue);
	    return lang2(fun, lhs);
	}

	/* check for placeholder in the RHS function */
	if (checkForPlaceholder(R_PlaceholderToken, CAR(rhs)))
	    raiseParseError("placeholderInRHSFn",R_NilValue, 
	                    NO_VALUE, NULL, lloc_rhs,
	                    _("pipe placeholder cannot be used in the RHS function (%s:%d:%d)"));

	/* allow for _$a[1]$b and the like */
	SEXP phcell = findExtractorChainPHCell(R_PlaceholderToken, rhs, rhs,
					       lloc_rhs);
	if (phcell != NULL) {
	    SETCAR(phcell, lhs);
	    return rhs;
	}

	/* allow top-level placeholder */
	for (SEXP a = CDR(rhs); a != R_NilValue; a = CDR(a))
	    if (CAR(a) == R_PlaceholderToken) {
		if (TAG(a) == R_NilValue)
		    raiseParseError("placeholderNotNamed", rhs, 
		                    NO_VALUE, NULL, lloc_rhs,
	                    _("pipe placeholder can only be used as a named argument (%s:%d:%d)"));
		checkTooManyPlaceholders(rhs, CDR(a), lloc_rhs);
		SETCAR(a, lhs);
		return rhs;
	    }

	check_rhs(rhs, lloc_rhs);

        SEXP fun = CAR(rhs);
        SEXP args = CDR(rhs);
	PRESERVE_SV(ans = LCONS(fun, CONS(lhs, args)));
    }
    else {
	PRESERVE_SV(ans = R_NilValue);
    }
    RELEASE_SV(lhs);
    RELEASE_SV(rhs);
    return ans;
}

static SEXP xxpipebind(SEXP fn, SEXP lhs, SEXP rhs, YYLTYPE *lloc_bind)
{
    static int use_pipebind = 0;
    if (use_pipebind != 1) {
	char *lookup = getenv("_R_USE_PIPEBIND_");
	use_pipebind = ((lookup != NULL) && StringTrue(lookup)) ? 1 : 0;
    }

    if (use_pipebind)
	return xxbinary(fn, lhs, rhs);
    else
	raiseParseError("pipebindDisabled", R_NilValue, 
	                NO_VALUE, NULL, lloc_bind,
		_("'=>' is disabled; set '_R_USE_PIPEBIND_' envvar to a true value to enable it (%s:%d:%d)"));
}

static SEXP xxparen(SEXP n1, SEXP n2)
{
    SEXP ans;
    if (GenerateCode)
	PRESERVE_SV(ans = lang2(n1, n2));
    else
	PRESERVE_SV(ans = R_NilValue);
    RELEASE_SV(n2);
    return ans;
}


/* This should probably use CONS rather than LCONS, but
   it shouldn't matter and we would rather not meddle
   See PR#7055 */

static SEXP xxsubscript(SEXP a1, SEXP a2, SEXP a3)
{
    SEXP ans;
    if (GenerateCode)
	PRESERVE_SV(ans = LCONS(a2, CONS(a1, CDR(a3))));
    else
	PRESERVE_SV(ans = R_NilValue);
    RELEASE_SV(a3);
    RELEASE_SV(a1);
    return ans;
}

static SEXP xxexprlist(SEXP a1, YYLTYPE *lloc, SEXP a2)
{
    SEXP ans;
    SEXP prevSrcrefs;

    EatLines = 0;
    if (GenerateCode) {
	SET_TYPEOF(a2, LANGSXP);
	SETCAR(a2, a1);
	if (ParseState.keepSrcRefs) {
	    PROTECT(prevSrcrefs = getAttrib(a2, R_SrcrefSymbol));
	    SEXP s = PROTECT(makeSrcref(lloc, PS_SRCFILE));
	    PrependToSrcRefs(s);
	    attachSrcrefs(a2);
	    UNPROTECT(2); /* prevSrcrefs, s */
#ifndef SWITCH_TO_REFCNT
	    /* SrcRefs got NAMED by being an attribute, preventively
	       getAttrib(), but it has not in fact been referenced. Set NAMED
	       to 0 to avoid overhead in further setAttrib calls due to cycle
	       detection. */
	    SET_NAMED(prevSrcrefs, 0);
#endif
	    PS_SET_SRCREFS(prevSrcrefs);
	}
	PRESERVE_SV(ans = a2);
    }
    else
	PRESERVE_SV(ans = R_NilValue);
    RELEASE_SV(a2);
    return ans;
}

/*--------------------------------------------------------------------------*/

static SEXP TagArg(SEXP arg, SEXP tag, YYLTYPE *lloc)
{
    switch (TYPEOF(tag)) {
    case STRSXP:
	tag = installTrChar(STRING_ELT(tag, 0));
    case NILSXP:
    case SYMSXP:
	return lang2(arg, tag);
    default:
	raiseParseError("badTagType", R_NilValue, 
	                NO_VALUE, NULL, lloc, 
	                _("incorrect tag type (%s:%d:%d)"));
	                return R_NilValue/* -Wall */;
    }
}


/* Stretchy List Structures : Lists are created and grown using a special */
/* dotted pair.  The CAR of the list points to the last cons-cell in the */
/* list and the CDR points to the first.  The list can be extracted from */
/* the pair by taking its CDR, while the CAR gives fast access to the end */
/* of the list. */

/* These functions must be called with arguments protected */

/* Create a stretchy-list dotted pair */
static SEXP NewList(void)
{
    SEXP s = CONS(R_NilValue, R_NilValue);
    SETCAR(s, s);
    return s;
}

/* Add a new element at the end of a stretchy list */
static void GrowList(SEXP l, SEXP s)
{
    SEXP tmp;
    tmp = CONS(s, R_NilValue);
    SETCDR(CAR(l), tmp);
    SETCAR(l, tmp);
}

/* Create a stretchy list with a single named element */
static SEXP FirstArg(SEXP s, SEXP tag)
{
    SEXP tmp;
    PROTECT(tmp = NewList());
    GrowList(tmp, s);
    SET_TAG(CAR(tmp), tag);
    UNPROTECT(1); /* tmp */
    return tmp;
}

/* Add named element to the end of a stretchy list */
static void NextArg(SEXP l, SEXP s, SEXP tag)
{
    GrowList(l, s);
    SET_TAG(CAR(l), tag);
}

/* SrcRefs (PS_SRCREFS) are represented as R_NilValue (empty) or by 
   a stretchy list (which includes another representation for empty)
   for fast append operation. */

static void SetSingleSrcRef(SEXP r)
{
    SEXP l;

    PROTECT(l = NewList());
    GrowList(l, r);
    PS_SET_SRCREFS(l);
    UNPROTECT(1); /* l */
}

static void AppendToSrcRefs(SEXP r)
{
    SEXP l = PS_SRCREFS;
    if (l == R_NilValue)
	SetSingleSrcRef(r);
    else
	GrowList(l, r);
}

static void PrependToSrcRefs(SEXP r)
{
    SEXP l = PS_SRCREFS;
    if (l == R_NilValue)
	SetSingleSrcRef(r);
    else if (CDR(l) == R_NilValue)
	/* adding to empty stretchy list */
	GrowList(l, r);
    else {
	SEXP tmp = CONS(r, CDR(l));
	SETCDR(l, tmp);
    }
}

static SEXP SrcRefsToVectorList(void) {
    SEXP l = PS_SRCREFS;
    if (l == R_NilValue)
	return PairToVectorList(l);
    else
	return PairToVectorList(CDR(l));
}

/*--------------------------------------------------------------------------*/

/*
 *  Parsing Entry Points:
 *
 *  The Following entry points provide language parsing facilities.
 *  Note that there are separate entry points for parsing IoBuffers
 *  (i.e. interactive use), files and R character strings.
 *
 *  The entry points provide the same functionality, they just
 *  set things up in slightly different ways.
 *
 *  The following routines parse a single expression:
 *
 *
 *	SEXP R_Parse1File(FILE *fp, int gencode, ParseStatus *status)
 *   (used for R_ReplFile in main.c)
 *
 *	SEXP R_Parse1Buffer(IoBuffer *buffer, int gencode, ParseStatus *status)
 *   (used for ReplIteration and R_ReplDLLdo1 in main.c)
 *
 *  The success of the parse is indicated as folllows:
 *
 *
 *	status = PARSE_NULL       - there was no statement to parse
 *		 PARSE_OK	  - complete statement
 *		 PARSE_INCOMPLETE - incomplete statement
 *		 PARSE_ERROR      - syntax error
 *		 PARSE_EOF	  - end of file
 *
 *
 *  The following routines parse several expressions and return
 *  their values in a single expression vector.
 *
 *	SEXP R_ParseFile(FILE *fp, int n, ParseStatus *status, SEXP srcfile)
 *    (used for do_edit in file edit.c)
 *
 *	SEXP R_ParseVector(SEXP *text, int n, ParseStatus *status, SEXP srcfile)
 *    (public, and used by parse(text=) in file source.c)
 *
 *	SEXP R_ParseBuffer(IoBuffer *buffer, int n, ParseStatus *status, SEXP prompt, SEXP srcfile)
 *    (used by parse(file="") in file source.c)
 *
 *      SEXP R_ParseConn(Rconnection con, int n, ParseStatus *status, SEXP srcfile)
 *    (used by parse(file=) in file source.c)
 *
 *  Here, status is 1 for a successful parse and 0 if parsing failed
 *  for some reason.
 */

#define CONTEXTSTACK_SIZE 50
// static int	SavedToken;
// static SEXP	SavedLval;
static char	contextstack[CONTEXTSTACK_SIZE], *contextp;

static void PutSrcRefState(SrcRefState *state);
static void UseSrcRefState(SrcRefState *state);

/* This is called once when R starts up. */
attribute_hidden
void R::InitParser(void)
{
    ParseState.sexps = allocVector(VECSXP, 7); /* initialized to R_NilValue */
    ParseState.data = R_NilValue;
    INIT_SVS();
    R_PreserveObject(ParseState.sexps); /* never released in an R session */
    R_NullSymbol = install("NULL");
    R_PlaceholderToken = ScalarString(mkChar("_"));
    MARK_NOT_MUTABLE(R_PlaceholderToken);
    R_PreserveObject(R_PlaceholderToken);
    R_PipeBindSymbol = install("=>");
}

/* This is called each time a new parse sequence begins */
attribute_hidden
void R::R_InitSrcRefState()
{
    if (busy) {
    	SrcRefState *prev = (SrcRefState *) malloc(sizeof(SrcRefState));
	if (prev == NULL)
	    error("%s", _("allocation of source reference state failed"));
    	PutSrcRefState(prev);
	ParseState.prevState = prev;
	ParseState.sexps = allocVector(VECSXP, 7);
	ParseState.data = R_NilValue;
	INIT_SVS();
	R_PreserveObject(ParseState.sexps);
	/* ParseState.sexps released in R_FinalizeSrcRefState */
    } else
	/* re-use data, text, ids arrays */
        ParseState.prevState = NULL;
<<<<<<< HEAD

    ParseState.keepSrcRefs = FALSE;
    ParseState.keepParseData = TRUE;
    ParseState.didAttach = FALSE;
=======
    /* set up context _after_ PutSrcRefState */
    begincontext(cptr, CTXT_CCODE, R_NilValue, R_BaseEnv, R_BaseEnv,
                 R_NilValue, R_NilValue);
    cptr->cend = &FinalizeSrcRefStateOnError;
    cptr->cenddata = NULL;
    ParseState.keepSrcRefs = false;
    ParseState.keepParseData = true;
    ParseState.didAttach = false;
>>>>>>> c6e470e4
    PS_SET_SRCFILE(R_NilValue);
    PS_SET_ORIGINAL(R_NilValue);
    ParseState.data_count = 0;
    ParseState.xxlineno = 1;
    ParseState.xxcolno = 0;
    ParseState.xxbyteno = 0;
    ParseState.xxparseno = 1;
    busy = true;
}

attribute_hidden
void R::R_FinalizeSrcRefState(void)
{
    PS_SET_SRCFILE(R_NilValue);
    PS_SET_ORIGINAL(R_NilValue);
    CLEAR_SVS();

    /* Free the data, text and ids if we are restoring a previous state,
       or if they have grown too large */
    if (PS_DATA != R_NilValue) {
    	if (ParseState.prevState || DATA_COUNT > MAX_DATA_COUNT) {
	    PS_SET_DATA(R_NilValue);
	    PS_SET_TEXT(R_NilValue);
	} else /* Remove all the strings from the text vector so they don't take up memory, and clean up data */
	    for (int i=0; i < ParseState.data_count; i++) {
		SET_STRING_ELT(PS_TEXT, i, R_BlankString);
		_PARENT(i) = 0;
	    }
    } 
    if (PS_IDS != R_NilValue) {
	if (ParseState.prevState || ID_COUNT > MAX_DATA_COUNT) {
	    PS_SET_IDS(R_NilValue);
        } else {/* Remove the parent records */
            if (identifier > ID_COUNT) identifier = ID_COUNT;
            for (int i=0; i < identifier; i++) {
		ID_ID(i) = 0;
	        ID_PARENT(i) = 0;
	    }
	}
    }
    ParseState.data_count = NA_INTEGER;
    if (ParseState.prevState) {
	R_ReleaseObject(ParseState.sexps);
        SrcRefState *prev = ParseState.prevState;
    	UseSrcRefState(prev);
    	free(prev);
    } else
        busy = false;
}

static void UseSrcRefState(SrcRefState *state)
{
    ParseState.keepSrcRefs = state->keepSrcRefs;
    ParseState.keepParseData = state->keepParseData;
    ParseState.sexps = state->sexps;
    ParseState.data = state->data;
    ParseState.data_count = state->data_count;
    ParseState.xxlineno = state->xxlineno;
    ParseState.xxcolno = state->xxcolno;
    ParseState.xxbyteno = state->xxbyteno;
    ParseState.xxparseno = state->xxparseno;
    ParseState.prevState = state->prevState;
    busy = true;
}

static void PutSrcRefState(SrcRefState *state)
{
    state->keepSrcRefs = ParseState.keepSrcRefs;
    state->keepParseData = ParseState.keepParseData;
    state->sexps = ParseState.sexps;
    state->data = ParseState.data;
    state->data_count = ParseState.data_count;
    state->xxlineno = ParseState.xxlineno;
    state->xxcolno = ParseState.xxcolno;
    state->xxbyteno = ParseState.xxbyteno;
    state->xxparseno = ParseState.xxparseno;
    state->prevState = ParseState.prevState;
}

static void ParseInit(void)
{
    contextp = contextstack;
    *contextp = ' ';
    SavedToken = 0;
    SavedLval = R_NilValue;
    EatLines = 0;
    EndOfFile = 0;
    xxcharcount = 0;
    npush = 0;
    HavePipeBind = FALSE;
}

static void initData(void)
{
    ParseState.data_count = 0 ;
}


static void ParseContextInit(void)
{
    R_ParseContextLast = 0;
    R_ParseContext[0] = '\0';

    /* starts the identifier counter*/
    initId();
    initData();
}

static bool checkForPipeBind(SEXP arg)
{
    if (! HavePipeBind)
    	return false;
    else if (arg == R_PipeBindSymbol)
	return true;
    else if (TYPEOF(arg) == LANGSXP)
	for (SEXP cur = arg; cur != R_NilValue; cur = CDR(cur))
	    if (checkForPipeBind(CAR(cur)))
		return true;
    return false;
}

static SEXP R_Parse1(ParseStatus *status)
{
    Status = 1; /* safety */
    switch(yyparse()) {
    case 0:
	switch(Status) {
	case 0:                     /* End of file */
	    *status = PARSE_EOF;
	    if (EndOfFile == 2) *status = PARSE_INCOMPLETE;
	    break;
	case 1:                     /* Error (currently unreachable) */
	    *status = PARSE_ERROR;
	    if (EndOfFile) *status = PARSE_INCOMPLETE;
	    break;
	case 2:                     /* Empty Line */
	    *status = PARSE_NULL;
	    break;
	case 3:                     /* Valid expr '\n' terminated */
	case 4:                     /* Valid expr ';' terminated */
	    if (checkForPlaceholder(R_PlaceholderToken, R_CurrentExpr)) {
	        YYLTYPE lloc;
	        lloc.first_line = ParseState.xxlineno;
		lloc.first_column = ParseState.xxcolno;
	        if (Status == 3) lloc.first_line--;
		raiseParseError("invalidPlaceholder", R_CurrentExpr,
		                NO_VALUE, NULL, &lloc,
			  _("invalid use of pipe placeholder (%s:%d:%d)"));
            }
	    if (checkForPipeBind(R_CurrentExpr)) {
	        YYLTYPE lloc;
	        lloc.first_line = ParseState.xxlineno;
		lloc.first_column = ParseState.xxcolno;
	        if (Status == 3) lloc.first_line--;
		raiseParseError("invalidPipeBind", R_CurrentExpr, 
		                NO_VALUE, NULL, &lloc,
			  _("invalid use of pipe bind symbol (%s:%d:%d)"));
	    }
	    *status = PARSE_OK;
	    break;
	}
	break;
    case 1:                     /* Syntax error / incomplete */
	*status = PARSE_ERROR;
	if (EndOfFile) *status = PARSE_INCOMPLETE;
	break;
    case 2:
	error("%s", _("out of memory while parsing"));
    }
    return R_CurrentExpr;
}

// static FILE *fp_parse;

static int file_getc(void)
{
    return R_fgetc(fp_parse);
}

/* used in main.c */
attribute_hidden
SEXP R::R_Parse1File(FILE *fp, int gencode, ParseStatus *status)
{
    {
    ParseInit();
    ParseContextInit();
    GenerateCode = gencode;
    fp_parse = fp;
    ptr_getc = file_getc;
    R_Parse1(status);
    CLEAR_SVS();
    }
    return R_CurrentExpr;
}

static IoBuffer *iob;

static int buffer_getc(void)
{
    return R_IoBufferGetc(iob);
}

/* Used only in main.c */
attribute_hidden
SEXP R::R_Parse1Buffer(IoBuffer *buffer, int gencode, ParseStatus *status)
{
<<<<<<< HEAD
    bool keepSource = FALSE; 

    R_InitSrcRefState();
=======
    bool keepSource = false; 
    RCNTXT cntxt;
>>>>>>> c6e470e4

    /* set up context _after_ R_InitSrcRefState */
    try {
    if (gencode) {
    	keepSource = asBool(GetOption1(install("keep.source")));
    	if (keepSource) {
    	    ParseState.keepSrcRefs = true;
	    ParseState.keepParseData =
		asRbool(GetOption1(install("keep.parse.data")), R_NilValue);
	    PS_SET_SRCFILE(NewEnvironment(R_NilValue, R_NilValue, R_EmptyEnv));
	    PS_SET_ORIGINAL(PS_SRCFILE);
	    PS_SET_SRCREFS(R_NilValue);
	}
    }
    ParseInit();
    ParseContextInit();
    GenerateCode = gencode;
    iob = buffer;
    ptr_getc = buffer_getc;
    R_Parse1(status);
    if (gencode && keepSource) {
    	if (ParseState.didAttach) {
   	    int buflen = R_IoBufferReadOffset(buffer);
   	    std::string buf; buf.resize(buflen);
   	    SEXP class_;
   	    R_IoBufferReadReset(buffer);
   	    for (int i=0; i<buflen; i++)
   	    	buf[i] = (char) R_IoBufferGetc(buffer);

	    SEXP s_filename = install("filename");
	    defineVar(s_filename, ScalarString(mkChar("")), PS_ORIGINAL);
	    SEXP s_lines = install("lines");
	    defineVar(s_lines, ScalarString(mkChar2(buf.c_str())), PS_ORIGINAL);
    	    PROTECT(class_ = allocVector(STRSXP, 2));
            SET_STRING_ELT(class_, 0, mkChar("srcfilecopy"));
            SET_STRING_ELT(class_, 1, mkChar("srcfile"));
	    setAttrib(PS_ORIGINAL, R_ClassSymbol, class_);
	    UNPROTECT(1); /* class_ */
	}
    }
    R_FinalizeSrcRefState();
    } catch (...) {
        R_FinalizeSrcRefState();
        throw;
    }
    return R_CurrentExpr;
}

static TextBuffer *txtb;

static int text_getc(void)
{
    return R_TextBufferGetc(txtb);
}

static SEXP R_Parse(int n, ParseStatus *status, SEXP srcfile)
{
    SEXP t, rval;

    R_InitSrcRefState();
    /* set up context _after_ R_InitSrcRefState */
    try {
    ParseContextInit();

    PS_SET_SRCFILE(srcfile);
    PS_SET_ORIGINAL(srcfile);

    if (isEnvironment(srcfile)) {
    	ParseState.keepSrcRefs = true;
	ParseState.keepParseData =
	    asRbool(GetOption1(install("keep.parse.data")), R_NilValue);
	PS_SET_SRCREFS(R_NilValue);
    }

    PROTECT(t = NewList());
    for (int i = 0; ; ) {
	if(n >= 0 && i >= n) break;
	ParseInit();
	rval = R_Parse1(status);
	switch(*status) {
	case PARSE_NULL:
	    break;
	case PARSE_OK:
	    PROTECT(rval);
	    GrowList(t, rval);
	    UNPROTECT(1); /* rval */
	    i++;
	    break;
	case PARSE_INCOMPLETE:
	case PARSE_ERROR:
	    UNPROTECT(1); /* t */
	    if (ParseState.keepSrcRefs && ParseState.keepParseData)
	        finalizeData();
	    R_FinalizeSrcRefState();
	    return R_NilValue;
	    break;
	case PARSE_EOF:
	    goto finish;
	    break;
	}
    }

finish:

    t = CDR(t);
    PROTECT(rval = allocVector(EXPRSXP, length(t)));
    for (n = 0 ; n < LENGTH(rval) ; n++, t = CDR(t))
	SET_XVECTOR_ELT(rval, n, CAR(t));
    if (ParseState.keepSrcRefs) {
	if (ParseState.keepParseData)
	    finalizeData();
	attachSrcrefs(rval);
    }
    UNPROTECT(2); /* t, rval */
    PROTECT(rval);
    R_FinalizeSrcRefState();
    UNPROTECT(1); /* rval */
    } catch (...) {
        R_FinalizeSrcRefState();
        throw;
    }
    *status = PARSE_OK;
    return rval;
}

/* used in edit.c */
attribute_hidden
SEXP R::R_ParseFile(FILE *fp, int n, ParseStatus *status, SEXP srcfile)
{
    GenerateCode = 1;
    fp_parse = fp;
    ptr_getc = file_getc;
    return R_Parse(n, status, srcfile);
}

#include <Rconnections.h>
static Rconnection con_parse;

/* need to handle incomplete last line */
static int con_getc(void)
{
    int c;
    static int last=-1000;

    c = Rconn_fgetc(con_parse);
    if (c == EOF && last != '\n') c = '\n';
    return (last = c);
}

/* used in source.c */
attribute_hidden
SEXP R::R_ParseConn(Rconnection con, int n, ParseStatus *status, SEXP srcfile)
{
    GenerateCode = 1;
    con_parse = con;
    ptr_getc = con_getc;
    return R_Parse(n, status, srcfile);
}

/* This one is public, and used in source.c */
SEXP R_ParseVector(SEXP text, int n, ParseStatus *status, SEXP srcfile)
{
    SEXP rval;
    TextBuffer textb;
    R_TextBufferInit(&textb, text);
    txtb = &textb;
    GenerateCode = 1;
    ptr_getc = text_getc;
    rval = R_Parse(n, status, srcfile);
    R_TextBufferFree(&textb);
    return rval;
}

static const char *Prompt(SEXP prompt, int type)
{
    if(type == 1) {
	if(length(prompt) <= 0) {
	    return CHAR(STRING_ELT(GetOption1(install("prompt")), 0));
	}
	else
	    return CHAR(STRING_ELT(prompt, 0));
    }
    else {
	return CHAR(STRING_ELT(GetOption1(install("continue")), 0));
    }
}

/* used in source.c */
attribute_hidden
SEXP R::R_ParseBuffer(IoBuffer *buffer, int n, ParseStatus *status, SEXP prompt, 
		   SEXP srcfile)
{
    SEXP rval, t;
    char *bufp, buf[CONSOLE_BUFFER_SIZE];
    int c, prompt_type = 1;

    R_IoBufferWriteReset(buffer);
    buf[0] = '\0';
    bufp = buf;
    R_InitSrcRefState();

    /* set up context _after_ R_InitSrcRefState */
    try {
    ParseContextInit();

    GenerateCode = 1;
    iob = buffer;
    ptr_getc = buffer_getc;

    PS_SET_SRCFILE(srcfile);
    PS_SET_ORIGINAL(srcfile);

    if (isEnvironment(srcfile)) {
    	ParseState.keepSrcRefs = true;
	ParseState.keepParseData =
	    asRbool(GetOption1(install("keep.parse.data")), R_NilValue);
	PS_SET_SRCREFS(R_NilValue);
    }

    PROTECT(t = NewList());
    for (int i = 0; ; ) {
	if(n >= 0 && i >= n) break;
	if (!*bufp) {
	    if(R_ReadConsole((char *) Prompt(prompt, prompt_type),
			     (unsigned char *)buf, CONSOLE_BUFFER_SIZE, 1) == 0)
		goto finish;
	    bufp = buf;
	}
	while ((c = *bufp++)) {
	    R_IoBufferPutc(c, buffer);
	    if (c == ';' || c == '\n') break;
	}

	/* Was a call to R_Parse1Buffer, but we don't want to reset
	   xxlineno and xxcolno */
	ParseInit();
	/* Not calling ParseContextInit() as it resets parse data, and
	   to be consistent with R_Parse */
	R_Parse1(status);
	rval = R_CurrentExpr;

	switch(*status) {
	case PARSE_NULL:
	    break;
	case PARSE_OK:
	    PROTECT(rval);
	    GrowList(t, rval);
	    UNPROTECT(1); /* rval */
	    i++;
	    break;
	case PARSE_INCOMPLETE:
	case PARSE_ERROR:
	    UNPROTECT(1); /* t */
	    R_IoBufferWriteReset(buffer);
	    R_FinalizeSrcRefState();
	    return R_NilValue;
	    break;
	case PARSE_EOF:
	    goto finish;
	    break;
	}
    }
finish:
    R_IoBufferWriteReset(buffer);
    t = CDR(t);
    PROTECT(rval = allocVector(EXPRSXP, length(t)));
    for (n = 0 ; n < LENGTH(rval) ; n++, t = CDR(t))
	SET_XVECTOR_ELT(rval, n, CAR(t));
    if (ParseState.keepSrcRefs) {
	if (ParseState.keepParseData)
	    finalizeData();
	attachSrcrefs(rval);
    }
    UNPROTECT(2); /* t, rval */
    PROTECT(rval);
    R_FinalizeSrcRefState();
    UNPROTECT(1); /* rval */
    } catch (...) {
        R_FinalizeSrcRefState();
        throw;
    }
    *status = PARSE_OK;
    return rval;
}


/*----------------------------------------------------------------------------
 *
 *  The Lexical Analyzer:
 *
 *  Basic lexical analysis is performed by the following
 *  routines.  Input is read a line at a time, and, if the
 *  program is in batch mode, each input line is echoed to
 *  standard output after it is read.
 *
 *  The function yylex() scans the input, breaking it into
 *  tokens which are then passed to the parser.  The lexical
 *  analyser maintains a symbol table (in a very messy fashion).
 *
 *  The fact that if statements need to parse differently
 *  depending on whether the statement is being interpreted or
 *  part of the body of a function causes the need for ifpop
 *  and IfPush.  When an if statement is encountered an 'i' is
 *  pushed on a stack (provided there are parentheses active).
 *  At later points this 'i' needs to be popped off of the if
 *  stack.
 *
 */

static void IfPush(void)
{
    if (*contextp==LBRACE ||
	*contextp=='['    ||
	*contextp=='('    ||
	*contextp == 'i') {
	if(contextp - contextstack >= CONTEXTSTACK_SIZE)
	    raiseLexError("contextstackOverflow", NO_VALUE, NULL,
	        _("contextstack overflow (%s:%d:%d)"));
	*++contextp = 'i';
    }

}

static void ifpop(void)
{
    if (*contextp=='i')
	*contextp-- = 0;
}

/* This is only called following ., so we only care if it is
   an ANSI digit or not */
static int typeofnext(void)
{
    int k, c;

    c = xxgetc();
    if (isdigit(c)) k = 1; else k = 2;
    xxungetc(c);
    return k;
}

static int nextchar(int expect)
{
    int c = xxgetc();
    if (c == expect)
	return 1;
    else
	xxungetc(c);
    return 0;
}

/* Special Symbols */
/* Syntactic Keywords + Symbolic Constants */

struct {
    const char * const name;
    int token;
}
static keywords[] = {
    { "NULL",	    NULL_CONST },
    { "NA",	    NUM_CONST  },
    { "TRUE",	    NUM_CONST  },
    { "FALSE",	    NUM_CONST  },
    { "Inf",	    NUM_CONST  },
    { "NaN",	    NUM_CONST  },
    { "NA_integer_", NUM_CONST  },
    { "NA_real_",    NUM_CONST  },
    { "NA_character_", NUM_CONST  },
    { "NA_complex_", NUM_CONST  },
    { "function",   FUNCTION   },
    { "while",	    WHILE      },
    { "repeat",	    REPEAT     },
    { "for",	    FOR	       },
    { "if",	    IF	       },
    { "in",	    IN	       },
    { "else",	    ELSE       },
    { "next",	    NEXT       },
    { "break",	    BREAK      },
    { "...",	    SYMBOL     },
    { 0,	    0	       }
};

/* KeywordLookup has side effects, it sets yylval */

static int KeywordLookup(const char *s)
{
    for (int i = 0; keywords[i].name; i++) {
	if (streql(keywords[i].name, s)) {
	    switch (keywords[i].token) {
	    case NULL_CONST:
		PRESERVE_SV(yylval = R_NilValue);
		break;
	    case NUM_CONST:
		if(GenerateCode) {
		    switch(i) {
		    case 1:
			PRESERVE_SV(yylval = mkNA());
			break;
		    case 2:
			PRESERVE_SV(yylval = mkTrue());
			break;
		    case 3:
			PRESERVE_SV(yylval = mkFalse());
			break;
		    case 4:
			PRESERVE_SV(yylval = allocVector(REALSXP, 1));
			REAL(yylval)[0] = R_PosInf;
			break;
		    case 5:
			PRESERVE_SV(yylval = allocVector(REALSXP, 1));
			REAL(yylval)[0] = R_NaN;
			break;
		    case 6:
			PRESERVE_SV(yylval = allocVector(INTSXP, 1));
			INTEGER(yylval)[0] = NA_INTEGER;
			break;
		    case 7:
			PRESERVE_SV(yylval = allocVector(REALSXP, 1));
			REAL(yylval)[0] = NA_REAL;
			break;
		    case 8:
			PRESERVE_SV(yylval = allocVector(STRSXP, 1));
			SET_STRING_ELT(yylval, 0, NA_STRING);
			break;
		    case 9:
			PRESERVE_SV(yylval = allocVector(CPLXSXP, 1));
			COMPLEX(yylval)[0].r = COMPLEX(yylval)[0].i = NA_REAL;
			break;
		    }
		} else
		    PRESERVE_SV(yylval = R_NilValue);
		break;
	    case FUNCTION:
	    case WHILE:
	    case REPEAT:
	    case FOR:
	    case IF:
	    case NEXT:
	    case BREAK:
		yylval = install(s);
		break;
	    case IN:
	    case ELSE:
		break;
	    case SYMBOL:
		PRESERVE_SV(yylval = install(s));
		break;
	    }
	    return keywords[i].token;
	}
    }
    return 0;
}

static SEXP mkFloat(const char *s)
{
    return ScalarReal(R_atof(s));
}

static SEXP mkInt(const char *s)
{
    double f = R_atof(s);  /* or R_strtol? */
    return ScalarInteger((int) f);
}

static SEXP mkComplex(const char *s)
{
    SEXP t = R_NilValue;
    double f;
    f = R_atof(s); /* FIXME: make certain the value is legitimate. */
    t = allocVector(CPLXSXP, 1);
    COMPLEX(t)[0].r = 0;
    COMPLEX(t)[0].i = f;
    return t;
}

static SEXP mkNA(void)
{
    SEXP t = allocVector(LGLSXP, 1);
    LOGICAL(t)[0] = NA_LOGICAL;
    return t;
}

attribute_hidden
SEXP R::mkTrue(void)
{
    SEXP s = allocVector(LGLSXP, 1);
    LOGICAL(s)[0] = 1;
    return s;
}

SEXP R::mkFalse(void)
{
    SEXP s = allocVector(LGLSXP, 1);
    LOGICAL(s)[0] = 0;
    return s;
}

static void yyerror(const char *s)
{
    static const char *const yytname_translations[] =
    {
    /* the left column are strings coming from bison, the right
       column are translations for users.
       The first YYENGLISH from the right column are English to be translated,
       the rest are to be copied literally.  The #if 0 block below allows xgettext
       to see these.
    */
#define YYENGLISH 8
	"$undefined",	"input",
	"END_OF_INPUT",	"end of input",
	"ERROR",	"input",
	"STR_CONST",	"string constant",
	"NUM_CONST",	"numeric constant",
	"SYMBOL",	"symbol",
	"LEFT_ASSIGN",	"assignment",
	"'\\n'",	"end of line",
	"NULL_CONST",	"'NULL'",
	"FUNCTION",	"'function'",
	"EQ_ASSIGN",	"'='",
	"RIGHT_ASSIGN",	"'->'",
	"LBB",		"'[['",
	"FOR",		"'for'",
	"IN",		"'in'",
	"IF",		"'if'",
	"ELSE",		"'else'",
	"WHILE",	"'while'",
	"NEXT",		"'next'",
	"BREAK",	"'break'",
	"REPEAT",	"'repeat'",
	"GT",		"'>'",
	"GE",		"'>='",
	"LT",		"'<'",
	"LE",		"'<='",
	"EQ",		"'=='",
	"NE",		"'!='",
	"AND",		"'&'",
	"OR",		"'|'",
	"AND2",		"'&&'",
	"OR2",		"'||'",
	"NS_GET",	"'::'",
	"NS_GET_INT",	"':::'",
	"PIPE",         "'|>'",
	"PIPEBIND",     "'=>'",
	"PLACEHOLDER",  "'_'",
	0
    };
    static char const yyunexpected[] = "syntax error, unexpected ";
    static char const yyexpecting[] = ", expecting ";
    char *expecting;

    if (!EndOfFile)
	/* On EndOfFile, there are no more bytes to add, but trying to do
	   so may have non-trivial performance overhead and this can be
	   reached also in non-error situations, e.g. from repl.
	*/
	finish_mbcs_in_parse_context();

    R_ParseError     = yylloc.first_line;
    R_ParseErrorCol  = yylloc.first_column;
    R_ParseErrorFile = PS_SRCFILE;

    if (streqln(s, yyunexpected, sizeof yyunexpected -1)) {
	/* Edit the error message */
	expecting = (char *) strstr(s + sizeof yyunexpected -1, yyexpecting);
	if (expecting) *expecting = '\0';
	for (int i = 0; yytname_translations[i]; i += 2) {
	    if (streql(s + sizeof yyunexpected - 1, yytname_translations[i])) {
                switch(i/2)
                {
                case 0:
                        snprintf(R_ParseErrorMsg, PARSE_ERROR_SIZE, "%s", _("unexpected input"));
                                break;
                case 1:
                        snprintf(R_ParseErrorMsg, PARSE_ERROR_SIZE, "%s", _("unexpected end of input"));
                                break;
                case 2:
                        snprintf(R_ParseErrorMsg, PARSE_ERROR_SIZE, "%s", _("unexpected input"));
                                break;
                case 3:
                        snprintf(R_ParseErrorMsg, PARSE_ERROR_SIZE, "%s", _("unexpected string constant"));
                                break;
                case 4:
                        snprintf(R_ParseErrorMsg, PARSE_ERROR_SIZE, "%s", _("unexpected numeric constant"));
                                break;
                case 5:
                        snprintf(R_ParseErrorMsg, PARSE_ERROR_SIZE, "%s", _("unexpected symbol"));
                                break;
                case 6:
                        snprintf(R_ParseErrorMsg, PARSE_ERROR_SIZE, "%s", _("unexpected assignment"));
                                break;
                case 7:
                        snprintf(R_ParseErrorMsg, PARSE_ERROR_SIZE, "%s", _("unexpected end of line"));
                                break;
                default:
		  if (streql(s + sizeof yyunexpected - 1, "PLACEHOLDER")) {
		      /* cheat to avoid changing the parse error
			 message for mis-use of _ */
		      snprintf(R_ParseErrorMsg, PARSE_ERROR_SIZE, "%s",
			       _("unexpected input"));
		      break;
		  }
                  snprintf(R_ParseErrorMsg, PARSE_ERROR_SIZE, _("unexpected %s"),
                           yytname_translations[i+1]);
                                break;
                }

		return;
	    }
	}
	snprintf(R_ParseErrorMsg, PARSE_ERROR_SIZE - 1, _("unexpected %s"),
                 s + sizeof yyunexpected - 1);
    } else {
	strncpy(R_ParseErrorMsg, s, PARSE_ERROR_SIZE - 1);
        R_ParseErrorMsg[PARSE_ERROR_SIZE - 1] = '\0';
    }
}

static void CheckFormalArgs(SEXP formlist, SEXP _new, YYLTYPE *lloc)
{
    while (formlist != R_NilValue) {
	if (TAG(formlist) == _new) {
	    raiseParseError("repeatedFormal", R_NilValue, 
	                    STRING_VALUE, EncodeChar(PRINTNAME(_new)), lloc,
	    _("repeated formal argument '%s' (%s:%d:%d)"));
	}
	formlist = CDR(formlist);
    }
}

/* This is used as the buffer for NumericValue, SpecialValue and
   SymbolValue.  None of these could conceivably need 8192 bytes.

   It has not been used as the buffer for input character strings
   since Oct 2007 (released as 2.7.0), and for comments since 2.8.0
 */
static char yytext[MAXELTSIZE];

static int SkipSpace(void)
{
    int c;

#if defined(USE_RI18N_FNS) // includes Win32
    static wctype_t blankwct = 0;
    if (!blankwct)
	blankwct = Ri18n_wctype("blank");
#endif

#ifdef Win32
    if(!mbcslocale) { /* 0xa0 is NBSP in all 8-bit Windows locales */
	while ((c = xxgetc()) == ' ' || c == '\t' || c == '\f' ||
	       (unsigned int) c == 0xa0) {};
	return c;
    } else {
	int clen;
	wchar_t wc;
	while (1) {
	    c = xxgetc();
	    if (c == ' ' || c == '\t' || c == '\f') continue;
	    if (c == '\n' || c == R_EOF) break;
	    if ((unsigned int) c < 0x80) break;
	    clen = mbcs_get_next(c, &wc);  /* always 2 */
	    if (clen == -1) { /* EOF whilst reading MBCS char */
		xxungetc(c);
		c = R_EOF;
		break;
	    }
	    if(! Ri18n_iswctype(wc, blankwct) ) break;
	    for (int i = 1; i < clen; i++) c = xxgetc();
	}
	return c;
    }
#endif
#if defined(__STDC_ISO_10646__)
    if(mbcslocale) { /* wctype functions need Unicode wchar_t */
	int clen;
	wchar_t wc;
	while (1) {
	    c = xxgetc();
	    if (c == ' ' || c == '\t' || c == '\f') continue;
	    if (c == '\n' || c == R_EOF) break;
	    if ((unsigned int) c < 0x80) break;
	    clen = mbcs_get_next(c, &wc);
	    if (clen == -1) { /* EOF whilst reading MBCS char */
		xxungetc(c);
		c = R_EOF;
		break;
	    }
#if defined(USE_RI18N_FNS)
	    if(! Ri18n_iswctype(wc, blankwct) ) break;
#else
	    if(! iswblank(wc) ) break;
#endif
	    for (int i = 1; i < clen; i++) c = xxgetc();
	}
    } else
#endif
	// does not support non-ASCII spaces, unlike Windows
	while ((c = xxgetc()) == ' ' || c == '\t' || c == '\f') {};
    return c;
}

/* Note that with interactive use, EOF cannot occur inside */
/* a comment.  However, semicolons inside comments make it */
/* appear that this does happen.  For this reason we use the */
/* special assignment EndOfFile=2 to indicate that this is */
/* going on.  This is detected and dealt with in Parse1Buffer. */

static int SkipComment(void)
{
    int c='#';

    /* locations before the # character was read */
    int _first_column = ParseState.xxcolno ;
    int _first_parsed = ParseState.xxparseno ;
    int type = COMMENT ;

    bool maybeLine = (ParseState.xxcolno == 1);
    bool doSave;

    DECLARE_YYTEXT_BUFP(yyp);

    if (maybeLine) {
    	char lineDirective[] = "#line";
    	YYTEXT_PUSH(c, yyp);
    	for (int i=1; i<5; i++) {
    	    c = xxgetc();
  	    if (c != (int)(lineDirective[i])) {
  	    	maybeLine = false;
  	    	break;
  	    }
            YYTEXT_PUSH(c, yyp);
  	}
  	if (maybeLine)     
	    c = processLineDirective(&type);
    }
    // we want to track down the character
    // __before__ the new line character
    int _last_column  = ParseState.xxcolno ;
    int _last_parsed  = ParseState.xxparseno ;

    if (c == '\n') {
        _last_column = prevcols[prevpos];
        _last_parsed = prevparse[prevpos];
    }

    doSave = !maybeLine;

    while (c != '\n' && c != R_EOF) {
        // Comments can be any length; we only record the ones that fit in yytext.
        if (doSave) {
            YYTEXT_PUSH(c, yyp);
            doSave = ((yyp - yytext) < (int) sizeof(yytext) - 2);
        }
 	_last_column = ParseState.xxcolno ;
	_last_parsed = ParseState.xxparseno ;
	c = xxgetc();
    }
    if (c == R_EOF) EndOfFile = 2;
    incrementId( ) ;
    YYTEXT_PUSH('\0', yyp);
    record_( _first_parsed, _first_column, _last_parsed, _last_column,
	     type, identifier, doSave ? yytext : 0 ) ;
    return c;
}

static int NumericValue(int c)
{
    int seendot = (c == '.');
    int seenexp = 0;
    int last = c;
    int nd = 0;
    int asNumeric = 0;
    int count = 1; /* The number of characters seen */

    DECLARE_YYTEXT_BUFP(yyp);
    YYTEXT_PUSH(c, yyp);
    /* We don't care about other than ASCII digits */
    while (isdigit(c = xxgetc()) || c == '.' || c == 'e' || c == 'E'
	   || c == 'x' || c == 'X' || c == 'L')
    {
	count++;
	if (c == 'L') /* must be at the end.  Won't allow 1Le3 (at present). */
	{   YYTEXT_PUSH(c, yyp);
	    break;
	}

	if (c == 'x' || c == 'X') {
	    if (count > 2 || last != '0') break;  /* 0x must be first */
	    YYTEXT_PUSH(c, yyp);
	    while(isdigit(c = xxgetc()) || ('a' <= c && c <= 'f') ||
		  ('A' <= c && c <= 'F') || c == '.') {
		if (c == '.') {
		    if (seendot) return ERROR;
		    seendot = 1;
		}
		YYTEXT_PUSH(c, yyp);
		nd++;
	    }
	    if (nd == 0) return ERROR;
	    if (c == 'p' || c == 'P') {
	        seenexp = 1;
		YYTEXT_PUSH(c, yyp);
		c = xxgetc();
		if (!isdigit(c) && c != '+' && c != '-') return ERROR;
		if (c == '+' || c == '-') {
		    YYTEXT_PUSH(c, yyp);
		    c = xxgetc();
		}
		for (nd = 0; isdigit(c); c = xxgetc(), nd++)
		    YYTEXT_PUSH(c, yyp);
		if (nd == 0) return ERROR;
	    }
// ?NumericComstants says exponent is optional (as does C99)
//            if (seendot && !seenexp) return ERROR;
	    if (c == 'L') /* for getParseData */
	    {
		// seenexp will be checked later
		YYTEXT_PUSH(c, yyp);
		break;
	    }
	    break;
	}
	if (c == 'E' || c == 'e') {
	    if (seenexp)
		break;
	    seenexp = 1;
	    seendot = seendot == 1 ? seendot : 2;
	    YYTEXT_PUSH(c, yyp);
	    c = xxgetc();
	    if (!isdigit(c) && c != '+' && c != '-') return ERROR;
	    if (c == '+' || c == '-') {
		YYTEXT_PUSH(c, yyp);
		c = xxgetc();
		if (!isdigit(c)) return ERROR;
	    }
	}
	if (c == '.') {
	    if (seendot)
		break;
	    seendot = 1;
	}
	YYTEXT_PUSH(c, yyp);
	last = c;
    }

    if(c == 'i')
	YYTEXT_PUSH(c, yyp); /* for getParseData */

    YYTEXT_PUSH('\0', yyp);    
    /* Make certain that things are okay. */
    if(c == 'L') {
	double a = R_atof(yytext);
	int b = (int) a;
	/* We are asked to create an integer via the L, so we check that the
	   double and int values are the same. If not, this is a problem and we
	   will not lose information and so use the numeric value.
	*/
	if(a != (double) b) {
	    if(GenerateCode) {
		if(seendot == 1 && seenexp == 0)
		    warning(_("integer literal %s contains decimal; using numeric value"), yytext);
		else {
		    /* hide the L for the warning message */
		    warning(_("non-integer value %s qualified with L; using numeric value"), yytext);
		}
	    }
	    asNumeric = 1;
	    seenexp = 1;
	}
    }

    if(c == 'i') {
	yylval = GenerateCode ? mkComplex(yytext) : R_NilValue;
    } else if(c == 'L' && asNumeric == 0) {
	if(GenerateCode && seendot == 1 && seenexp == 0)
	    warning(_("integer literal %s contains unnecessary decimal point"), yytext);
	yylval = GenerateCode ? mkInt(yytext) : R_NilValue;
#if 0  /* do this to make 123 integer not double */
    } else if(!(seendot || seenexp)) {
	if(c != 'L') xxungetc(c);
	if (GenerateCode) {
	    double a = R_atof(yytext);
	    int b = (int) a;
	    yylval = (a != (double) b) ? mkFloat(yytext) : mkInt(yytext);
	} else yylval = R_NilValue;
#endif
    } else {
	if(c != 'L')
	    xxungetc(c);
	yylval = GenerateCode ? mkFloat(yytext) : R_NilValue;
    }

    PRESERVE_SV(yylval);
    return NUM_CONST;
}

/* Strings may contain the standard ANSI escapes and octal */
/* specifications of the form \o, \oo or \ooo, where 'o' */
/* is an octal digit. */

/* The buffer is reallocated on the R heap if needed; not by malloc */
/* to avoid memory leak in case of R error (long jump) */
#define STEXT_PUSH(c) do {                  \
	size_t nc = bp - stext;             \
	if (nc >= nstext - 1) {             \
	    char *old = stext;              \
	    SEXP st1;		            \
	    nstext *= 2;                    \
	    PROTECT(st1 = allocVector(RAWSXP, nstext)); \
	    stext = (char *)RAW(st1);       \
	    memmove(stext, old, nc);        \
	    REPROTECT(st1, sti);	    \
	    UNPROTECT(1); /* st1 */         \
	    bp = stext+nc; }		    \
	*bp++ = ((char) c);		    \
} while(0)


/* The idea here is that if a string contains \u escapes that are not
   valid in the current locale, we should switch to UTF-8 for that
   string.  Needs Unicode wide-char support or out substitutes.

   Defining __STDC_ISO_10646__ is done by the OS (or not) in wchar.t.
   Some (e.g. macOS, Solaris, FreeBSD) have Unicode wchar_t but do not
   define it: we override macOS and FreeBSD earlier in this file.
*/

#if defined(Win32) || defined(__STDC_ISO_10646__)
typedef wchar_t ucs_t;
# define mbcs_get_next2 mbcs_get_next
#else
typedef unsigned int ucs_t;
# define WC_NOT_UNICODE
// which is used to select our mbtoucs rather than system mbrtowc
static int mbcs_get_next2(int c, ucs_t *wc)
{
    int res, clen = 1; char s[9];

    s[0] = c;
    /* This assumes (probably OK) that all MBCS embed ASCII as single-byte
       lead bytes, including control chars */
    if((unsigned int) c < 0x80) {
	*wc = (wchar_t) c;
	return 1;
    }
    if(utf8locale) {
	clen = utf8clen(c);
	for (int i = 1; i < clen; i++) {
	    c = xxgetc();
	    if(c == R_EOF) { /* EOF whilst reading MBCS char */
		for (i--; i > 0; i--) xxungetc(s[i]);
		return -1;
	    }
	    s[i] = (char) c;
	}
	s[clen] ='\0'; /* x86 Solaris requires this */
	res = mbtoucs(wc, s, clen);
	if(res == -1) raiseLexError("invalidMultibyteCharacter",
	                            NO_VALUE, NULL,
	                            _("invalid multibyte character (%s:%d:%d)"));
    } else {
	/* This is not necessarily correct for stateful MBCS */
	while(clen <= R_MB_CUR_MAX) {
	    res = mbtoucs(wc, s, clen);
	    if(res >= 0) break;
	    if(res == -1)
		raiseLexError("invalidMultibyte", NO_VALUE, NULL,
		    _("invalid multibyte character (%s:%d:%d)"));
	    /* so res == -2 */
	    c = xxgetc();
	    if(c == R_EOF) {/* EOF whilst reading MBCS char */
		for (int i = clen - 1; i > 0; i--) xxungetc(s[i]);
		return -1;
	    }
	    s[clen++] = c;
	} /* we've tried enough, so must be complete or invalid by now */
    }
    for (int i = clen - 1; i > 0; i--) xxungetc(s[i]);
    return clen;
}
#endif

#define WTEXT_PUSH(c) do { if(wcnt < 10000) wcs[wcnt++] = c; } while(0)

static SEXP mkStringUTF8(const ucs_t *wcs, int cnt)
{
    SEXP t;
    int nb;

/* NB: cnt includes the terminator */
#ifdef Win32
    nb = cnt*4; /* UCS-2/UTF-16 so max 4 bytes per wchar_t */
#else
    nb = cnt*6;
#endif
    R_CheckStack2(nb);
    std::unique_ptr<char[]> tmp = std::make_unique<char[]>(nb);
    char *s = tmp.get();
    size_t ssize = nb * sizeof(char);
    if (ssize)
	memset(s, 0, ssize); /* safety */
    // This used to differentiate WC_NOT_UNICODE but not needed
    wcstoutf8(s, (const wchar_t *)wcs, ssize);
    PROTECT(t = allocVector(STRSXP, 1));
    SET_STRING_ELT(t, 0, mkCharCE(s, CE_UTF8));
    UNPROTECT(1); /* t */
    return t;
}
/*
 * Skip at Least `min` Bytes in Complete Character Steps
 *
 * min: minimum number bytes of prefix of "c" to skip
 * returns: min or more as needed to skip complete characters
 *
 * Assumptions:
 * - sizeof(buffer) >= min + R_MB_CUR_MAX, i.e. at least 1 full char in buffer.
 * - MBCS encodings are valid (they've been read already so should be).
 * - Stateless encodings.
 */

static int skipBytesByChar(char *c, int min) {
    int res = 0;

    if(!mbcslocale) 
	res = min;
    else {
	if(utf8locale) {
	    /* Find first non continuation byte; we assume UTF-8 is valid. */
	    char *cc = c + min;
	    while(((unsigned char)*cc & 0xc0) == 0x80) ++cc;
	    res = (int) (cc - c);
	} else {
	    mbstate_t mb_st;
	    mbs_init(&mb_st);
	    while(res < min)
		res += (int) mbrtowc(NULL, c + res, R_MB_CUR_MAX, &mb_st);
	}
    }
    return res;
}

#define CTEXT_PUSH(c) do {                                             \
	if (ct - currtext >= 1000) {                                   \
	    int skip = skipBytesByChar(currtext, 100 + 4);             \
	    memmove(currtext, "... ", 4);                              \
	    memmove(currtext + 4, currtext + skip, 1000 - skip + 1);   \
	    ct -= skip - 4;                                            \
	    currtext_truncated = true;                                 \
	}                                                              \
	*ct++ = ((char) c);                                            \
} while(0)
#define CTEXT_POP() ct--

/* Bidi formatting could confuse the code */
#define BIDI_CHECK(wc) do {                                           \
	if((wc) >= 0x202A && (wc) <= 0x2069 &&                        \
	  !((wc) > 0x202E && (wc) < 0x2066))                          \
	    raiseLexError("bidiNotAllowed", UCS_VALUE, &wc,           \
	        _("bidi formatting not allowed, use escapes instead (\\u%04x) (%s:%d:%d)")); \
} while(0)

/* forSymbol is true when parsing backticked symbols */
static int StringValue(int c, bool forSymbol)
{
    int quote = c;
    char currtext[1010], *ct = currtext;
    char st0[MAXELTSIZE];
    unsigned int nstext = MAXELTSIZE;
    char *stext = st0, *bp = st0;
    PROTECT_INDEX sti;
    int wcnt = 0;
    ucs_t wcs[10001];
<<<<<<< HEAD
    bool oct_or_hex = FALSE, use_wcs = FALSE, currtext_truncated = FALSE;
=======
    bool oct_or_hex = false, use_wcs = false, currtext_truncated = false;
>>>>>>> c6e470e4

    PROTECT_WITH_INDEX(R_NilValue, &sti);
    CTEXT_PUSH(c);
    while ((c = xxgetc()) != R_EOF && c != quote) {
	CTEXT_PUSH(c);
	if (c == '\n') {
	    xxungetc(c); CTEXT_POP();
	    /* Fix suggested by Mark Bravington to allow multiline strings
	     * by pretending we've seen a backslash. Was:
	     * return ERROR;
	     */
	    c = '\\';
	}
	if (c == '\\') {
	    c = xxgetc();
	    if (c == R_EOF) break;
	    CTEXT_PUSH(c);
	    if ('0' <= c && c <= '7') {
		int octal = c - '0';
		c = xxgetc();
		if (c == R_EOF) break;
		if ('0' <= c && c <= '7') {
		    CTEXT_PUSH(c);
		    octal = 8 * octal + c - '0';
		    c = xxgetc();
		    if (c == R_EOF) break;
		    if ('0' <= c && c <= '7') {
			CTEXT_PUSH(c);
			octal = 8 * octal + c - '0';
		    } else {
			xxungetc(c);
		    }
		} else {
		    xxungetc(c);
		}
		if (!octal)
		    raiseLexError("nulNotAllowed", NO_VALUE, NULL,
                        _("nul character not allowed (%s:%d:%d)"));
		if(octal > 0xff)
		    raiseLexError("invalidOctal", INT_VALUE, &octal,
                        _("\\%o exceeds maximum allowed octal value \\377 (%s:%d:%d)"));
		c = octal;
		oct_or_hex = true;
	    }
	    else if(c == 'x') {
		int val = 0; int ext;
		for (int i = 0; i < 2; i++) {
		    c = xxgetc();
		    if (c == R_EOF) break;
		    CTEXT_PUSH(c);
		    if(c >= '0' && c <= '9') ext = c - '0';
		    else if (c >= 'A' && c <= 'F') ext = c - 'A' + 10;
		    else if (c >= 'a' && c <= 'f') ext = c - 'a' + 10;
		    else {
			xxungetc(c);
			CTEXT_POP();
			if (i == 0) { /* was just \x */
			    *ct = '\0';
			    raiseLexError("badHex", NO_VALUE, NULL,
			        _("'\\x' used without hex digits in character string (%s:%d:%d)"));
			}
			break;
		    }
		    val = 16*val + ext;
		}
		if (c == R_EOF) break;
		if (!val)
		    raiseLexError("nulNotAllowed", NO_VALUE, NULL,
                        _("nul character not allowed (%s:%d:%d)"));
		c = val;
		oct_or_hex = true;
	    }
	    else if(c == 'u') {
<<<<<<< HEAD
		unsigned int val = 0; int ext; 
		bool delim = FALSE;
=======
		unsigned int val = 0; int i, ext; 
		bool delim = false;
>>>>>>> c6e470e4

		if(forSymbol) 
		    raiseLexError("unicodeInBackticks", NO_VALUE, NULL, 
		        _("\\uxxxx sequences not supported inside backticks (%s:%d:%d)"));
		c = xxgetc();
		if (c == R_EOF) break;
		if (c == '{') {
		    delim = true;
		    CTEXT_PUSH(c);
		} else xxungetc(c);
		for (int i = 0; i < 4; i++) {
		    c = xxgetc();
		    if (c == R_EOF) break;
		    CTEXT_PUSH(c);
		    if(c >= '0' && c <= '9') ext = c - '0';
		    else if (c >= 'A' && c <= 'F') ext = c - 'A' + 10;
		    else if (c >= 'a' && c <= 'f') ext = c - 'a' + 10;
		    else {
			xxungetc(c);
			CTEXT_POP();
			if (i == 0) { /* was just \u */
			    *ct = '\0';
			    raiseLexError("badUnicodeHex", NO_VALUE, NULL,
			        _("'\\u' used without hex digits in character string (%s:%d:%d)"));
			}
			break;
		    }
		    val = 16*val + ext;
		}
		if (c == R_EOF) break;
		if(delim) {
		    c = xxgetc();
		    if (c == R_EOF) break;
		    if (c != '}')
			raiseLexError("invalidUnicode", NO_VALUE, NULL, 
			    _("invalid \\u{xxxx} sequence (line %d)"));
		    else CTEXT_PUSH(c);
		}
		if (!val)
		    raiseLexError("nulNotAllowed", NO_VALUE, NULL,
                        _("nul character not allowed (%s:%d:%d)"));
		WTEXT_PUSH(val); /* this assumes wchar_t is Unicode */
		use_wcs = true;
		continue;
	    }
	    else if(c == 'U') {
<<<<<<< HEAD
		unsigned int val = 0; int ext;
		bool delim = FALSE;
=======
		unsigned int val = 0; int i, ext;
		bool delim = false;
>>>>>>> c6e470e4
		if(forSymbol) 
		    raiseLexError("unicodeInBackticks", NO_VALUE, NULL, 
		        _("\\Uxxxxxxxx sequences not supported inside backticks (%s:%d:%d)"));
		c = xxgetc();
		if (c == R_EOF) break;
 		if (c == '{') {
		    delim = true;
		    CTEXT_PUSH(c);
		} else xxungetc(c);
		for (int i = 0; i < 8; i++) {
		    c = xxgetc();
		    if (c == R_EOF) break;
		    CTEXT_PUSH(c);
		    if(c >= '0' && c <= '9') ext = c - '0';
		    else if (c >= 'A' && c <= 'F') ext = c - 'A' + 10;
		    else if (c >= 'a' && c <= 'f') ext = c - 'a' + 10;
		    else {
			xxungetc(c);
			CTEXT_POP();
			if (i == 0) { /* was just \U */
			    *ct = '\0';
			    raiseLexError("badUnicodeHex", NO_VALUE, NULL,
			        _("'\\U' used without hex digits in character string (%s:%d:%d)"));
			}
			break;
		    }
		    val = 16*val + ext;
		}
		if (c == R_EOF) break;
		if(delim) {
		    c = xxgetc();
		    if (c == R_EOF) break;
		    if (c != '}')
			raiseLexError("invalidUnicode", NO_VALUE, NULL,
			    _("invalid \\U{xxxxxxxx} sequence (%s:%d:%d)"));
		    else CTEXT_PUSH(c);
		}
		if (!val)
		    raiseLexError("nulNotAllowed", NO_VALUE, NULL,
                        _("nul character not allowed (%s:%d:%d)"));
		if (val > 0x10FFFF) {
		    if(delim)
			raiseLexError("invalidUnicode", INT_VALUE, &val,
			    _("invalid \\U{xxxxxxxx} value %6x (%s:%d:%d)"));
		    else
			raiseLexError("invalidUnicode", INT_VALUE, &val,
			    _("invalid \\Uxxxxxxxx value %6x (%s:%d:%d)"));
		}
#ifdef Win32
		if (0x010000 <= val && val <= 0x10FFFF) {   /* Need surrogate pair in Windows */
		    val = val - 0x010000;
		    WTEXT_PUSH( 0xD800 | (val >> 10) );
		    val = 0xDC00 | (val & 0x03FF);
		}
#endif
		WTEXT_PUSH(val);
		use_wcs = true;
		continue;
	    }
	    else {
		switch (c) {
		case 'a':
		    c = '\a';
		    break;
		case 'b':
		    c = '\b';
		    break;
		case 'f':
		    c = '\f';
		    break;
		case 'n':
		    c = '\n';
		    break;
		case 'r':
		    c = '\r';
		    break;
		case 't':
		    c = '\t';
		    break;
		case 'v':
		    c = '\v';
		    break;
		case '\\':
		case '"':
		case '\'':
		case '`':
		case ' ':
		case '\n':
		    break;
		default: {
		    char ch[2];
		    ch[0] = (char) c;
		    ch[1] = '\0';
		    raiseLexError("unrecognizedEscape", STRING_VALUE, ch,
		        _("'\\%s' is an unrecognized escape in character string (%s:%d:%d)"));
		  }
		}
	    }
	} else if(mbcslocale) {
	    ucs_t wc;
	    int clen = mbcs_get_next2(c, &wc);
	    if (clen == -1) { /* EOF whilst reading MBCS char */
		xxungetc(c);
		c = R_EOF;
		break;
	    }
	    BIDI_CHECK(wc);
	    WTEXT_PUSH(wc);
	    ParseState.xxbyteno += clen-1;

	    for (int i = 0; i < clen - 1; i++){
		STEXT_PUSH(c);
		c = xxgetc();
		if (c == R_EOF) break;
		CTEXT_PUSH(c);
		if (c == '\n') {
		    xxungetc(c); CTEXT_POP();
		    c = '\\';
		}
	    }
	    if (c == R_EOF) break;
	    STEXT_PUSH(c);
	    continue;
	}
	STEXT_PUSH(c);
	if ((unsigned int) c < 0x80) WTEXT_PUSH(c);
	else { 
	    /* have an 8-bit char in the current encoding */
	    /* FIXME: `wc` values will be wrong when native encoding differs
	       from that indicated by `known_to_be*` */
	    int res = 0;
#ifdef WC_NOT_UNICODE
	    ucs_t wc;
	    char s[2] = " ";
	    s[0] = (char) c;
	    res = (int) mbtoucs(&wc, s, 2);
#else
	    wchar_t wc;
	    char s[2] = " ";
	    s[0] = (char) c;
	    /* This is not necessarily correct for stateful SBCS */
	    mbstate_t mb_st;
	    mbs_init(&mb_st);
	    res = (int) mbrtowc(&wc, s, 2, &mb_st);
#endif
	    if(res < 0) wc = 0xFFFD; /* placeholder for invalid encoding */
	    WTEXT_PUSH(wc);
	}
    }
    STEXT_PUSH('\0');
    WTEXT_PUSH(0);
    yytext[0] = '\0';
    if (c == R_EOF) {
	PRESERVE_SV(yylval = R_NilValue);
	UNPROTECT(1); /* release stext */
    	return INCOMPLETE_STRING;
    } else {
    	CTEXT_PUSH(c);
    	CTEXT_PUSH('\0');
    }
    if (!currtext_truncated)
    	strcpy(yytext, currtext);
    else if (forSymbol || !use_wcs) {
        size_t total = strlen(stext);
        snprintf(yytext, MAXELTSIZE, "[%u chars quoted with '%c']", (unsigned int)total, quote);
    } else 
        snprintf(yytext, MAXELTSIZE, "[%d wide chars quoted with '%c']", wcnt, quote);
    if(forSymbol) {
	PRESERVE_SV(yylval = install(stext));
	UNPROTECT(1); /* release stext */
	return SYMBOL;
    } else {
	if(use_wcs) {
	    if(oct_or_hex)
		raiseLexError("mixedEscapes", NO_VALUE, NULL,
		    _("mixing Unicode and octal/hex escapes in a string is not allowed (%s:%d:%d)"));
	    if(wcnt < 10000)
		PRESERVE_SV(yylval = mkStringUTF8(wcs, wcnt)); /* include terminator */
	    else
		raiseLexError("UnicodeTooLong", NO_VALUE, NULL,
		    _("string containing Unicode escapes not in this locale\n"
		      "is too long (max 10000 chars) (%s:%d:%d)"));
	} else
	    PRESERVE_SV(yylval = mkString2(stext,  bp - stext - 1, oct_or_hex));
	UNPROTECT(1); /* release stext */
	return STR_CONST;
    }
}

static int RawStringValue(int c0, int c)
{
    int quote = c;
    int delim = ')';
    char currtext[1010], *ct = currtext;
    char st0[MAXELTSIZE];
    unsigned int nstext = MAXELTSIZE;
    char *stext = st0, *bp = st0;
    PROTECT_INDEX sti;
    int wcnt = 0;
    ucs_t wcs[10001];
<<<<<<< HEAD
    bool oct_or_hex = FALSE, use_wcs = FALSE, currtext_truncated = FALSE;
=======
    bool oct_or_hex = false, use_wcs = false, currtext_truncated = false;
>>>>>>> c6e470e4

    CTEXT_PUSH(c0); /* 'r' or 'R' */
    CTEXT_PUSH(c);  /* opening quote */

    /* count dashes between the opening quote and opening delimiter */
    int ndash = 0;
    while (nextchar('-')) { CTEXT_PUSH('-'); ndash++; }

    c = xxgetc();
    CTEXT_PUSH(c);
    switch(c) {
    case '(': delim = ')'; break;
    case '[': delim = ']'; break;
    case '{': delim = '}'; break;
    case '|': delim = '|'; break;
    default:
	raiseLexError("invalidRawLiteral", NO_VALUE, NULL,
	    _("malformed raw string literal (%s:%d:%d)"));
    }

    PROTECT_WITH_INDEX(R_NilValue, &sti);
    while ((c = xxgetc()) != R_EOF) {
	if (c == delim) {
	    /* count the dashes after the closing delimiter */
	    int nd = 0;
	    while (nd < ndash && nextchar('-')) nd++;

	    if (nd == ndash && nextchar(quote))
		/* right number of dashes, right quote: were done! */
		break;
	    else {
		/* not done: emit closing delimiter, dashes, and continue */
		CTEXT_PUSH(delim);
		STEXT_PUSH(delim);
		WTEXT_PUSH(delim);
		for (int i = 0; i < nd; i++) {
		    CTEXT_PUSH('-');
		    STEXT_PUSH('-');
		    WTEXT_PUSH('-');
		}
		continue;
	    }
	}
	CTEXT_PUSH(c);
	if(mbcslocale) {
	    int clen;
	    ucs_t wc;
	    clen = mbcs_get_next2(c, &wc);
	    if (clen == -1) { /* EOF whilst reading MBCS char */
		xxungetc(c);
		c = R_EOF;
		break;
	    }
	    BIDI_CHECK(wc);
	    WTEXT_PUSH(wc);
	    ParseState.xxbyteno += clen-1;

	    for (int i = 0; i < clen - 1; i++){
		STEXT_PUSH(c);
		c = xxgetc();
		if (c == R_EOF) break;
		CTEXT_PUSH(c);
	    }
	    if (c == R_EOF) break;
	    STEXT_PUSH(c);
	    continue;
	}
	STEXT_PUSH(c);
	if ((unsigned int) c < 0x80) WTEXT_PUSH(c);
	else { /* have an 8-bit char in the current encoding */
	    int res = 0;
#ifdef WC_NOT_UNICODE
	    ucs_t wc;
	    char s[2] = " ";
	    s[0] = (char) c;
	    res = (int) mbtoucs(&wc, s, 2);
#else
	    wchar_t wc;
	    char s[2] = " ";
	    s[0] = (char) c;
	    /* This is not necessarily correct for stateful SBCS */
	    mbstate_t mb_st;
	    mbs_init(&mb_st);
	    res = (int) mbrtowc(&wc, s, 2, &mb_st);
#endif
	    if(res < 0) wc = 0xFFFD; /* placeholder for invalid encoding */
	    WTEXT_PUSH(wc);
	}
    }
    STEXT_PUSH('\0');
    WTEXT_PUSH(0);
    yytext[0] = '\0';
    if (c == R_EOF) {
	PRESERVE_SV(yylval = R_NilValue);
	UNPROTECT(1); /* release stext */
    	return INCOMPLETE_STRING;
    } else {
	/* record delim, dashes, and quote, and terminate string */
	CTEXT_PUSH(delim);
	for (int i = 0; i < ndash; i++)
	    CTEXT_PUSH('-');
	CTEXT_PUSH(quote);
    	CTEXT_PUSH('\0');
    }
    if (!currtext_truncated)
    	strcpy(yytext, currtext);
    else if (!use_wcs) {
        size_t total = strlen(stext);
        snprintf(yytext, MAXELTSIZE, "[%u chars quoted with '%c']", (unsigned int)total, quote);
    } else 
        snprintf(yytext, MAXELTSIZE, "[%d wide chars quoted with '%c']", wcnt, quote);
    if(use_wcs) {
	if(oct_or_hex)
	    raiseLexError("mixedEscapes", NO_VALUE, NULL,
	        _("mixing Unicode and octal/hex escapes in a string is not allowed (%s:%d:%d)"));
	if(wcnt < 10000)
	    PRESERVE_SV(yylval = mkStringUTF8(wcs, wcnt)); /* include terminator */
	else
	    raiseLexError("UnicodeTooLong", NO_VALUE, NULL,
		    _("string containing Unicode escapes not in this locale\n"
		      "is too long (max 10000 chars) (%s:%d:%d)"));
    } else
	PRESERVE_SV(yylval = mkString2(stext,  bp - stext - 1, oct_or_hex));
    UNPROTECT(1); /* release stext */
    return STR_CONST;
}

static int SpecialValue(int c)
{
    DECLARE_YYTEXT_BUFP(yyp);
    YYTEXT_PUSH(c, yyp);
    while ((c = xxgetc()) != R_EOF && c != '%') {
	if (c == '\n') {
	    xxungetc(c);
	    return ERROR;
	}
	YYTEXT_PUSH(c, yyp);
    }
    if (c == '%')
	YYTEXT_PUSH(c, yyp);
    YYTEXT_PUSH('\0', yyp);
    yylval = install(yytext);
    return SPECIAL;
}

/* return 1 if name is a valid name 0 otherwise */
attribute_hidden
int R::isValidName(const char *name)
{
    const char *p = name;

    if(mbcslocale) {
	/* the only way to establish which chars are alpha etc is to
	   use the wchar variants */
	size_t n = strlen(name), used;
	wchar_t wc;
	/* This is not necessarily correct for stateful MBCS */
	mbstate_t mb_st;
	mbs_init(&mb_st);
	used = Mbrtowc(&wc, p, n, &mb_st); p += used; n -= used;
	if(used == 0) return 0;
	if (wc != L'.' && !iswalpha(wc) ) return 0;
	if (wc == L'.') {
	    /* We don't care about other than ASCII digits */
	    if(isdigit(0xff & (int)*p)) return 0;
	    /* Mbrtowc(&wc, p, n, NULL); if(iswdigit(wc)) return 0; */
	}
	while((used = Mbrtowc(&wc, p, n, &mb_st))) {
	    if (!(iswalnum(wc) || wc == L'.' || wc == L'_')) break;
	    p += used; n -= used;
	}
	if (*p != '\0') return 0;
    } else {
	int c = 0xff & *p++;
	if (c != '.' && !isalpha(c) ) return 0;
	if (c == '.' && isdigit(0xff & (int)*p)) return 0;
	while ( c = 0xff & *p++, (isalnum(c) || c == '.' || c == '_') ) ;
	if (c != '\0') return 0;
    }

    if (streql(name, "...")) return 1;

    for (int i = 0; keywords[i].name != NULL; i++)
	if (streql(keywords[i].name, name)) return 0;

    return 1;
}


static int SymbolValue(int c)
{
    int kw;
    DECLARE_YYTEXT_BUFP(yyp);
    if(mbcslocale) {
	// FIXME potentially need R_wchar_t with UTF-8 Windows.
	wchar_t wc; int clen;
	clen = mbcs_get_next(c, &wc);
	while(clen != -1) {
	    /* at this point we have seen one char, so push its bytes
	       and get one more */
	    for (int i = 0; i < clen; i++) {
		YYTEXT_PUSH(c, yyp);
		c = xxgetc();
	    }
	    if(c == R_EOF) break;
	    if(c == '.' || c == '_') {
		clen = 1;
		continue;
	    }
	    clen = mbcs_get_next(c, &wc);
	    if (clen == -1) break; /* EOF whilst reading MBCS char */
	    if(!iswalnum(wc)) break;
	}
    } else
	do {
	    YYTEXT_PUSH(c, yyp);
	} while ((c = xxgetc()) != R_EOF &&
		 (isalnum(c) || c == '.' || c == '_'));
    xxungetc(c);
    YYTEXT_PUSH('\0', yyp);
    if ((kw = KeywordLookup(yytext))) 
	return kw;

    PRESERVE_SV(yylval = install(yytext));
    return SYMBOL;
}

static int Placeholder(int c)
{
    DECLARE_YYTEXT_BUFP(yyp);
    YYTEXT_PUSH(c, yyp);
    YYTEXT_PUSH('\0', yyp);
    HavePlaceholder = true;
    PRESERVE_SV(yylval = R_PlaceholderToken);
    return PLACEHOLDER;
}

static void setParseFilename(SEXP newname) {
    SEXP class_;

    if (isEnvironment(PS_SRCFILE)) {
	SEXP oldname = R_findVar(install("filename"), PS_SRCFILE);
    	if (isString(oldname) && length(oldname) > 0 &&
    	    streql(CHAR(STRING_ELT(oldname, 0)),
    	           CHAR(STRING_ELT(newname, 0)))) return;
	PS_SET_SRCFILE(NewEnvironment(R_NilValue, R_NilValue, R_EmptyEnv));
	defineVar(install("filename"), newname, PS_SRCFILE);
	defineVar(install("original"), PS_ORIGINAL, PS_SRCFILE);

	PROTECT(class_ = allocVector(STRSXP, 2));
	SET_STRING_ELT(class_, 0, mkChar("srcfilealias"));
	SET_STRING_ELT(class_, 1, mkChar("srcfile"));
	setAttrib(PS_SRCFILE, R_ClassSymbol, class_);
	UNPROTECT(1); /* class_ */
    } else 
	PS_SET_SRCFILE(duplicate(newname));
    RELEASE_SV(newname);
}

static int processLineDirective(int *type)
{
    int c, tok, linenumber;
    c = SkipSpace();
    if (!isdigit(c)) return c;
    tok = NumericValue(c);
    linenumber = atoi(yytext);
    c = SkipSpace();
    if (c == '"') 
	tok = StringValue(c, false);
    else
    	xxungetc(c);
    if (tok == STR_CONST) 
	setParseFilename(yylval);
    while ((c = xxgetc()) != '\n' && c != R_EOF) /* skip */ ;
    ParseState.xxlineno = linenumber;
    *type = LINE_DIRECTIVE;
    /* we don't change xxparseno here:  it counts parsed lines, not official lines */
    R_ParseContext[R_ParseContextLast] = '\0';  /* Context report shouldn't show the directive */
    return c;
}

/* Get the R symbol, and set yytext at the same time */
static SEXP install_and_save(const char * text)
{
    strcpy(yytext, text);
    return install(text);
}

/* Get an R symbol, and set different yytext.  Used for translation of -> to <-. ->> to <<- */
static SEXP install_and_save2(const char * text, const char * savetext)
{
    strcpy(yytext, savetext);
    return install(text);
}


/* Split the input stream into tokens. */
/* This is the lowest of the parsing levels. */

static int token(void)
{
    int c, clen, i;
    wchar_t wc;

    if (SavedToken) {
	c = SavedToken;
	yylval = SavedLval;
	SavedLval = R_NilValue;
	SavedToken = 0;
	yylloc.first_line = xxlinesave;
	yylloc.first_column = xxcolsave;
	yylloc.first_byte = xxbytesave;
	yylloc.first_parsed = xxparsesave;
	return c;
    }
    xxcharsave = xxcharcount; /* want to be able to go back one token */

    c = SkipSpace();
    if (c == '#') c = SkipComment();

    yylloc.first_line = ParseState.xxlineno;
    yylloc.first_column = ParseState.xxcolno;
    yylloc.first_byte = ParseState.xxbyteno;
    yylloc.first_parsed = ParseState.xxparseno;

    if (c == R_EOF) return END_OF_INPUT;

    /* Either digits or symbols can start with a "." */
    /* so we need to decide which it is and jump to  */
    /* the correct spot. */

    if (c == '.' && typeofnext() >= 2) goto symbol;

    /* literal numbers */

    if (c == '.') return NumericValue(c);
    /* We don't care about other than ASCII digits */
    if (isdigit(c)) return NumericValue(c);

    /* raw string literal */

    if (c == 'r' || c == 'R') {
	if (nextchar('"'))
	    return RawStringValue(c, '"');
	else if (nextchar('\''))
	    return RawStringValue(c, '\'');
    }

    /* literal strings */

    if (c == '\"' || c == '\'')
	return StringValue(c, false);

    /* special functions */

    if (c == '%')
	return SpecialValue(c);

    /* functions, constants and variables */

    if (c == '`')
	return StringValue(c, true);
 symbol:

    if (c == '.') return SymbolValue(c);
    if (c == '_') return Placeholder(c);
    if(mbcslocale) {
	// FIXME potentially need R_wchar_t with UTF-8 Windows.
	if (mbcs_get_next(c, &wc) == -1)
	    return END_OF_INPUT; /* EOF whilst reading MBCS char */
	if (iswalpha(wc)) return SymbolValue(c);
    } else
	if (isalpha(c)) return SymbolValue(c);

    /* compound tokens */

    switch (c) {
    case '<':
	if (nextchar('=')) {
	    yylval = install_and_save("<=");
	    return LE;
	}
	if (nextchar('-')) {
	    yylval = install_and_save("<-");
	    return LEFT_ASSIGN;
	}
	if (nextchar('<')) {
	    if (nextchar('-')) {
		yylval = install_and_save("<<-");
		return LEFT_ASSIGN;
	    }
	    else
		return ERROR;
	}
	yylval = install_and_save("<");
	return LT;
    case '-':
	if (nextchar('>')) {
	    if (nextchar('>')) {
		yylval = install_and_save2("<<-", "->>");
		return RIGHT_ASSIGN;
	    }
	    else {
		yylval = install_and_save2("<-", "->");
		return RIGHT_ASSIGN;
	    }
	}
	yylval = install_and_save("-");
	return '-';
    case '>':
	if (nextchar('=')) {
	    yylval = install_and_save(">=");
	    return GE;
	}
	yylval = install_and_save(">");
	return GT;
    case '!':
	if (nextchar('=')) {
	    yylval = install_and_save("!=");
	    return NE;
	}
	yylval = install_and_save("!");
	return '!';
    case '=':
	if (nextchar('=')) {
	    yylval = install_and_save("==");
	    return EQ;
	}
	else if (nextchar('>')) {
	    yylval = install_and_save("=>");
	    HavePipeBind = true;
	    return PIPEBIND;
	}		 
	yylval = install_and_save("=");
	return EQ_ASSIGN;
    case ':':
	if (nextchar(':')) {
	    if (nextchar(':')) {
		yylval = install_and_save(":::");
		return NS_GET_INT;
	    }
	    else {
		yylval = install_and_save("::");
		return NS_GET;
	    }
	}
	if (nextchar('=')) {
	    yylval = install_and_save(":=");
	    return LEFT_ASSIGN;
	}
	yylval = install_and_save(":");
	return ':';
    case '&':
	if (nextchar('&')) {
	    yylval = install_and_save("&&");
	    return AND2;
	}
	yylval = install_and_save("&");
	return AND;
    case '|':
	if (nextchar('|')) {
	    yylval = install_and_save("||");
	    return OR2;
	}
	else if (nextchar('>')) {
	    yylval = install_and_save("|>");
	    return PIPE;
	}
	yylval = install_and_save("|");
	return OR;
    case LBRACE:
	yylval = install_and_save("{");
	return c;
    case RBRACE:
        strcpy(yytext, "}");
	return c;
    case '(':
	yylval = install_and_save("(");
	return c;
    case ')':
        strcpy(yytext, ")");
	return c;
    case '[':
	if (nextchar('[')) {
	    yylval = install_and_save("[[");
	    return LBB;
	}
	yylval = install_and_save("[");
	return c;
    case ']':
        strcpy(yytext, "]");
	return c;
    case '?':
	yylval = install_and_save("?");
	return c;
    case '*':
	/* Replace ** by ^.  This has been here since 1998, but is
	   undocumented (at least in the obvious places).  It is in
	   the index of the Blue Book with a reference to p. 431, the
	   help for 'Deprecated'.  S-PLUS 6.2 still allowed this, so
	   presumably it was for compatibility with S. */
	if (nextchar('*')) {
	    yylval = install_and_save2("^", "**");
	    return '^';
	} else
	    yylval = install_and_save("*");
	return c;
    case '+':
    case '/':
    case '^':
    case '~':
    case '$':
    case '@':
    case '\\':
	yytext[0] = (char) c;
	yytext[1] = '\0';
	yylval = install(yytext);
	return c;
    case '\n':
    case ',':
    case ';':
	yytext[0] = (char) c;
	yytext[1] = '\0';
	return c;
    default:
	clen = 1;
	if (mbcslocale) {
	    // FIXME potentially need R_wchar_t with UTF-8 Windows.
	    clen = mbcs_get_next(c, &wc);
	    if (clen == -1)
		return END_OF_INPUT; /* EOF whilst reading MBCS char */
	}
	DECLARE_YYTEXT_BUFP(yyp);
	YYTEXT_PUSH(c, yyp);
	for(i = 1; i < clen ; i++)
	    YYTEXT_PUSH(xxgetc(), yyp);
	YYTEXT_PUSH('\0', yyp);
	return (clen == 1) ? c : ERROR;
    }
}

/**
 * Sets the first elements of the yyloc structure with current 
 * information
 */
static void setfirstloc(void)
{
    yylloc.first_line   = ParseState.xxlineno;
    yylloc.first_column = ParseState.xxcolno;
    yylloc.first_byte   = ParseState.xxbyteno;
    yylloc.first_parsed = ParseState.xxparseno;
}

static void setlastloc(void)
{
    yylloc.last_line = ParseState.xxlineno;
    yylloc.last_column = ParseState.xxcolno;
    yylloc.last_byte = ParseState.xxbyteno;
    yylloc.last_parsed = ParseState.xxparseno;
}

/**
 * Wrap around the token function. Returns the same result
 * but increments the identifier, after a call to token_, 
 * the identifier variable contains the id of the token
 * just returned
 *
 * @return the same as token
 */

static int token_(void){
    // capture the position before retrieving the token
    setfirstloc( ) ;

    // get the token
    int res = token( ) ;

    // capture the position after
    int _last_col  = ParseState.xxcolno ;
    int _last_parsed = ParseState.xxparseno ;

    _current_token = res ;
    incrementId( ) ;
    yylloc.id = identifier ;

    // record the position
    if( res != '\n' && res != END_OF_INPUT)
	record_( yylloc.first_parsed, yylloc.first_column, 
	         _last_parsed, _last_col,
		res, identifier, yytext );

    return res; 
}


static int yylex(void)
{
    int tok;

 again:

    tok = token_();

    /* Newlines must be handled in a context */
    /* sensitive way.  The following block of */
    /* deals directly with newlines in the */
    /* body of "if" statements. */

    if (tok == '\n') {

	if (EatLines || *contextp == '[' || *contextp == '(')
	    goto again;

	/* The essence of this is that in the body of */
	/* an "if", any newline must be checked to */
	/* see if it is followed by an "else". */
	/* such newlines are discarded. */

	if (*contextp == 'i') {

	    /* Find the next non-newline token */

	    while(tok == '\n')
		tok = token_();

	    /* If we encounter "}", ")" or "]" then */
	    /* we know that all immediately preceding */
	    /* "if" bodies have been terminated. */
	    /* The corresponding "i" values are */
	    /* popped off the context stack. */

	    if (tok == RBRACE || tok == ')' || tok == ']' ) {
		while (*contextp == 'i')
		    ifpop();
		*contextp-- = 0;
		setlastloc();
		return tok;
	    }

	    /* When a "," is encountered, it terminates */
	    /* just the immediately preceding "if" body */
	    /* so we pop just a single "i" of the */
	    /* context stack. */

	    if (tok == ',') {
		ifpop();
		setlastloc();
		return tok;
	    }

	    /* Tricky! If we find an "else" we must */
	    /* ignore the preceding newline.  Any other */
	    /* token means that we must return the newline */
	    /* to terminate the "if" and "push back" that */
	    /* token so that we will obtain it on the next */
	    /* call to token.  In either case sensitivity */
	    /* is lost, so we pop the "i" from the context */
	    /* stack. */

	    if(tok == ELSE) {
		EatLines = 1;
		ifpop();
		setlastloc();
		return ELSE;
	    }
	    else {
		ifpop();
		SavedToken = tok;
		xxlinesave = yylloc.first_line;
		xxcolsave  = yylloc.first_column;
		xxbytesave = yylloc.first_byte;
		xxparsesave = yylloc.first_parsed;
		SavedLval = yylval;
		setlastloc();
		if (ParseState.keepSrcRefs && ParseState.keepParseData &&
		    yytext[0])

		    /* unrecord the pushed back token if not null */
		    ParseState.data_count--;
		return '\n';
	    }
	}
	else {
	    setlastloc();
	    return '\n';
	}
    }

    /* Additional context sensitivities */

    switch(tok) {

	/* Any newlines immediately following the */
	/* the following tokens are discarded. The */
	/* expressions are clearly incomplete. */

    case '+':
    case '-':
    case '*':
    case '/':
    case '^':
    case LT:
    case LE:
    case GE:
    case GT:
    case EQ:
    case NE:
    case OR:
    case AND:
    case OR2:
    case AND2:
    case PIPE:
    case PIPEBIND:
    case SPECIAL:
    case FUNCTION:
    case WHILE:
    case REPEAT:
    case FOR:
    case IN:
    case '?':
    case '!':
    case '=':
    case ':':
    case '~':
    case '$':
    case '@':
    case LEFT_ASSIGN:
    case RIGHT_ASSIGN:
    case EQ_ASSIGN:
	EatLines = 1;
	break;

	/* Push any "if" statements found and */
	/* discard any immediately following newlines. */

    case IF:
	IfPush();
	EatLines = 1;
	break;

	/* Terminate any immediately preceding "if" */
	/* statements and discard any immediately */
	/* following newlines. */

    case ELSE:
	ifpop();
	EatLines = 1;
	break;

	/* These tokens terminate any immediately */
	/* preceding "if" statements. */

    case ';':
    case ',':
	ifpop();
	break;

	/* Any newlines following these tokens can */
	/* indicate the end of an expression. */

    case SYMBOL:
    case PLACEHOLDER:
    case STR_CONST:
    case NUM_CONST:
    case NULL_CONST:
    case NEXT:
    case BREAK:
	EatLines = 0;
	break;

	/* Handle brackets, braces and parentheses */

    case LBB:
	if(contextp - contextstack >= CONTEXTSTACK_SIZE - 1)
	    raiseLexError("contextstackOverflow", NO_VALUE, NULL,
	        _("contextstack overflow (%s:%d:%d)"));
	*++contextp = '[';
	*++contextp = '[';
	break;

    case '[':
	if(contextp - contextstack >= CONTEXTSTACK_SIZE)
	    raiseLexError("contextstackOverflow", NO_VALUE, NULL,
	        _("contextstack overflow (%s:%d:%d)"));
	*++contextp = (char) tok;
	break;

    case LBRACE:
	if(contextp - contextstack >= CONTEXTSTACK_SIZE)
	    raiseLexError("contextstackOverflow", NO_VALUE, NULL,
	        _("contextstack overflow (%s:%d:%d)"));
	*++contextp = (char) tok;
	EatLines = 1;
	break;

    case '(':
	if(contextp - contextstack >= CONTEXTSTACK_SIZE)
	    raiseLexError("contextstackOverflow", NO_VALUE, NULL,
	        _("contextstack overflow (%s:%d:%d)"));
	*++contextp = (char) tok;
	break;

    case ']':
	while (*contextp == 'i')
	    ifpop();
	*contextp-- = 0;
	EatLines = 0;
	break;

    case RBRACE:
	while (*contextp == 'i')
	    ifpop();
	*contextp-- = 0;
	break;

    case ')':
	while (*contextp == 'i')
	    ifpop();
	*contextp-- = 0;
	EatLines = 0;
	break;

    }
    setlastloc();
    return tok;
}
/**
 * Records location information about a symbol. The information is
 * used to fill the data 
 * 
 */
static void record_( int first_parsed, int first_column, int last_parsed, int last_column,
	int token, int id, char* text_in ){

	if (!ParseState.keepSrcRefs || !ParseState.keepParseData
	    || id == NA_INTEGER) return;

	// don't care about zero sized things
	if( !yytext[0] ) return ;

	if (ParseState.data_count == DATA_COUNT)
	    growData();

	_FIRST_COLUMN( ParseState.data_count ) = first_column; 
	_FIRST_PARSED( ParseState.data_count ) = first_parsed;
	_LAST_COLUMN( ParseState.data_count )  = last_column;  
	_LAST_PARSED( ParseState.data_count )  = last_parsed; 
	_TOKEN( ParseState.data_count )        = token;        
	_ID( ParseState.data_count )           = id ;          
	_PARENT(ParseState.data_count)         = 0 ; 
	if ( text_in )
	    SET_STRING_ELT(PS_TEXT, ParseState.data_count, mkChar2(text_in));
	else
	    SET_STRING_ELT(PS_TEXT, ParseState.data_count, mkChar(""));

	if( id > ID_COUNT )
	    growID(id) ;

	ID_ID( id ) = ParseState.data_count ; 

	ParseState.data_count++ ;
}

/**
 * records parent as the parent of all its childs. This grows the 
 * parents list with a new vector. The first element of the new 
 * vector is the parent id, and other elements are childs id
 *
 * @param parent id of the parent expression
 * @param childs array of location information for all child symbols
 * @param nchilds number of childs
 */
static void recordParents( int parent, yyltype * childs, int nchilds){

	if( parent > ID_COUNT ){
		growID(parent) ;
	}

	/* some of the childs might be an empty token (like cr)
	   which we do not want to track */
	yyltype loc ;
	for (int ii=0; ii<nchilds; ii++){
		loc = childs[ii] ;
		if( loc.id == NA_INTEGER || (loc.first_line == loc.last_line && loc.first_byte > loc.last_byte) )
			continue ;
		/*  This shouldn't happen... */
		if (loc.id < 0 || loc.id > identifier) {
		    raiseLexError("internalError", NO_VALUE, NULL,
		        _("internal parser error (%s:%d:%d)"));
		}
		ID_PARENT( loc.id ) = parent;
	}

}

/**
 * The token pointed by the location has the wrong token type, 
 * This updates the type
 *
 * @param loc location information for the token to track
 */ 
static void modif_token( yyltype* loc, int tok ){

	int id = loc->id ;

	if (!ParseState.keepSrcRefs || !ParseState.keepParseData
	    || id < 0 || id > ID_COUNT) return;

	if( tok == SYMBOL_FUNCTION_CALL ){
		// looking for first child of id
		int j = ID_ID( id ) ;
		int parent = id ;

		if (j < 0 || j > ID_COUNT)
	            return;

		while( ID_PARENT( _ID(j) ) != parent ){
		    j-- ; 
		    if (j < 0)
	        	return;
		}

		if( _TOKEN(j) == SYMBOL ){
		    _TOKEN(j) = SYMBOL_FUNCTION_CALL ;
		}

	} else{
		_TOKEN( ID_ID(id) ) = tok ;
	}

}

/* this local version of lengthgets() always copies and doesn't fill with NA */
static SEXP lengthgets2(SEXP x, int len) {
    SEXP result;
    PROTECT(result = allocVector( TYPEOF(x), len ));

    len = (len < length(x)) ? len : length(x);
    switch(TYPEOF(x)) {
    	case INTSXP: 
    	    for (int i = 0; i < len; i++)
    	    	INTEGER(result)[i] = INTEGER(x)[i];
	    for (int i = len; i < length(result); i++)
		INTEGER(result)[i] = 0;
    	    break;
    	case STRSXP:
    	    for (int i = 0; i < len; i++)
    	    	SET_STRING_ELT(result, i, STRING_ELT(x, i));
    	    break;
    	default:
	    UNIMPLEMENTED_TYPE("lengthgets2", x);
    }
    UNPROTECT(1); /* result */
    return result;
}

static void finalizeData(void){

    int nloc = ParseState.data_count ;

    int j, id ;
    int parent ;

    /* store parents in the data */
    for (int i=0; i<nloc; i++){
	id = _ID(i);
	parent = ID_PARENT( id ) ;
	while( parent != 0 && ID_ID(parent) == 0 )
	    parent = ID_PARENT( parent ) ;
	_PARENT(i) = parent ;

#define FD_FAST_UPDATE_PARENTS
#ifdef FD_FAST_UPDATE_PARENTS
	/*
	   With long generated expressions, updating the parents can take
	   a lot of time due to long chains of nodes not represented in the
	   parse data. To reduce the overhead somewhat, we create shortcuts
	   in the IDS array to point directly to the parent that is in the
	   parse data.
	*/
	int data_parent = parent;
	parent = ID_PARENT( id ) ;
	while( parent != data_parent ){
	    ID_PARENT( id ) = data_parent; /* set shortcut */
	    id = parent;
	    parent = ID_PARENT( parent );
	}
#endif
    }

    /* attach comments to closest enclosing symbol */
    /* not updating ID_PARENT anymore */

#define FD_FAST_ASSIGN_COMMENTS
#ifdef FD_FAST_ASSIGN_COMMENTS
    /*
       All terminals (tokens) are ordered by start and end location, including
       the comments, in the data.

       All non-terminals, including to be found parents of the comments, are
       ordered by their end location. When they have the same end location
       in the code, they are ordered by their decreasing start location
       (children before parents).

       All terminals and non-terminals are also before their parents (if any),
       so a comment is also befor its parent in the data.

       Consequently: the first non-terminal after a comment that encloses the
       comment is its (immediate) parent. The original algorithm for every
       comment linearly searches for the first enclosing non-terminal and
       returns it, but it has quadratic complexity and dominates the whole
       parsing for long inputs (used when FD_FAST_ASSIGN_COMMENTS is not
       defined).

       This algorithm uses the parental information available on nodes that
       follow the comments. That information has been filled by the parser
       during reductions (but not for comments, because those are not in the
       grammar). A node following a comment is either the parent of the
       comment, or some of its parents are, or is an orphan.

       Note that a non-terminal may end before a terminal (e.g. comment) in the
       code but be after the terminal in the data (due to look-ahead). It seems
       that the parent of the comment has to be within parents of the
       non-terminal as well, but I am not sure how to prove it, so the algorithm
       just skips non-terminals preceding the comment in the code (so is not
       strictly linear).
      */

    for (int i = nloc-1; i >= 0; i--) {
	if (_TOKEN(i) == COMMENT) {
	    int orphan = 1;
	    int istartl = _FIRST_PARSED(i);
	    int istartc = _FIRST_COLUMN(i);

	    /* look for first node j that does not end before the comment i */
	    for (j = i + 1; j < nloc && _LAST_PARSED(j) <= istartl; j++);

	    if (j < nloc) {
		for (;;) {
		    int jstartl = _FIRST_PARSED(j);
		    int jstartc = _FIRST_COLUMN(j);

		    if (jstartl < istartl || (jstartl == istartl
		                              && jstartc <= istartc)) {
			/* j starts before or at the comment */
			_PARENT(i) = _ID(j);
			orphan = 0;
			break;
		    }
		    /* find parent of j */
		    int jparent = _PARENT(j);
		    if (jparent == 0)
			break; /* orphan */
		    j = ID_ID(jparent);
		}
	    }
	    if (orphan)
		_PARENT(i) = 0;
	}
    }
#else
    /* the original algorithm, which is slow for large inputs */

    int comment_line, comment_first_col;
    int this_first_parsed, this_last_parsed, this_first_col ;
    int orphan ;

    for (int i=0; i<nloc; i++){
	if( _TOKEN(i) == COMMENT ){
	    comment_line = _FIRST_PARSED( i ) ;
	    comment_first_col = _FIRST_COLUMN( i ) ;

	    orphan = 1 ;
	    for (int j=i+1; j<nloc; j++){
		this_first_parsed = _FIRST_PARSED( j ) ;
		this_first_col = _FIRST_COLUMN( j ) ;
		this_last_parsed  = _LAST_PARSED( j ) ;

		/* the comment needs to start after the current symbol */
		if( comment_line < this_first_parsed ) continue ;
		if( (comment_line == this_first_parsed) & (comment_first_col < this_first_col) ) continue ;

		/* the current symbol must finish after the comment */
		if( this_last_parsed <= comment_line ) continue ; 

		/* we have a match, record the parent and stop looking */
		_PARENT(i) = _ID(j);
		orphan = 0;
		break ;
	    }
	    if(orphan){
		_PARENT(i) = 0 ;
	    }
	}
    }
#endif


    /* now rework the parents of comments, we try to attach 
    comments that are not already attached (parent=0) to the next
    enclosing top-level expression */ 

    for (int i=0; i<nloc; i++){
	int token = _TOKEN(i); 
	if( token == COMMENT && _PARENT(i) == 0 ){
	    for (int j=i; j<nloc; j++){
		int token_j = _TOKEN(j); 
		if( token_j == COMMENT ) continue ;
		if( _PARENT(j) != 0 ) continue ;
		_PARENT(i) = - _ID(j) ;
		break ;
	    }
	}
    }

    /* attach the token names as an attribute so we don't need to switch to a dataframe, and decide on terminals */
    SEXP tokens;
    PROTECT(tokens = allocVector( STRSXP, nloc ) );
    for (int i=0; i<nloc; i++) {
        int token = _TOKEN(i);
        int xlat = YYTRANSLATE(token);
        if (xlat == 2) /* "unknown" */
            xlat = token;
        if (xlat >= 0 && xlat < YYNTOKENS + YYNNTS)
    	    SET_STRING_ELT(tokens, i, mkChar(yytname[xlat]));
    	else { /* we have a token which doesn't have a name, e.g. an illegal character as in PR#15518 */
    	    char name[2];
    	    name[0] = (char) xlat;
    	    name[1] = 0;
    	    SET_STRING_ELT(tokens, i, mkChar(name));
    	}
    	_TERMINAL(i) = xlat < YYNTOKENS;
    }
    SEXP dims, newdata, newtext;
    if (nloc) {
	PROTECT( newdata = lengthgets2(PS_DATA, nloc * DATA_ROWS));
	PROTECT( newtext = lengthgets2(PS_TEXT, nloc));
    } else {
	PROTECT( newdata = allocVector( INTSXP, 0));
	PROTECT( newtext = allocVector( STRSXP, 0));
    }
    PROTECT( dims = allocVector( INTSXP, 2 ) ) ;
    INTEGER(dims)[0] = DATA_ROWS ;
    INTEGER(dims)[1] = nloc ;
    setAttrib( newdata, install( "dim" ), dims ) ;
    setAttrib( newdata, install("tokens"), tokens );
    setAttrib( newdata, install("text"), newtext );

    setAttrib(newdata, R_ClassSymbol, mkString("parseData"));

    /* Put it into the original or srcfile environment */
    if (isEnvironment(PS_ORIGINAL))
	defineVar(install("parseData"), newdata, PS_ORIGINAL);    
    else
    if (isEnvironment(PS_SRCFILE))
	defineVar(install("parseData"), newdata, PS_SRCFILE);
    UNPROTECT(4); /* tokens, newdata, newtext, dims */
}

/**
 * Grows the data
 */
static void growData(void){

    int new_data_count;	
    if (PS_DATA == R_NilValue) {
        new_data_count = INIT_DATA_COUNT;
	PS_SET_DATA(allocVector(INTSXP, 0));
	PS_SET_TEXT(allocVector(STRSXP, 0));
    } else
        new_data_count = 2*DATA_COUNT;

    PS_SET_DATA(lengthgets2(PS_DATA, new_data_count * DATA_ROWS));
    PS_SET_TEXT(lengthgets2(PS_TEXT, new_data_count));
}

/**
 * Grows the ids vector so that ID_ID(target) can be called
 */
static void growID( int target ){

    int new_count;
    if (PS_IDS == R_NilValue) {
        new_count = INIT_DATA_COUNT/2 - 1;
        PS_SET_IDS(allocVector(INTSXP, 0));
    } else
    	new_count = ID_COUNT;

    while (target > new_count)
    	new_count = 2*new_count + 1;

    if (new_count <= ID_COUNT)
    	return;

    int new_size = (1 + new_count)*2;
    PS_SET_IDS(lengthgets2(PS_IDS, new_size));
}

static bool checkForPlaceholder(SEXP placeholder, SEXP arg)
{
    if (! HavePlaceholder)
    	return false;
    else if (arg == placeholder)
	return true;
    else if (TYPEOF(arg) == LANGSXP)
	for (SEXP cur = arg; cur != R_NilValue; cur = CDR(cur))
	    if (checkForPlaceholder(placeholder, CAR(cur)))
		return true;
    return false;
}

static const char* getFilename(void) {
    SEXP srcfile = PS_SRCFILE;
    if (!srcfile || TYPEOF(srcfile) != ENVSXP)
	return "<input>";
    srcfile = R_findVar(install("filename"), srcfile);
    if (TYPEOF(srcfile) != STRSXP || !strlen(CHAR(STRING_ELT(srcfile, 0))))
	return "<input>";
    else
	return CHAR(STRING_ELT(srcfile, 0));
}

/* raiseParseError creates a "parseError: condition object and
   signals an error.  
     "value" is optional; use valuetype = NO_VALUE to skip 
   other args will always be passed.
   Args appear in the order
     [value], filename, lineno, colno
   in the sprintf call for the format.
*/
NORET static void raiseParseError(const char *subclassname,
                             SEXP call,
                             int valuetype,
                             const void *value,
                             YYLTYPE *lloc,
                             const char *format)
{
    int nextra = 4, 
        lineno = lloc->first_line,
        colno  = lloc->first_column;
    const char *filename = getFilename();

    SEXP cond;
    switch(valuetype) {
        case NO_VALUE: 
	    cond = R_makeErrorCondition(call, "parseError", subclassname,
				    nextra, format, 
				    filename, lineno, colno);
            break;
             case CHAR_VALUE:
            cond = R_makeErrorCondition(call, "parseError", subclassname,
				    nextra, format, 
				    *(const char *)value,
				    filename, lineno, colno);
            break;
        case STRING_VALUE:
            cond = R_makeErrorCondition(call, "parseError", subclassname,
				    nextra, format, 
				    (const char *)value,
				    filename, lineno, colno);
            break;
        case INT_VALUE:
            cond = R_makeErrorCondition(call, "parseError", subclassname,
				    nextra, format, 
				    *(const int *)value,
				    filename, lineno, colno);
            break;  
        case UINT_VALUE:
            cond = R_makeErrorCondition(call, "parseError", subclassname,
				    nextra, format, 
				    *(const unsigned int *)value,
				    filename, lineno, colno);
            break; 
        case UCS_VALUE:
            cond = R_makeErrorCondition(call, "parseError", subclassname,
				    nextra, format, 
				    *(const ucs_t *)value,
				    filename, lineno, colno);
            break; 
    }

    PROTECT(cond);
    switch(valuetype) {
      case NO_VALUE:
	R_setConditionField(cond, 2, "value", R_NilValue);
	break;
      case STRING_VALUE:
	R_setConditionField(cond, 2, "value", mkString((const char *)value));
	break;
      case INT_VALUE:
	R_setConditionField(cond, 2, "value", ScalarInteger(*(int*)value));
	break;      
      case UINT_VALUE:
	R_setConditionField(cond, 2, "value", ScalarInteger(*(unsigned int*)value));
	break;
      case CHAR_VALUE: {
	char c[2];
	c[0] = *(char *)value;
	c[1] = '\0';
	R_setConditionField(cond, 2, "value", mkString(c));
	break;
      }
      case UCS_VALUE: {
	ucs_t wc[2];
	wc[0] = *(ucs_t *)value;
	wc[1] = '\0';
	R_setConditionField(cond, 2, "value", mkStringUTF8(wc, 1));
	break;
      }
    }

    R_setConditionField(cond, 3, "filename", mkString(getFilename()));
    R_setConditionField(cond, 4, "lineno", ScalarInteger(lineno));
    R_setConditionField(cond, 5, "colno",  ScalarInteger(colno));

    R_signalErrorCondition(cond, call);
    UNPROTECT(1); /* cond; not reached */
}

/* This function is for lexer errors; it gets the location
   from the ParseState, but is otherwise the same as
   raiseParseError.
*/
NORET static void raiseLexError(const char *subclassname,
                             int valuetype,
                             const void *value,
                             const char *format)
{
    YYLTYPE lloc;
    lloc.first_line   = ParseState.xxlineno;
    lloc.first_column = ParseState.xxcolno;
    raiseParseError(subclassname, R_NilValue, 
                    valuetype, value,
                    &lloc, format);
}<|MERGE_RESOLUTION|>--- conflicted
+++ resolved
@@ -698,11 +698,7 @@
 static void finish_mbcs_in_parse_context(void)
 {
     int i, c, nbytes = 0, first;
-<<<<<<< HEAD
-    bool mbcs = FALSE;
-=======
     bool mbcs = false;
->>>>>>> c6e470e4
 
     /* find the first byte of the context */
     for (i = R_ParseContextLast;
@@ -1618,21 +1614,10 @@
     } else
 	/* re-use data, text, ids arrays */
         ParseState.prevState = NULL;
-<<<<<<< HEAD
-
-    ParseState.keepSrcRefs = FALSE;
-    ParseState.keepParseData = TRUE;
-    ParseState.didAttach = FALSE;
-=======
-    /* set up context _after_ PutSrcRefState */
-    begincontext(cptr, CTXT_CCODE, R_NilValue, R_BaseEnv, R_BaseEnv,
-                 R_NilValue, R_NilValue);
-    cptr->cend = &FinalizeSrcRefStateOnError;
-    cptr->cenddata = NULL;
+
     ParseState.keepSrcRefs = false;
     ParseState.keepParseData = true;
     ParseState.didAttach = false;
->>>>>>> c6e470e4
     PS_SET_SRCFILE(R_NilValue);
     PS_SET_ORIGINAL(R_NilValue);
     ParseState.data_count = 0;
@@ -1839,14 +1824,9 @@
 attribute_hidden
 SEXP R::R_Parse1Buffer(IoBuffer *buffer, int gencode, ParseStatus *status)
 {
-<<<<<<< HEAD
-    bool keepSource = FALSE; 
+    bool keepSource = false; 
 
     R_InitSrcRefState();
-=======
-    bool keepSource = false; 
-    RCNTXT cntxt;
->>>>>>> c6e470e4
 
     /* set up context _after_ R_InitSrcRefState */
     try {
@@ -2920,11 +2900,7 @@
     PROTECT_INDEX sti;
     int wcnt = 0;
     ucs_t wcs[10001];
-<<<<<<< HEAD
-    bool oct_or_hex = FALSE, use_wcs = FALSE, currtext_truncated = FALSE;
-=======
     bool oct_or_hex = false, use_wcs = false, currtext_truncated = false;
->>>>>>> c6e470e4
 
     PROTECT_WITH_INDEX(R_NilValue, &sti);
     CTEXT_PUSH(c);
@@ -2998,13 +2974,8 @@
 		oct_or_hex = true;
 	    }
 	    else if(c == 'u') {
-<<<<<<< HEAD
 		unsigned int val = 0; int ext; 
-		bool delim = FALSE;
-=======
-		unsigned int val = 0; int i, ext; 
 		bool delim = false;
->>>>>>> c6e470e4
 
 		if(forSymbol) 
 		    raiseLexError("unicodeInBackticks", NO_VALUE, NULL, 
@@ -3051,13 +3022,8 @@
 		continue;
 	    }
 	    else if(c == 'U') {
-<<<<<<< HEAD
 		unsigned int val = 0; int ext;
-		bool delim = FALSE;
-=======
-		unsigned int val = 0; int i, ext;
 		bool delim = false;
->>>>>>> c6e470e4
 		if(forSymbol) 
 		    raiseLexError("unicodeInBackticks", NO_VALUE, NULL, 
 		        _("\\Uxxxxxxxx sequences not supported inside backticks (%s:%d:%d)"));
@@ -3258,11 +3224,7 @@
     PROTECT_INDEX sti;
     int wcnt = 0;
     ucs_t wcs[10001];
-<<<<<<< HEAD
-    bool oct_or_hex = FALSE, use_wcs = FALSE, currtext_truncated = FALSE;
-=======
     bool oct_or_hex = false, use_wcs = false, currtext_truncated = false;
->>>>>>> c6e470e4
 
     CTEXT_PUSH(c0); /* 'r' or 'R' */
     CTEXT_PUSH(c);  /* opening quote */
