R_HOME = ../..

## first time through MkRules will not exist.

ifeq ($(wildcard MkRules?local),MkRules.local)
include MkRules.local
endif

include MkRules.rules
include ../../share/make/vars.mk

MK = $(MAKE) --no-print-directory

all:
	@$(MK) MkRules
	@if test -f  ../../SVN-REVISION ; then \
	  cp ../../SVN-REVISION ../../SVN-REVISION.bak ; \
	fi
	@$(MK) rbuild
	@$(MK) -C ../library -f Makefile.win all WIN=$(WIN)
	@$(MK) -C ../library -f Makefile.win docs
	@$(MK) NEWSdocs htmldocs docfiles
	@$(MK)  -C ../../po -f Makefile.win

bytecode: bytecode-base bytecode-recommended

bytecode-base:
	@$(MK) MkRules
	@if test -f  ../../SVN-REVISION ; then \
	  cp ../../SVN-REVISION ../../SVN-REVISION.bak ; \
	fi
	@$(MK) rbuild
	@$(MK) -C ../library -f Makefile.win bytecode WIN=$(WIN)
	@$(MK) -C ../library -f Makefile.win docs
	@$(MK) NEWSdocs htmldocs docfiles
	@$(MK)  -C ../../po -f Makefile.win


rpackages:
	@$(MK) -C ../library -f Makefile.win all WIN=$(WIN) EXT_LIBS="$(EXT_LIBS)"
	@$(MK) -C ../library -f Makefile.win docs

rpackages-cross:
	@$(MK) -C ../library -f Makefile.win cross WIN=$(WIN) EXT_LIBS="$(EXT_LIBS)"


cairodevices:
ifneq "$(USE_CAIRO)" ""
	@$(MK) -C ../library/grDevices/src/cairo -f Makefile.win all \
	  CAIRO_LIBS=$(CAIRO_LIBS) CAIRO_CPPFLAGS=$(CAIRO_CPPFLAGS) \
	  R_ARCH=$(R_ARCH)
endif

ifeq ($(wildcard MkRules?local),MkRules.local)
MkRules: MkRules.local MkRules.rules
	@cat MkRules.local MkRules.rules > MkRules
else
MkRules: MkRules.rules
	@cat MkRules.rules > MkRules
endif

<<<<<<< HEAD
CFLAGS = -O3 -Wall -pedantic $(EOPTS) $(SANOPTS) $(LTO)
CXXFLAGS = -O3 -Wall -pedantic $(EOPTS) $(SANOPTS) $(LTO)
=======
CFLAGS = -O3 -Wall -pedantic $(CSTD) $(EOPTS) $(SANOPTS) $(LTO)
>>>>>>> 9ff5067a
FFLAGS = -O3 $(EOPTS) $(LTO)

ifdef DEBUG
 CFLAGS += $(G_FLAG)
 CXXFLAGS += $(G_FLAG)
 ifndef USE_LLVM
  FFLAGS += $(G_FLAG)
 endif
else
 DLLFLAGS += -s
endif


R-DLLFLAGS = -mwindows
LIBEXTRAS = -L"$(EXT_LIBS)"/lib$(R_ARCH) -lpcre2-8 -lz -lbz2 -llzma -lzstd
ifdef USE_ICU
LIBEXTRAS += -L"$(ICU_PATH)"/lib$(R_ARCH) $(ICU_LIBS)
endif

dllversion-RESFLAGS = -I../include
CSOURCES =
CXX_SOURCES = \
  console.cpp dynload.cpp editor.cpp embeddedR.cpp extra.cpp \
  opt.cpp pager.cpp preferences.cpp psignal.cpp rhome.cpp rt_complete.cpp \
  rui.cpp run.cpp shext.cpp sys-win32.cpp system.cpp dos_wglob.cpp
OBJS = $(CSOURCES:.c=.o) $(CXX_SOURCES:.cpp=.o) dllversion.o
MAINLIBS = ../main/libmain.a ../appl/libappl.a ../nmath/libnmath.a
EXTRALIBS = getline/gl.a ../extra/xdr/libxdr.a \
   ../extra/intl/libintl.a ../extra/trio/libtrio.a ../extra/tzone/libtz.a \
   ../extra/tre/libtre.a

R-DLLLIBS = $(OPENMP) -L. $(FLIBS) -lRblas -L../../$(IMPDIR) -lRgraphapp \
  -lRiconv -lcomctl32 -lole32 -luuid -lwinmm -lversion -ldeflate $(LIBEXTRAS)


.PHONY:  clean veryclean rlibs fixfiles front-ends rmodules


CPPFLAGS = -I../include -I. -I../extra -DHAVE_CONFIG_H -DR_DLL_BUILD
extra-CPPFLAGS = -I../library/grDevices/src
system-CPPFLAGS = $(arch_DEFS)

Rpwd.exe: front-ends/Rpwd.exe
	$(CP) $< $@

front-ends/Rpwd.exe:
	$(MK) -C front-ends CSTD='$(CSTD)' Rpwd

## watch out: R.dll and Rblas.dll depend on each other.
rbuild:
	@$(MK) fixfiles
	@$(MK) -C ../include -f Makefile.win
	@$(MK) -C ../scripts -f Makefile.win
ifdef USE_IMPLIBS
	@$(MK) libRiconv.dll.a
endif
	@$(MK) libRblas.dll.a
	@$(MK) ../../$(BINDIR)/R.dll
ifdef USE_IMPLIBS
	@$(MK) implibs
endif
	@$(MK) Rblas
	@$(MK) front-ends COPYRIGHTS rmodules fixed/fixdesc


rlibs:
	$(MK) -C ../extra/intl CFLAGS='$(CFLAGS)' -f Makefile.win
	$(MK) -C ../appl CFLAGS='$(CFLAGS)' FFLAGS='$(FFLAGS)' -f Makefile.win
	$(MK) -C ../nmath CFLAGS='$(CFLAGS)' FFLAGS='${FFLAGS}' -f Makefile.win
	$(MK) -C ../main CFLAGS='$(CFLAGS)' FFLAGS='$(FFLAGS)' malloc-DEFS='$(malloc-DEFS)' -f Makefile.win
	$(MK) -C ./getline CFLAGS='$(CFLAGS)'
	@for ex in graphapp xdr tre trio tzone win_iconv ; do \
	  $(MK) -C ../extra/$${ex} CFLAGS='$(CFLAGS)' -f Makefile.win || exit 1; \
	done

rmodules:
	@$(MKDIR) -p ../../modules$(R_ARCH)
	$(MK) -C ../modules -f Makefile.win \
	  CFLAGS='$(CFLAGS)' FFLAGS='$(FFLAGS)'

COPYRIGHTS: ../../doc/COPYRIGHTS COPYRIGHTS.win
	cat $^ > $@


fixfiles: Rpwd.exe
	@$(MKDIR) -p ../../$(BINDIR)
	@$(MK) -C ./fixed
ifdef USE_LIBCURL
	@if test -f "$(CURL_PATH)/etc/curl-ca-bundle.crt"; then \
	  $(CP) -p "$(CURL_PATH)/etc/curl-ca-bundle.crt" ../../etc; \
	elif test -f "$(CURL_CA_BUNDLE)"; then \
	  $(CP) -p "$(CURL_CA_BUNDLE)" ../../etc/curl-ca-bundle.crt; \
	fi
endif

fixed/fixdesc:
	@sh fixed/GETDESC $(R_PKGS_BASE) translations

dllversion.o: ../include/Rversion.h

## Rdll.hide has decoration which 64-bit builds lack
R.dll: $(OBJS) $(MAINLIBS) $(EXTRALIBS)
	@$(ECHO) EXPORTS > R.def
	@$(NM) $^ | $(SED) -n  $(SYMPAT) | LC_COLLATE=C $(SORT) | \
	  uniq $(NM_FILTER) > R0.def
	@$(SED) -e's/@.*//' Rdll.hide | LC_COLLATE=C $(SORT) > R1.def
	@LC_COLLATE=C comm -23 R0.def R1.def >> R.def
	$(DLL) -shared $(DLLFLAGS) $($*-DLLFLAGS) -o $@ R.def $^ $($*-DLLLIBS) $(DLLLIBS)
	@$(RM) R.def R0.def R1.def

R.exp: $(OBJS) $(MAINLIBS) $(EXTRALIBS)
	@$(ECHO) LIBRARY R.dll > R.exp
	@$(ECHO) EXPORTS >> R.exp
	@$(NM) $^ | $(SED) -n $(SYMPAT) | LC_COLLATE=C $(SORT) | \
	  uniq $(NM_FILTER) > R0.def
	@LC_COLLATE=C comm -23 R0.def Rdll.hide >> R.exp
	@$(RM) R0.def


Rdll: makeMakedeps libRblas.dll.a ../../$(BINDIR)/R.dll

../../$(BINDIR)/R.dll: FORCE
	@$(MK) fixfiles
	@$(MK) -C ../include -f Makefile.win
	@$(MK) rlibs
	@$(MK) makeMakedeps
	@$(MK) R.dll
	@$(MKDIR) -p ../../$(BINDIR)
	$(CP) R.dll ../../$(BINDIR)

FORCE:

implibs: libR.dll.a libRblas.dll.a
	@$(MKDIR) -p ../../lib
	@$(CP) $^ ../../lib

libR.dll.a: R.exp
	$(DLLTOOL) $(DLLTOOLFLAGS) $(R-DLLTOOLFLAGS) --dllname R.dll \
	  --input-def $< --output-lib $@

libRiconv.dll.a: unicode/iconv.def
	$(DLLTOOL) $(DLLTOOLFLAGS) $(R-DLLTOOLFLAGS) --dllname Riconv.dll \
	  --input-def $< --output-lib $@


front-ends:
	$(MK) -C front-ends CSTD='$(CSTD)'

../extra/tre/libtre.a:
	$(MK) -C ../extra/tre -f Makefile.win

../extra/trio/libtrio.a:
	$(MK) -C ../extra/trio -f Makefile.win

NEWSdocs:
	@$(MK) -C ../../doc -f Makefile.win

htmldocs:
	@$(ECHO)
	@$(ECHO) "------ Making HTML documentation ------"
	@$(MK) -C ../../doc/manual -f Makefile.win html


#                          ===== BLAS ======

Rblas:
	@$(MK) -C ../extra/blas -f Makefile.win FFLAGS='-O2 $(EOPTS)'

Rblas-clean:
	@$(MK) -C ../extra/blas -f Makefile.win clean

libRblas.dll.a:  ../extra/blas/Rblas.def
	@$(DLLTOOL) $(DLLTOOLFLAGS) --dllname Rblas.dll \
	  --input-def $< --output-lib $@


#                          ===== cleaning ======

## used in installer/Makefile
PKGDIR = ../library
pkgclean-%:
	@(cd $(PKGDIR)/$*/src; rm -f *.d *.o *.dll *_res.rc Makedeps)

EXTRA_DIRS = blas graphapp intl tre trio tzone xdr win_iconv

cleaninstaller:
	-$(MAKE) -C installer clean

# The installer has to be cleaned first, because cleaning it depends on Rscript
#   clean0 and cleanwin0 exclude the installer
#   clean, distclean and cleanwin clean also the installer 
clean0: cleanwin0
	@$(MAKE) -C ../library -f Makefile.win clean
	$(RM) -f ../*/*.o ../*/*.a *.a ../*/*.d ../*/Makedeps fixed/fixdesc
	@for d in $(EXTRA_DIRS); do \
	  $(MAKE) -C ../extra/$${d} -f Makefile.win clean; \
	done
	-$(MK) -C ../../doc/manual -f Makefile.win distclean
	-$(MK) -C ../nmath/standalone -f Makefile.win distclean
	-$(MK) -C ../modules -f Makefile.win clean
	-$(MK) -C ../../tests -f Makefile.win clean
	-$(MK) -C ../library/Recommended -f Makefile.win clean
	$(RM) -f ../library/methods/all.R ../../etc/curl-ca-bundle.crt

clean: cleaninstaller clean0

distcleaninstaller:
	-$(MAKE) -C installer distclean 

distclean: cleaninstaller distcleaninstaller clean0
	@for d in $(EXTRA_DIRS); do \
	  $(MAKE) -C ../extra/$${d} -f Makefile.win distclean; \
	done
	@$(MAKE) -C ../../tests -f Makefile.win distclean
	$(RM) -R ../../bin ../../include ../../lib ../../library ../../modules
	$(RM) ../include/config.h ../include/iconv.h ../include/psignal.h \
	../include/Rconfig.h ../include/Rversion.h ../include/Rmath.h \
	../include/libintl.h ../include/trioremap.h
	$(RM) ../library/*/src/*.o ../library/*/src/*.a
	$(RM) ../library/*/src/*.d ../library/*/src/Makedeps
	$(RM) ../library/*/src/*.dll
	$(RM) ../library/*/src/windows/*.o ../library/*/src/windows/*.a
	$(RM) ../library/*/src/windows/*.d ../library/*/src/windows/Makedeps
	$(RM) ../library/*/src/windows/*.dll
	$(RM) -R ../library/*/check
	$(RM) ../library/*/tests/*.ps ../library/*/tests/*.pdf
	$(RM) ../library/tcltk/src/tcl$(TCL_VERSION).def \
	../library/tcltk//src/tk$(TCL_VERSION).def
	$(RM) R.exp COPYRIGHTS
	$(RM) ../../doc/html/index.html \
	../../doc/html/packages.html ../../doc/html/rwin.html \
	../../doc/html/rw-FAQ.html ../../doc/html/NEWS.html \
	../../doc/NEWS.rds ../../doc/NEWS.3.rds ../../doc/NEWS.2.rds \
	../../doc/NEWS ../../doc/NEWS.pdf \
	../../doc/CHANGES.rds ../../doc/html/CHANGES.html
	$(RM) ../../etc/Makeconf ../../etc/Rconsole ../../etc/Rdevga \
	../../etc/Rprofile.site ../../etc/rgb.txt ../../etc/Rcmd_environ \
	../../tests/*.Rout ../../tests/*.Rout.fail
	# do both sub-archs
	$(RM) -R ../../etc$(R_ARCH)/Makeconf ../../etc/i386 ../../etc/x64
	$(RM) -R ../../share/zoneinfo
	$(MAKE) -C fixed distclean
	$(MAKE) -C ../include -f Makefile.win distclean
	@for pkg in $(R_PKGS_BASE) translations; do \
	  $(RM) ../library/$${pkg}/DESCRIPTION; \
	done
	$(RM) ../../SVN-REVISION.bak
	$(RM) ../../doc/manual/rw-FAQ
	$(RM) -R ../library/.vignettes # it gets left behind if there is an error
	$(RM) -R ../../share/locale # relic of earlier versions
	$(RM) MkRules Rpwd.exe # do this last of all

veryclean: distclean
	$(RM) ../../doc/FAQ ../../doc/RESOURCES ../../doc/NEWS.rds \
	  ../../doc/html/resources.html ../../doc/html/NEWS.html \
	  ../../SVN-REVISION # not in SVN sources

cleanwin0: MkRules fixfiles
	$(RM) *.o *.dll *.a *~ \#*\# .RData .Rhistory Makedeps *.d
	$(MAKE) -C ../extra/graphapp -f Makefile.win clean
	$(MAKE) -C fixed clean
	$(MAKE) -C getline clean
	$(MAKE) -C front-ends clean
	$(MAKE) -C ../library/grDevices/src/cairo -f Makefile.win clean \
	        R_ARCH=$(R_ARCH)

cleanwin: cleaninstaller cleanwin0


#                          ===== testing ======

check check-devel check-all check-recommended:
	@$(MK) -C ../../tests -f Makefile.win $@

#                          ===== documentation ======

pdfdocs manuals:
	@$(MK) -C ../../doc/manual -f Makefile.win clean
	@$(MK) -C ../../doc/manual -f Makefile.win

R_EXE = ../../$(BINDIR)/Rterm.exe --vanilla --no-echo

## must come after recommended
vignettes:
	@$(MK) -C ../library -f Makefile.win vignettes


## ===================== Maintainer targets ========================

RVER-PAT = $(shell version=`cut -d' ' -f1 ../../VERSION | sed -n 1p`; if test "`cut -f2 -d' ' ../../VERSION`" = "Patched"; then version=`echo $${version} | sed 's/\.[0-9]*$$//'`; echo "$${version}-patched"; else echo "$${version}"; fi)

CRANREC = cran.r-project.org::CRAN/src/contrib/$(RVER-PAT)/Recommended

## Use -c here to avoid re-downloading the same versions of files
## A recent rsync seems to need -p
rsync-recommended:
	@(cd ../library; \
	  rsync --timeout=60 -rcvpC --delete \
	    --exclude=Makefile.in --exclude=Makefile.win --exclude=.cvsignore \
	    --include=*.tar.gz --exclude=*.tgz --exclude=*.ts \
	    --exclude=".svn" $(CRANREC) . )
	@$(RM) ../library/Recommended/*.tgz
	@(cd ../library/Recommended; for i in ${R_PKGS_RECOMMENDED}; do cp -p $${i}*.tar.gz $${i}.tgz ; done)

link-recommended:
	@$(RM) ../library/Recommended/*.tgz
	@(cd ../library/Recommended; for i in ${R_PKGS_RECOMMENDED} ; do cp -p $${i}*.tar.gz $${i}.tgz ; done)


recommended:
	@$(ECHO) "--- Making recommended packages"
	@$(MK) -C ../library/Recommended -f Makefile.win

## Note that R_COMPILER_SUPPRESS_ALL is now on by default
bytecode-recommended:
	@$(ECHO) "--- Making and compiling recommended packages"
	@rm ../library/Recommended/*.ts
	@R_COMPILE_PKGS=1 R_COMPILER_SUPPRESS_ALL=1 \
	  $(MK) -C ../library/Recommended -f Makefile.win


docfiles:
	@$(MK) -C ../../doc/manual -f Makefile.win FAQ


EXTRA_PKGS=
rinstaller:
	@$(MAKE) -C installer EXTRA_PKGS='$(EXTRA_PKGS)'
	@$(MAKE) -C installer clean

distribution:
	@$(MK) all
	@$(MK) cairodevices
	@$(MK) recommended
	@$(MK) vignettes
	@$(MK) manuals
	@$(MK) rinstaller
	@$(RM) -f ../../SVN-REVISION.bak


## ============= End of maintainer targets ========================

DEPS = $(CSOURCES:.c=.d) $(CXX_SOURCES:.cpp=.d)

makeMakedeps: $(DEPS)
	@$(RM) Makedeps
	@cat $(DEPS) >> Makedeps

-include Makedeps<|MERGE_RESOLUTION|>--- conflicted
+++ resolved
@@ -59,12 +59,8 @@
 	@cat MkRules.rules > MkRules
 endif
 
-<<<<<<< HEAD
-CFLAGS = -O3 -Wall -pedantic $(EOPTS) $(SANOPTS) $(LTO)
-CXXFLAGS = -O3 -Wall -pedantic $(EOPTS) $(SANOPTS) $(LTO)
-=======
 CFLAGS = -O3 -Wall -pedantic $(CSTD) $(EOPTS) $(SANOPTS) $(LTO)
->>>>>>> 9ff5067a
+CXXFLAGS = -O3 -Wall -pedantic $(CXXSTD) $(EOPTS) $(SANOPTS) $(LTO)
 FFLAGS = -O3 $(EOPTS) $(LTO)
 
 ifdef DEBUG
@@ -111,7 +107,7 @@
 	$(CP) $< $@
 
 front-ends/Rpwd.exe:
-	$(MK) -C front-ends CSTD='$(CSTD)' Rpwd
+	$(MK) -C front-ends CXXSTD='$(CXXSTD)' Rpwd
 
 ## watch out: R.dll and Rblas.dll depend on each other.
 rbuild:
@@ -132,9 +128,9 @@
 
 rlibs:
 	$(MK) -C ../extra/intl CFLAGS='$(CFLAGS)' -f Makefile.win
-	$(MK) -C ../appl CFLAGS='$(CFLAGS)' FFLAGS='$(FFLAGS)' -f Makefile.win
-	$(MK) -C ../nmath CFLAGS='$(CFLAGS)' FFLAGS='${FFLAGS}' -f Makefile.win
-	$(MK) -C ../main CFLAGS='$(CFLAGS)' FFLAGS='$(FFLAGS)' malloc-DEFS='$(malloc-DEFS)' -f Makefile.win
+	$(MK) -C ../appl CXXFLAGS='$(CXXFLAGS)' FFLAGS='$(FFLAGS)' -f Makefile.win
+	$(MK) -C ../nmath CXXFLAGS='$(CXXFLAGS)' FFLAGS='${FFLAGS}' -f Makefile.win
+	$(MK) -C ../main CXXFLAGS='$(CXXFLAGS)' FFLAGS='$(FFLAGS)' malloc-DEFS='$(malloc-DEFS)' -f Makefile.win
 	$(MK) -C ./getline CFLAGS='$(CFLAGS)'
 	@for ex in graphapp xdr tre trio tzone win_iconv ; do \
 	  $(MK) -C ../extra/$${ex} CFLAGS='$(CFLAGS)' -f Makefile.win || exit 1; \
@@ -143,7 +139,7 @@
 rmodules:
 	@$(MKDIR) -p ../../modules$(R_ARCH)
 	$(MK) -C ../modules -f Makefile.win \
-	  CFLAGS='$(CFLAGS)' FFLAGS='$(FFLAGS)'
+	  CXXFLAGS='$(CXXFLAGS)' FFLAGS='$(FFLAGS)'
 
 COPYRIGHTS: ../../doc/COPYRIGHTS COPYRIGHTS.win
 	cat $^ > $@
@@ -211,7 +207,7 @@
 
 
 front-ends:
-	$(MK) -C front-ends CSTD='$(CSTD)'
+	$(MK) -C front-ends CXXSTD='$(CXXSTD)'
 
 ../extra/tre/libtre.a:
 	$(MK) -C ../extra/tre -f Makefile.win
