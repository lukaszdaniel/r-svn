#-*- Makefile -*-

## Defaults for user settings, see MkRules.dist for descriptions.  Since
## Rtools42, Rtools assumes that the compiler toolchain (e.g.  gcc, as, ...
## for Intel targets) is on PATH
LOCAL_SOFT ?= $(shell which `echo $(CC) | sed -e 's/ .*//g'` | sed -e 's!/bin/[^/]\+!!g')
EXT_LIBS ?= $(LOCAL_SOFT)
G_FLAG ?= $(if $(USE_LLVM),-g3,-gdwarf-2)
USE_ATLAS ?= NO
ATLAS_PATH ?= 
TOOL_PATH ?=
BINPREF64 ?= 
CCBASE = $(if $(USE_LLVM),clang,gcc)
CXXBASE = $(if $(USE_LLVM),clang++,g++)
COMPILED_BY ?= $(CCBASE)-$(shell $(CC) --version | grep -E -o "([0-9]{1,}\.){2,}[0-9]{1,}")
M_ARCH ?=
AS_ARCH ?=
RC_ARCH ?=
DT_ARCH ?=

## only WIN=64 is supported from R 4.2.0 to R 4.3
## from R 4.4.0, WIN= is also supported and means there are no
## subarchitectures (so e.g.  Rgui.exe is directly under bin/) and no
## assumptions are made about the target (it is used with aarch64 builds)
WIN ?= 64

PKG_CONFIG ?= $(BINPREF)pkg-config

USE_PKG_CONFIG ?= 1
ifdef USE_PKG_CONFIG
  ifeq (,$(shell $(PKG_CONFIG) --version 2>/dev/null))
    USE_PKG_CONFIG =
  endif
  ifeq ($(filter-out no NO 0 off OFF,$(USE_PKG_CONFIG)),)
    USE_PKG_CONFIG =
  endif
endif

USE_ICU ?= YES
ICU_PATH ?= 
USE_CAIRO ?= YES
CURL_CA_BUNDLE ?=
USE_LIBCURL = yes
ifndef USE_ICU
  ifeq ($(filter-out no NO,$(USE_ICU)),)
    USE_ICU =
  endif
endif

ifndef USE_PKG_CONFIG
  ICU_LIBS ?= -lsicuin -lsicuuc $(EXT_LIBS)/lib/sicudt.a -lstdc++
  # (dynamic linking) ICU_LIBS ?= -licuin -licuuc -licudt -lstdc++

  CAIRO_CPPFLAGS ?= "-I$(EXT_LIBS)/include/cairo -I$(EXT_LIBS)/include/freetype2 -DCAIRO_WIN32_STATIC_BUILD"
  ## support freetype, curl built with libbrotli and without
  LIBBROTLI = $(or $(and $(wildcard $(EXT_LIBS)/lib/libbrotlidec.a),-lbrotlidec -lbrotlicommon),)
  ## support curl built with libpsl and without
  LIBPSL = $(or $(and $(wildcard $(EXT_LIBS)/lib/libpsl.a),-lpsl),)
  CAIRO_LIBS ?= "-lcairo -lfontconfig -lfreetype -lpng -lpixman-1 -lexpat -lharfbuzz \
                -lbz2 -lintl -lz -liconv -luuid -lstdc++ -lgdi32 -lmsimg32 -lole32 \
                $(LIBBROTLI)"

  CURL_LIBS ?= -lcurl $(LIBPSL) -lbcrypt -lzstd -lrtmp -lssl -lssh2 -lbcrypt -lgcrypt \
               -lcrypto -lgdi32 -lz \
               -lws2_32 -lgdi32 -lcrypt32 -lidn2 -lunistring -liconv -lgpg-error -lwldap32 \
               -lwinmm $(LIBBROTLI)
else
  ifndef ICU_LIBS
    # Some builds of ICU provide two data libraries, a small one 
    # with no data (e.g. libsicudt.a) and a large one with the
    # real data (e.g. sicudt.a). We want to link the large one
    # in that case, but pkg-config may return the small one.
    ICU_LIBS = $(patsubst -l%icudt, \
      $(or $(firstword $(wildcard \
        $(EXT_LIBS)/lib/icudt.dll $(EXT_LIBS)/bin/icudt.dll \
        $(EXT_LIBS)/lib/icudt.a $(EXT_LIBS)/bin/icudt.a \
        $(EXT_LIBS)/lib/sicudt.a $(EXT_LIBS)/bin/sicudt.a)), \
      -l%icudt), \
      $(shell $(PKG_CONFIG) --libs icu-i18n))
  endif

  ifdef USE_LLVM
    # work-around for incorrect .pc file
    CAIRO_CPPFLAGS ?= "$(shell $(PKG_CONFIG) --cflags cairo-fc) -I$(EXT_LIBS)/include/freetype2"
  else
    CAIRO_CPPFLAGS ?= "$(shell $(PKG_CONFIG) --cflags cairo-fc)"
  endif

  CAIRO_LIBS ?= "$(shell $(PKG_CONFIG) --libs cairo-fc)"

  CURL_LIBS ?= $(shell $(PKG_CONFIG) --libs libcurl)  
endif

BUILD_HTML ?= NO
MIKTEX ?= TRUE
TEXI2ANY ?= texi2any
TEXI2DVI = env COMSPEC= texi2dvi
MAKEINFO = texi2any
EOPTS ?= $(if $(USE_LLVM),,-mfpmath=sse -msse2 -mstackrealign)
OPENMP ?= -fopenmp
PTHREAD ?= -pthread
ISDIR ?= C:/Program Files (x86)/Inno Setup 6
QPDF ?=
DLLs64 ?=
WIX3DIR ?=
WIX_PERSONAL ?= 0

## =============== end of user setting defaults  ===================

NM_FILTER ?= | $(SED) -e '/[.]refptr[.]/d' -e '/[.]weak[.]/d'

ifeq "$(WIN)" "64"
  R_ARCH = /x64
  arch_DEFS = -DR_ARCH='"x64"'
  BINPREF = $(BINPREF64)
  SYMPAT = 's/^.* [BCDRT] / /p'
else
  R_ARCH = 
  arch_DEFS = -DR_ARCH='""'
  BINPREF = $(BINPREF64)
  SYMPAT = 's/^.* [BCDRT] / /p'
endif

## -std=c99 would force __STRICT_ANSI__ disabling strdup etc, and also alloca
C99FLAG=-DCOMPILING_IVORY
CXXFLAG=-std=c++17 -fpermissive -DCOMPILING_IVORY

BINDIR=bin$(R_ARCH)

ifdef USE_IMPLIBS
IMPDIR=lib
else
IMPDIR=$(BINDIR)
endif

LLVMPREF=
ifdef USE_LLVM
  # only set when BINPREF is empty or ends by /
  #   to support e.g. BINPREF=aarch64-w64-mingw32.static.posix-
  ifeq ($(patsubst %/,,$(lastword $(BINPREF))),)
    LLVMPREF="llvm-"
  endif
endif

AR = $(BINPREF)$(LLVMPREF)ar
CAT=cat
CC=$(BINPREF)$(CCBASE) $(M_ARCH)
<<<<<<< HEAD
CXX=$(BINPREF)$(CXXBASE) $(CXXFLAG) $(M_ARCH)
=======

>>>>>>> 08656ceb
CP=cp
# as set by make
CPP=$(CC) -E
DLL=$(CXX)
DLLTOOL=$(BINPREF)$(LLVMPREF)dlltool
## some versions have trouble with paths, so we always need this
## even for native builds
DLLTOOLFLAGS=--as $(BINPREF)$(LLVMPREF)as $(DT_ARCH) -k
ECHO=echo
ifndef USE_LLVM
  FC=$(BINPREF)gfortran $(M_ARCH)
  FLIBS=-lgfortran -lquadmath
else
  FC=$(BINPREF)flang $(M_ARCH)
  FLIBS=-lFortranRuntime -lFortranDecimal -lFortran_main -lc++
endif
LINKER=$(MAIN_LD)
MAIN_LD=$(CXX)
## MAKEINFO = $(TEXI2ANY)
MKDIR=mkdir
NM=$(BINPREF)$(LLVMPREF)nm
RANLIB = $(BINPREF)$(LLVMPREF)ranlib
RESCOMP=$(BINPREF)$(LLVMPREF)windres $(RC_ARCH)
SHLIB_LD=$(CXX)
SHLIB_LDFLAGS=-shared

## If the Fortran compiler is gfortran >= 7, R used to add
## -fno-optimize-sibling-calls to avoid recent gfortran optimizations
## that break with LAPACK/BLAS-style passing of length-1 strings
## (without hidden arguments giving their lengths).
##
## One could also use -ftail-call-workaround=2, which would be less
## restrictive, and has been added after the breakages were discovered.
## However, it is documented that this option may be removed in the future.
## https://gcc.gnu.org/bugzilla/show_bug.cgi?id=90329
##
## -fno-optimize-sibling-calls is no longer forced once all packages are
## passing char lengths.

## GF7OPTS =
## GFVER = $(shell echo "__GNUC__" | $(FC) -E -P -)
## ifneq ($(GFVER),"")
## GF7OPTS = $(shell [ $(GFVER) -ge 7 ] && echo "-fno-optimize-sibling-calls")
## endif

ifneq "$(LTO)" ""
  ifndef USE_LLVM
    AR = $(BINPREF)gcc-ar
    NM = $(BINPREF)gcc-nm
    RANLIB = $(BINPREF)gcc-ranlib
  endif
  DLLFLAGS += $(CFLAGS)
endif

# as set by make
RM=rm -f
SED=sed
SORT=sort

.SUFFIXES:
.SUFFIXES: .c .cc .cpp .C .f .o .a .def .exp .dll .exe .d .f90 .f95 .m .S

.c.d:
	@echo "making $@ from $<"
	@$(CC) -MM $(CPPFLAGS) $($*-CPPFLAGS) $(DEFINES) $< -o $@

.c.o:
	$(CC) $(CPPFLAGS) $($*-CPPFLAGS) $(CFLAGS) $($*-CFLAGS) $(DEFINES) -c $< -o $@

.cpp.o:
	$(CXX) $(CPPFLAGS) $($*-CPPFLAGS) $(CFLAGS) $($*-CFLAGS) $(DEFINES) -c $< -o $@

.cpp.d:
	@echo "making $@ from $<"
	@$(CXX) -MM $(CPPFLAGS) $($*-CPPFLAGS) $(DEFINES) $< -o $@

.f.o:
	$(FC) $(FFLAGS) $($*-FFLAGS) -c $< -o $@

## used in src/extra/blas
.f90.o:
	$(FC) $(FFLAGS) $($*-FFLAGS) -c $< -o $@

## $($*-LINKFLAGS) is used for Rgui Rterm and Rscript
%.exe:
	$(LINKER) $(LINKFLAGS) $($*-LINKFLAGS) -o $@ $^ $($*-LIBS) $(LIBS)

## It does little sense to have $($*-DLLFLAGS) here (and not in etc/Makeconf)
## $($*-DLLLIBS) is used for R and lapack
%.dll:
	@$(ECHO) EXPORTS > $*.def
	@$(NM) $^ | $(SED) -n $(SYMPAT) $(NM_FILTER) >> $*.def
	$(DLL) -shared $(DLLFLAGS) $($*-DLLFLAGS) -o $@ $*.def $^ $($*-DLLLIBS) $(DLLLIBS)
	@$(RM) $*.def

## It does no sense to have $($*-DLLTOOLFLAGS) here, and it is unused.
lib%.dll.a: %.def
	$(DLLTOOL) $(DLLTOOLFLAGS) $($*-DLLTOOLFLAGS) --dllname $*.dll --input-def $*.def --output-lib $@

%.a:
#	@$(ECHO) -------- Building $@ from $^ --------
	@$(RM) $@
	$(AR) crs $@ $^

%.o: %.rc
	$(RESCOMP) $(RESFLAGS) $($*-RESFLAGS) -i $< -o $@<|MERGE_RESOLUTION|>--- conflicted
+++ resolved
@@ -145,11 +145,7 @@
 AR = $(BINPREF)$(LLVMPREF)ar
 CAT=cat
 CC=$(BINPREF)$(CCBASE) $(M_ARCH)
-<<<<<<< HEAD
 CXX=$(BINPREF)$(CXXBASE) $(CXXFLAG) $(M_ARCH)
-=======
-
->>>>>>> 08656ceb
 CP=cp
 # as set by make
 CPP=$(CC) -E
