--- conflicted
+++ resolved
@@ -152,11 +152,7 @@
 CP=cp
 # as set by make
 CPP=$(CC) -E
-<<<<<<< HEAD
-DLL=$(CXX)
-=======
-DLL=$(CC) $(SANOPTS)
->>>>>>> 2c4d0b7e
+DLL=$(CXX) $(SANOPTS)
 DLLTOOL=$(BINPREF)$(LLVMPREF)dlltool
 ## some versions have trouble with paths, so we always need this
 ## even for native builds
