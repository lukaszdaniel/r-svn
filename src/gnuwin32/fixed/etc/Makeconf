#-*- Makefile -*-
# $(R_HOME}/etc$(R_ARCH)/Makeconf

# Substituted by fixed/Makefile 
USE_LLVM =

# Hand-edited version for gnuwin32.

ifdef DEBUG
  DLLFLAGS=
  DEBUGFLAG=$(if $(USE_LLVM),-g3,-gdwarf-2)
  FDEBUGFLAG=$(if $(USE_LLVM),,-gdwarf-2)
else
  DLLFLAGS=-s
  DEBUGFLAG=
  FDEBUGFLAG=
endif

DLLFLAGS += -static-libstdc++
LINKFLAGS += -static-libstdc++


## Things which are substituted by fixed/Makefile (and also -O3 -> -O2)
WIN = 64
MINGW_PREFIX = /mingw$(WIN)
BINPREF =
COMPILED_BY =
# SYMPAT = 's/^.* [BCDRT] / /p' for 64-bit
SYMPAT = @SYMPAT@
IMPDIR = bin
# flags for multilib builds, for compilers, dlltool and windres
M_ARCH =
DT_ARCH =
RC_ARCH =
FLIBS =
# Used by packages tcltk and tkrplot
TCL_HOME = $(R_HOME)/Tcl

# automatically rewritten to assign value from MkRules
LOCAL_SOFT ?=

R_INSTALLER_BUILD = no
# INSTALLER-BUILD: R_INSTALLER_BUILD = yes
ifeq ($(R_INSTALLER_BUILD), yes)
  ifneq ($(strip $(R_CUSTOM_TOOLS_SOFT)),)
    LOCAL_SOFT = $(R_CUSTOM_TOOLS_SOFT)
  else
    ## The rtools44 installer sets RTOOLS44_HOME (or RTOOLS44_AARCH64_HOME)

    # INSTALLER-BUILD-x86_64: RTOOLS44_HOME ?= c:/rtools44
    # INSTALLER-BUILD-x86_64: LOCAL_SOFT = $(subst \,/,$(RTOOLS44_HOME))/x86_64-w64-mingw32.static.posix

    # INSTALLER-BUILD-aarch64: RTOOLS44_HOME ?= c:/rtools44-aarch64
    # INSTALLER-BUILD-aarch64: LOCAL_SOFT = $(subst \,/,$(RTOOLS44_AARCH64_HOME))/aarch64-w64-mingw32.static.posix
  endif
endif
R_TOOLS_SOFT ?= $(LOCAL_SOFT)

NM_FILTER =

ifneq ($(strip $(LOCAL_SOFT)),)
LOCAL_CPPFLAGS = -I"$(LOCAL_SOFT)/include"
LOCAL_LIBS = -L"$(LOCAL_SOFT)/lib$(R_ARCH)" -L"$(LOCAL_SOFT)/lib"
endif

LLVMPREF=
ifdef USE_LLVM
  # only set when BINPREF is empty or ends by /
  #   to support e.g. BINPREF=aarch64-w64-mingw32.static.posix-
  ifeq ($(patsubst %/,,$(lastword $(BINPREF))),)
    LLVMPREF="llvm-"
  endif
endif
CCBASE = $(if $(USE_LLVM),clang,gcc)
CXXBASE = $(if $(USE_LLVM),clang++,g++)
PKG_CONFIG = $(BINPREF)pkg-config
DLLTOOL = $(BINPREF)$(LLVMPREF)dlltool --as $(BINPREF)$(LLVMPREF)as $(DT_ARCH)
DLLTOOLFLAGS = -k
NM = $(BINPREF)$(LLVMPREF)nm
RESCOMP = $(BINPREF)$(LLVMPREF)windres $(RC_ARCH)
## MAIN_LD needs to be set by the package
LINKER = $(MAIN_LD)
## as a default
<<<<<<< HEAD
DLL = $(CXX)
=======
DLL = $(CC) @SANOPTS@
>>>>>>> 2c4d0b7e

## Things defined in Renviron on Unix
SED = sed
TAR ?= tar
TAR_OPTIONS ?= --force-local

## Things defined in MkRules
CAT = cat
CP = cp
MKDIR = mkdir
RM = rm -f
SORT = sort

## For use in packages
GRAPHAPP_LIB = -lRgraphapp
TCL_VERSION = 86
# was a reference to Rzlib.dll in R < 3.2.0
ZLIB_LIBS = -lz

AR = $(BINPREF)$(LLVMPREF)ar
BLAS_LIBS = -L"$(R_HOME)/$(IMPDIR)" -lRblas
C_VISIBILITY = 
CC = $(BINPREF)$(CCBASE) $(M_ARCH)
CFLAGS = -O3 -Wall $(DEBUGFLAG) @EOPTS@ @SANOPTS@ $(LTO)
CPICFLAGS = 
CPPFLAGS =
CC17 = $(BINPREF)$(CCBASE) $(M_ARCH)
C17FLAGS = -O3 -Wall $(DEBUGFLAG) -std=gnu17 @EOPTS@ @SANOPTS@ $(LTO)
CC23 = $(BINPREF)$(CCBASE) $(M_ARCH)
C23FLAGS = -O3 -Wall $(DEBUGFLAG) -std=gnu2x @EOPTS@ @SANOPTS@ $(LTO)
CC90 = $(BINPREF)$(CCBASE) $(M_ARCH)
C90FLAGS = -O3 -Wall $(DEBUGFLAG) -std=gnu90 @EOPTS@ @SANOPTS@ $(LTO)
CC99 = $(BINPREF)$(CCBASE) $(M_ARCH)
<<<<<<< HEAD
C99FLAGS = -O3 -Wall $(DEBUGFLAG) -std=gnu99 @EOPTS@ $(LTO)
CXX = $(BINPREF)$(CXXBASE) -std=gnu++17 $(M_ARCH)
=======
C99FLAGS = -O3 -Wall $(DEBUGFLAG) -std=gnu99 @EOPTS@ @SANOPTS@ $(LTO)
CXX = $(BINPREF)$(if $(USE_LLVM),clang++,g++) -std=gnu++17 $(M_ARCH)
>>>>>>> 2c4d0b7e
CXXCPP = $(CXX) -E
CXXFLAGS = -O2 -Wall $(DEBUGFLAG) @EOPTS@ @SANOPTS@ $(LTO)
CXXPICFLAGS =
<<<<<<< HEAD
CXX11 = $(BINPREF)$(CXXBASE) $(M_ARCH)
CXX11FLAGS = -O2 -Wall $(DEBUGFLAG) @EOPTS@ $(LTO)
=======
CXX11 = $(BINPREF)$(if $(USE_LLVM),clang++,g++) $(M_ARCH)
CXX11FLAGS = -O2 -Wall $(DEBUGFLAG) @EOPTS@ @SANOPTS@ $(LTO)
>>>>>>> 2c4d0b7e
CXX11PICFLAGS =
CXX11STD = -std=gnu++11
## these settings are for GCC >= 10
CXX14 = $(CXX11)
CXX14FLAGS = $(CXX11FLAGS)
CXX14PICFLAGS =
CXX14STD = -std=gnu++14
CXX17 = $(CXX11)
CXX17FLAGS = $(CXX11FLAGS)
CXX17PICFLAGS =
CXX17STD = -std=gnu++17
CXX20 = $(CXX11)
CXX20FLAGS = $(CXX11FLAGS)
CXX20PICFLAGS =
## g++ 8/9 used 2a, 10 supports 20.
CXX20STD = -std=gnu++20
CXX23 = $(CXX11)
CXX23FLAGS = $(CXX11FLAGS)
CXX23PICFLAGS =
## g++ >= 11 allow 23
CXX23STD = -std=gnu++2b
DYLIB_EXT = .dll
DYLIB_LD = $(DLL)
DYLIB_LDFLAGS = -shared
DYLIB_LINK = $(DYLIB_LD) $(DYLIB_LDFLAGS) $(LDFLAGS)
ECHO = echo
ECHO_C = 
ECHO_N = -n
ECHO_T = 
## unsupported on Windows
F_VISIBILITY = 
## FC is the compiler used for all Fortran as from R 3.6.0
ifdef USE_LLVM
  FC = $(BINPREF)flang $(M_ARCH)
else
  FC = $(BINPREF)gfortran $(M_ARCH)
endif
FCFLAGS = -O3 $(FDEBUGFLAG) @EOPTS@ $(LTO)
## additional libs needed when linking with $(FC), e.g. on some Oracle compilers
FCLIBS_XTRA =
#F77 = $(BINPREF)gfortran $(M_ARCH)
#F77_VISIBILITY = 
FFLAGS = -O3 $(FDEBUGFLAG) @EOPTS@ $(LTO)
#FCPICFLAGS =
FPICFLAGS = 
FOUNDATION_CPPFLAGS =
FOUNDATION_LIBS =
JAR =
JAVA =
JAVAC = 
JAVAH =
## JAVA_HOME might be used in the next three.  
## They are for packages 'JavaGD' and 'rJava'
# JAVA_HOME = 
JAVA_CPPFLAGS = -I"$(JAVA_HOME)/../include" -I"$(JAVA_HOME)/../include/win32"
JAVA_LIBS = -L"$(JAVA_HOME)/bin/client" -ljvm -ljvm-w32
# JAVA_LD_LIBRARY_PATH = 
LAPACK_LIBS = -L"$(R_HOME)/$(IMPDIR)" -lRlapack
LDFLAGS =
## we only need this is if it is external, as otherwise link to R
LIBINTL =
LIBM = -lm
LIBR = -L"$(R_HOME)/$(IMPDIR)" -lR
LIBS =  -lm
## needed by R CMD config
LIBnn = lib
LIBTOOL =
LTO =
## used in INSTALL
LTO_OPT =
## needed to build applications linking to static libR
# MAIN_LD =
# MAIN_LDFLAGS =
# MAIN_LINK = $(MAIN_LD) $(MAIN_LDFLAGS) $(LDFLAGS)
# assume suitable mkdir on PATH (e.g. from Msys2)
MKINSTALLDIRS = mkdir -p
NM = $(BINPREF)nm
## There is no ObjC support in the recommended toolchain,
## but if a toolchain had support, this it what it would be.
OBJC = $(CC)
OBJCFLAGS = -O2
OBJC_LIBS = -lobjc
OBJCXX =
OBJDUMP = $(BINPREF)objdump
R_ARCH =
RANLIB = $(BINPREF)ranlib
SAFE_FFLAGS = -O2 $(if $(USE_LLVM),,-msse2 -mfpmath=sse)
SED = sed
## it seems some makes (but not ours) get upset if SHELL is set.
# SHELL = /bin/sh
SHLIB_CFLAGS = 
SHLIB_CXXFLAGS = 
SHLIB_CXXLD = $(CXX)
## ideally -shared -static-libstdc++, but not for gcc 4.2.1
SHLIB_CXXLDFLAGS = -shared
#SHLIB_CXX98LD = $(CXX98)
#SHLIB_CXX98LDFLAGS = -shared
SHLIB_CXX11LD = $(CXX11)
SHLIB_CXX11LDFLAGS = -shared
SHLIB_CXX14LD = $(CXX14)
SHLIB_CXX14LDFLAGS = -shared
SHLIB_CXX17LD = $(CXX17)
SHLIB_CXX17LDFLAGS = -shared
SHLIB_CXX20LD = $(CXX20)
SHLIB_CXX20LDFLAGS = -shared
SHLIB_CXX23LD = $(CXX23)
SHLIB_CXX23LDFLAGS = -shared
SHLIB_EXT = .dll
SHLIB_FCLD = $(FC)
## ideally -shared -static-libgfortran, but not for gcc 4.2.1
SHLIB_FCLDFLAGS = -shared
SHLIB_FFLAGS = 
<<<<<<< HEAD
SHLIB_LD = $(CXX)
=======
SHLIB_LD = $(CC) @SANOPTS@
>>>>>>> 2c4d0b7e
SHLIB_LDFLAGS = -shared
SHLIB_LIBADD =
SHLIB_LINK = $(SHLIB_LD) -Wl,--export-all-symbols $(SHLIB_LDFLAGS) $(LDFLAGS)
SHLIB_OPENMP_CFLAGS = @OPENMP@
SHLIB_OPENMP_CXXFLAGS = @OPENMP@
SHLIB_OPENMP_FCFLAGS = @OPENMP@
SHLIB_OPENMP_FFLAGS = @OPENMP@
SHLIB_PTHREAD_FLAGS = @PTHREAD@
STRIP_SHARED_LIB = $(BINPREF)strip --strip-unneeded
STRIP_STATIC_LIB = $(BINPREF)strip --strip-debug
TCLTK_CPPFLAGS = -I "$(TCL_HOME)/include" -DWin32
TCLTK_LIBS = -L"$(TCL_HOME)/bin" -ltcl$(TCL_VERSION) -ltk$(TCL_VERSION)

STATIC_LIBR =

R_XTRA_CFLAGS =
## Allow next to be overriden for cross-builds.
R_XTRA_CPPFLAGS ?= -I"$(R_HOME)/include" -DNDEBUG
R_XTRA_CXXFLAGS = 
R_XTRA_FFLAGS =

ifneq "$(LTO_OPT)" ""
LTO = $(LTO_OPT)
ifndef USE_LLVM
  AR = $(BINPREF)gcc-ar
  NM = $(BINPREF)gcc-nm
  RANLIB = $(BINPREF)gcc-ranlib
endif
SHLIB_LDFLAGS += $(CFLAGS)
SHLIB_FCLDFLAGS += $(FFLAGS)
SHLIB_CXXLDFLAGS += $(CXXFLAGS)
SHLIB_CXX11LDFLAGS += $(CXX11FLAGS)
SHLIB_CXX14LDFLAGS += $(CXX14FLAGS)
SHLIB_CXX17LDFLAGS += $(CXX17FLAGS)
SHLIB_CXX20LDFLAGS += $(CXX20FLAGS)
endif

ALL_CFLAGS = $(R_XTRA_CFLAGS) $(PKG_CFLAGS) $(CPICFLAGS) $(SHLIB_CFLAGS) $(CFLAGS)
ALL_CPPFLAGS = $(R_XTRA_CPPFLAGS) $(PKG_CPPFLAGS) $(CLINK_CPPFLAGS) $(CPPFLAGS) $($*-CPPFLAGS) $(LOCAL_CPPFLAGS) $(XDEFS)
ALL_CXXFLAGS = $(R_XTRA_CXXFLAGS) $(PKG_CXXFLAGS) $(CXXPICFLAGS) $(SHLIB_CXXFLAGS) $(CXXFLAGS) $(CXX_DEFS)
ALL_OBJCFLAGS = $(PKG_OBJCFLAGS) $(CPICFLAGS) $(SHLIB_CFLAGS) $(OBJCFLAGS)
ALL_OBJCXXFLAGS = $(PKG_OBJCXXFLAGS) $(CXXPICFLAGS) $(SHLIB_CXXFLAGS) $(OBJCXXFLAGS)
ALL_FFLAGS = $(R_XTRA_FFLAGS) $(PKG_FFLAGS) $(FPICFLAGS) $(SHLIB_FFLAGS) $(FFLAGS)
ALL_LIBS = $(PKG_LIBS) $(LOCAL_LIBS) $(SHLIB_LIBADD) $(LIBR) $(LIBINTL)
## can be overridden by SHLIB
P_FCFLAGS = $(PKG_FFLAGS)
ALL_FCFLAGS = $(R_XTRA_FFLAGS) $(P_FCFLAGS) $(FPICFLAGS) $(SHLIB_FFLAGS) $(FCFLAGS)

.SUFFIXES:
.SUFFIXES: .c .cc .cpp .d .f .f90 .f95 .m .mm .M .o .a .def .dll .exe .rc

.c.o:
	$(CC) $(ALL_CPPFLAGS) $(ALL_CFLAGS) -c $< -o $@
.c.d:
	@echo "making $@ from $<"
	@$(CC) -std=gnu99 -MM $(ALL_CPPFLAGS) $< > $@
.cc.o:
	$(CXX) $(ALL_CPPFLAGS) $(ALL_CXXFLAGS) -c $< -o $@
.cpp.o:
	$(CXX) $(ALL_CPPFLAGS) $(ALL_CXXFLAGS) -c $< -o $@
.cc.d:
	@echo "making $@ from $<"
	@$(CXX) -M $(ALL_CPPFLAGS) $< > $@
.cpp.d:
	@echo "making $@ from $<"
	@$(CXX) -M $(ALL_CPPFLAGS) $< > $@
.m.o:
	$(OBJC) $(ALL_CPPFLAGS) $(ALL_OBJCFLAGS) -c $< -o $@
.m.d:
	@echo "making $@ from $<"
	@$(OBJC) -MM $(ALL_CPPFLAGS) $< > $@
.mm.o:
	$(OBJCXX) $(ALL_CPPFLAGS) $(ALL_OBJCXXFLAGS) -c $< -o $@
.M.o:
	$(OBJCXX) $(ALL_CPPFLAGS) $(ALL_OBJCXXFLAGS) -c $< -o $@
.f.o:
	$(FC) $(ALL_FFLAGS) -c $< -o $@
.f95.o:
	$(FC) $(ALL_FCFLAGS) -c  $< -o $@
.f90.o:
	$(FC) $(ALL_FCFLAGS) -c  $< -o $@

## Not used in R itself
%.exe:
	$(LINKER) $(LINKFLAGS) $($*-LINKFLAGS) -o $@ $^ $($*-LIBS) $(LOCAL_LIBS) $(LIBS)

%.dll:
	@echo EXPORTS > $*.def
	@$(NM) $^ | $(SED) -n $(SYMPAT) >> $*.def
	$(SHLIB_LD) $(SHLIB_LDFLAGS) $(DLLFLAGS) -o $@ $*.def $^ $(ALL_LIBS)
	@$(RM) $*.def

## It does not make much sense to have $($*-DLLTOOLFLAGS) here
## It is currently unused on CRAN
lib%.dll.a: %.def
	$(DLLTOOL) $(DLLTOOLFLAGS) $($*-DLLTOOLFLAGS) --dllname $*.dll --input-def $*.def --output-lib $@

%.a:
	@$(RM) $@
	$(AR) crs $@ $^

%.o: %.rc
	$(RESCOMP) $(RESFLAGS) -i $< -o $@<|MERGE_RESOLUTION|>--- conflicted
+++ resolved
@@ -81,11 +81,7 @@
 ## MAIN_LD needs to be set by the package
 LINKER = $(MAIN_LD)
 ## as a default
-<<<<<<< HEAD
-DLL = $(CXX)
-=======
-DLL = $(CC) @SANOPTS@
->>>>>>> 2c4d0b7e
+DLL = $(CXX) @SANOPTS@
 
 ## Things defined in Renviron on Unix
 SED = sed
@@ -119,23 +115,13 @@
 CC90 = $(BINPREF)$(CCBASE) $(M_ARCH)
 C90FLAGS = -O3 -Wall $(DEBUGFLAG) -std=gnu90 @EOPTS@ @SANOPTS@ $(LTO)
 CC99 = $(BINPREF)$(CCBASE) $(M_ARCH)
-<<<<<<< HEAD
-C99FLAGS = -O3 -Wall $(DEBUGFLAG) -std=gnu99 @EOPTS@ $(LTO)
+C99FLAGS = -O3 -Wall $(DEBUGFLAG) -std=gnu99 @EOPTS@ @SANOPTS@ $(LTO)
 CXX = $(BINPREF)$(CXXBASE) -std=gnu++17 $(M_ARCH)
-=======
-C99FLAGS = -O3 -Wall $(DEBUGFLAG) -std=gnu99 @EOPTS@ @SANOPTS@ $(LTO)
-CXX = $(BINPREF)$(if $(USE_LLVM),clang++,g++) -std=gnu++17 $(M_ARCH)
->>>>>>> 2c4d0b7e
 CXXCPP = $(CXX) -E
 CXXFLAGS = -O2 -Wall $(DEBUGFLAG) @EOPTS@ @SANOPTS@ $(LTO)
 CXXPICFLAGS =
-<<<<<<< HEAD
 CXX11 = $(BINPREF)$(CXXBASE) $(M_ARCH)
-CXX11FLAGS = -O2 -Wall $(DEBUGFLAG) @EOPTS@ $(LTO)
-=======
-CXX11 = $(BINPREF)$(if $(USE_LLVM),clang++,g++) $(M_ARCH)
 CXX11FLAGS = -O2 -Wall $(DEBUGFLAG) @EOPTS@ @SANOPTS@ $(LTO)
->>>>>>> 2c4d0b7e
 CXX11PICFLAGS =
 CXX11STD = -std=gnu++11
 ## these settings are for GCC >= 10
@@ -248,11 +234,7 @@
 ## ideally -shared -static-libgfortran, but not for gcc 4.2.1
 SHLIB_FCLDFLAGS = -shared
 SHLIB_FFLAGS = 
-<<<<<<< HEAD
-SHLIB_LD = $(CXX)
-=======
-SHLIB_LD = $(CC) @SANOPTS@
->>>>>>> 2c4d0b7e
+SHLIB_LD = $(CXX) @SANOPTS@
 SHLIB_LDFLAGS = -shared
 SHLIB_LIBADD =
 SHLIB_LINK = $(SHLIB_LD) -Wl,--export-all-symbols $(SHLIB_LDFLAGS) $(LDFLAGS)
