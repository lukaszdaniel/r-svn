--- conflicted
+++ resolved
@@ -151,13 +151,8 @@
 /* General Cons Cell Attributes */
 SEXP (ATTRIB)(SEXP x);
 int  (OBJECT)(SEXP x);
-<<<<<<< HEAD
-int  (MARK)(SEXP x);
+// int  (MARK)(SEXP x);
 SEXPTYPE (TYPEOF)(SEXP x);
-=======
-//int  (MARK)(SEXP x);
-int  (TYPEOF)(SEXP x);
->>>>>>> 6963bcff
 int  (NAMED)(SEXP x);
 int  (REFCNT)(SEXP x);
 void SET_ATTRIB(SEXP x, SEXP v);
@@ -735,27 +730,15 @@
 
 /* class definition, new objects (objects.c) */
 SEXP R_do_MAKE_CLASS(const char *what);
-<<<<<<< HEAD
 SEXP R_getClassDef(const char *what);
-SEXP R_getClassDef_R(SEXP what);
-Rboolean R_has_methods_attached(void);
-Rboolean R_isVirtualClass(SEXP class_def, SEXP env);
-Rboolean R_extends(SEXP class1, SEXP class2, SEXP env);
+// SEXP R_getClassDef_R(SEXP what);
+// Rboolean R_has_methods_attached(void);
+// Rboolean R_isVirtualClass(SEXP class_def, SEXP env);
+// Rboolean R_extends(SEXP class1, SEXP class2, SEXP env);
 SEXP R_do_new_object(SEXP class_def);
 /* supporting  a C-level version of  is(., .) : */
-int R_check_class_and_super(SEXP x, const char **valid, SEXP rho);
+// int R_check_class_and_super(SEXP x, const char **valid, SEXP rho);
 int R_check_class_etc(SEXP x, const char **valid);
-=======
-SEXP R_getClassDef  (const char *what);
-//SEXP R_getClassDef_R(SEXP what);
-//Rboolean R_has_methods_attached(void);
-//Rboolean R_isVirtualClass(SEXP class_def, SEXP env);
-//Rboolean R_extends  (SEXP class1, SEXP class2, SEXP env);
-SEXP R_do_new_object(SEXP class_def);
-/* supporting  a C-level version of  is(., .) : */
-//int R_check_class_and_super(SEXP x, const char **valid, SEXP rho);
-int R_check_class_etc      (SEXP x, const char **valid);
->>>>>>> 6963bcff
 
 /* preserve objects across GCs */
 void R_PreserveObject(SEXP);
@@ -885,7 +868,7 @@
 #define GetColNames		Rf_GetColNames
 #define GetMatrixDimnames	Rf_GetMatrixDimnames
 #define GetOption1		Rf_GetOption1
-#define GetOptionDigits		Rf_GetOptionDigits
+// #define GetOptionDigits		Rf_GetOptionDigits
 #define GetOptionWidth		Rf_GetOptionWidth
 #define GetOption		Rf_GetOption
 #define GetRowNames		Rf_GetRowNames
@@ -893,12 +876,12 @@
 #define inherits		Rf_inherits
 #define install			Rf_install
 #define installChar		Rf_installTrChar
-#define installNoTrChar		Rf_installNoTrChar
+// #define installNoTrChar		Rf_installNoTrChar
 #define installTrChar		Rf_installTrChar
 // #define installDDVAL		Rf_installDDVAL
 // #define installS3Signature	Rf_installS3Signature
 #define isArray			Rf_isArray
-#define isBasicClass            Rf_isBasicClass
+// #define isBasicClass            Rf_isBasicClass
 #define isComplex		Rf_isComplex
 #define isDataFrame		Rf_isDataFrame
 #define isEnvironment		Rf_isEnvironment
