--- conflicted
+++ resolved
@@ -1118,28 +1118,17 @@
 void R_clrhash(R_hashtab_type h);
 
 
-<<<<<<< HEAD
-/* stuff that probably shouldn't be in the API but is getting used */
-
-void (SET_TYPEOF)(SEXP x, SEXPTYPE v); // used by Rcpp
-void (SET_OBJECT)(SEXP x, int v); // used by Rcpp
-void (SET_S4_OBJECT)(SEXP x); // used by Rcpp (maybe?)
-void (UNSET_S4_OBJECT)(SEXP x); // used by Rcpp (maybe?)
-const char *R_curErrorBuf(void); // used by unix */
-int (IS_SCALAR)(SEXP x, SEXPTYPE type); // used by symengine */
-=======
 /* Rest of this file
    Stuff that is not API and probably should not be but is getting used.
  */
 
-void (SET_TYPEOF)(SEXP x, int v); // used by Rcpp and much more
+void (SET_TYPEOF)(SEXP x, SEXPTYPE v); // used by Rcpp and much more
 // used by Rcpp (not?), Matrix and more and in an example in R-exts.
 void (SET_OBJECT)(SEXP x, int v); // used by Rcpp (not?), Matrix and more
 void (SET_S4_OBJECT)(SEXP x); // used by Rcpp (not?) RTMB collapse data.table essentials fstcore nanotime qs redland tau this.path tiblle vctrs
 void (UNSET_S4_OBJECT)(SEXP x); // used by Rcpp (not?) collapse data.table essentials slam vctrs
 const char *R_curErrorBuf(void); // used by unix
-int (IS_SCALAR)(SEXP x, int type); // used by symengine
->>>>>>> 125ad32d
+int (IS_SCALAR)(SEXP x, SEXPTYPE type); // used by symengine
 Rboolean Rf_psmatch(const char *, const char *, Rboolean); // used by rgl
 
 /* used in a couple of packages but should probably be dropped 
@@ -1150,11 +1139,6 @@
 #define error_return(msg)	{ Rf_error("%s", msg);	   return R_NilValue; }
 #define errorcall_return(cl,msg){ Rf_errorcall(cl, "%s", msg);   return R_NilValue; }
 
-<<<<<<< HEAD
-void (SETLENGTH)(SEXP x, R_xlen_t v); // used by data.table and others
-void (SET_TRUELENGTH)(SEXP x, R_xlen_t v); // used by data.table and others
-void (SETLEVELS)(SEXP x, int v); // used by quotedargs
-=======
 void (SETLENGTH)(SEXP x, R_xlen_t v); /* used by data.table RMySQL
 				       * RPostgreSQL TPmsm XML bit64
 				       * duckdb geepack oce rjson tpr */
@@ -1165,8 +1149,7 @@
 					    * this.path tibblify
 					    * tidyfast vctrs
 					    * yyjsonr */
-int  (SETLEVELS)(SEXP x, int v); // used by quotedargs
->>>>>>> 125ad32d
+void (SETLEVELS)(SEXP x, int v); // used by quotedargs
 
 // used by BMA R6 admisc box collapse declared drake rlang this.path
 void (SET_ENVFLAGS)(SEXP x, int v);
