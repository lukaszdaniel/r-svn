/*
 *  R : A Computer Language for Statistical Data Analysis
 *  Copyright (C) 1999--2024  The R Core Team.
 *  Copyright (C) 1995, 1996  Robert Gentleman and Ross Ihaka
 *
 *  This header file is free software; you can redistribute it and/or modify
 *  it under the terms of the GNU Lesser General Public License as published by
 *  the Free Software Foundation; either version 2.1 of the License, or
 *  (at your option) any later version.
 *
 *  This file is part of R. R is distributed under the terms of the
 *  GNU General Public License, either Version 2, June 1991 or Version 3,
 *  June 2007. See doc/COPYRIGHTS for details of the copyright status of R.
 *
 *  This program is distributed in the hope that it will be useful,
 *  but WITHOUT ANY WARRANTY; without even the implied warranty of
 *  MERCHANTABILITY or FITNESS FOR A PARTICULAR PURPOSE.  See the
 *  GNU Lesser General Public License for more details.
 *
 *  You should have received a copy of the GNU Lesser General Public License
 *  along with this program; if not, a copy is available at
 *  https://www.R-project.org/Licenses/
 */

/* This file is installed and available to packages, but only a small
   part of the contents is within the API.  See chapter 6 of 'Writing
   R Extensions'.
 */

/** @file Rinternals.h
 * @brief (As described in 'Writing R Extensions'.)
 */

#ifndef R_INTERNALS_H_
#define R_INTERNALS_H_

<<<<<<< HEAD
#include <CXXR/RTypes.hpp> // for RObject, Rbyte, R_*_t, 
=======
#ifdef __cplusplus
# include <cstdio>
# include <climits>
# include <cstddef>
#else
# include <stdio.h>
# include <limits.h> /* for INT_MAX */
# include <stddef.h> /* for ptrdiff_t, which is required by C99 */
#endif
>>>>>>> 0e1629a4

#include <R_ext/Arith.h>
#include <R_ext/Boolean.h>
#include <R_ext/Complex.h>
#include <R_ext/Error.h>  // includes NORET macro
#include <R_ext/Memory.h>
#include <R_ext/Utils.h>
#include <R_ext/Print.h>
#include <R_ext/Rdynload.h> // for DL_FUNC

#ifdef __cplusplus
extern "C" {
#endif
#include <R_ext/libextern.h>

/* both config.h and Rconfig.h set SIZEOF_SIZE_T, but Rconfig.h is
   skipped if config.h has already been included. */
#ifndef R_CONFIG_H
# include <Rconfig.h>
#endif

<<<<<<< HEAD
=======
#ifdef __cplusplus
extern "C" {
#endif

typedef unsigned char Rbyte;

/* type for length of (standard, not long) vectors etc */
typedef int R_len_t;
#define R_LEN_T_MAX INT_MAX

#if ( SIZEOF_SIZE_T > 4 )
# define LONG_VECTOR_SUPPORT
#endif

>>>>>>> 0e1629a4
#ifdef LONG_VECTOR_SUPPORT
# define R_PRIdXLEN_T "td"
#else
# define R_PRIdXLEN_T "d"
#endif

#ifndef TESTING_WRITE_BARRIER
# define INLINE_PROTECT
#endif

/* Fundamental Data Types:  These are largely Lisp
 * influenced structures, with the exception of LGLSXP,
 * INTSXP, REALSXP, CPLXSXP and STRSXP which are the
 * element types for S-like data objects.
 *
 *			--> TypeTable[] in ../main/util.c for  typeof()
 */

/*  These exact numeric values are seldom used, but they are, e.g., in
 *  ../main/subassign.c, and they are serialized.
*/
#include <CXXR/SEXPTYPE.hpp>

/* Define SWITCH_TO_NAMED to use the 'NAMED' mechanism instead of
   reference counting. */
#if ! defined(SWITCH_TO_NAMED) && ! defined(SWITCH_TO_REFCNT)
# define SWITCH_TO_REFCNT
#endif

#if defined(SWITCH_TO_REFCNT) && ! defined(COMPUTE_REFCNT_VALUES)
# define COMPUTE_REFCNT_VALUES
#endif
#if defined(SWITCH_TO_REFCNT) && ! defined(ADJUST_ENVIR_REFCNTS)
# define ADJUST_ENVIR_REFCNTS
#endif


#define CHAR(x) R_CHAR(x)
const char *(R_CHAR)(SEXP x);

/* Various tests with macro versions in the internal headers */
Rboolean (Rf_isNull)(SEXP s);
Rboolean (Rf_isSymbol)(SEXP s);
Rboolean (Rf_isLogical)(SEXP s);
Rboolean (Rf_isReal)(SEXP s);
Rboolean (Rf_isComplex)(SEXP s);
Rboolean (Rf_isRaw)(SEXP s);
Rboolean (Rf_isExpression)(SEXP s);
Rboolean (Rf_isEnvironment)(SEXP s);
Rboolean (Rf_isString)(SEXP s);
Rboolean (Rf_isObject)(SEXP s);

#define IS_SIMPLE_SCALAR(x, type) \
    (IS_SCALAR(x, type) && ATTRIB(x) == R_NilValue)

#ifdef SWITCH_TO_REFCNT
# define INCREMENT_NAMED(x) do { } while (0)
# define DECREMENT_NAMED(x) do { } while (0)
#else
#define NAMEDMAX 7
# define INCREMENT_NAMED(x) do {			\
	SEXP __x__ = (x);				\
	if (NAMED(__x__) != NAMEDMAX)			\
	    SET_NAMED(__x__, NAMED(__x__) + 1);		\
    } while (0)
# define DECREMENT_NAMED(x) do {			    \
	SEXP __x__ = (x);				    \
	int __n__ = NAMED(__x__);			    \
	if (__n__ > 0 && __n__ < NAMEDMAX)		    \
	    SET_NAMED(__x__, __n__ - 1);		    \
    } while (0)
#endif

/* Macros for some common idioms. */
#ifdef USE_RINTERNALS
# ifdef SWITCH_TO_REFCNT
#  define MAYBE_SHARED(x) (REFCNT(x) > 1)
#  define NO_REFERENCES(x) (REFCNT(x) == 0)
# else
#  define MAYBE_SHARED(x) (NAMED(x) > 1)
#  define NO_REFERENCES(x) (NAMED(x) == 0)
# endif
#endif
int (MAYBE_SHARED)(SEXP x);
int (NO_REFERENCES)(SEXP x);

#define MAYBE_REFERENCED(x) (! NO_REFERENCES(x))
#define NOT_SHARED(x) (! MAYBE_SHARED(x))

/* Accessor functions.  Many are declared using () to avoid the macro
   definitions in the internal headers.
   The function STRING_ELT is used as an argument to arrayAssign even
   if the macro version is in use.
*/

/* General Cons Cell Attributes */
SEXP (ATTRIB)(SEXP x);
int  (OBJECT)(SEXP x);
int  (MARK)(SEXP x);
SEXPTYPE (TYPEOF)(SEXP x);
int  (NAMED)(SEXP x);
int  (REFCNT)(SEXP x);
void SET_ATTRIB(SEXP x, SEXP v);
void DUPLICATE_ATTRIB(SEXP to, SEXP from);
void SHALLOW_DUPLICATE_ATTRIB(SEXP to, SEXP from);
void (MARK_NOT_MUTABLE)(SEXP x);
void CLEAR_ATTRIB(SEXP x);
int  (ANY_ATTRIB)(SEXP x);
#define NO_ATTRIB(x) (! ANY_ATTRIB(x))

/* S4 object testing */
int (IS_S4_OBJECT)(SEXP x);

/* Vector Access Functions */
int  (LENGTH)(SEXP x);
R_xlen_t (XLENGTH)(SEXP x);
R_xlen_t  (TRUELENGTH)(SEXP x);
int  (IS_LONG_VEC)(SEXP x);
int  (LEVELS)(SEXP x);

int  *(LOGICAL)(SEXP x);
int  *(INTEGER)(SEXP x);
Rbyte *(RAW)(SEXP x);
double *(REAL)(SEXP x);
Rcomplex *(COMPLEX)(SEXP x);
const int  *(LOGICAL_RO)(SEXP x);
const int  *(INTEGER_RO)(SEXP x);
const Rbyte *(RAW_RO)(SEXP x);
const double *(REAL_RO)(SEXP x);
const Rcomplex *(COMPLEX_RO)(SEXP x);
//SEXP (STRING_ELT)(SEXP x, R_xlen_t i);
SEXP (VECTOR_ELT)(SEXP x, R_xlen_t i);
SEXP (XVECTOR_ELT)(SEXP x, R_xlen_t i);
void SET_STRING_ELT(SEXP x, R_xlen_t i, SEXP v);
SEXP SET_VECTOR_ELT(SEXP x, R_xlen_t i, SEXP v);
SEXP SET_XVECTOR_ELT(SEXP x, R_xlen_t i, SEXP v);
SEXP *(STRING_PTR)(SEXP x);
const SEXP *(STRING_PTR_RO)(SEXP x);
const SEXP *(VECTOR_PTR_RO)(SEXP x);
NORET SEXP *(VECTOR_PTR)(SEXP x);

R_xlen_t INTEGER_GET_REGION(SEXP sx, R_xlen_t i, R_xlen_t n, int *buf);
R_xlen_t REAL_GET_REGION(SEXP sx, R_xlen_t i, R_xlen_t n, double *buf);
R_xlen_t LOGICAL_GET_REGION(SEXP sx, R_xlen_t i, R_xlen_t n, int *buf);
R_xlen_t COMPLEX_GET_REGION(SEXP sx, R_xlen_t i, R_xlen_t n, Rcomplex *buf);
R_xlen_t RAW_GET_REGION(SEXP sx, R_xlen_t i, R_xlen_t n, Rbyte *buf);

/* metadata access */
int INTEGER_IS_SORTED(SEXP x);
int INTEGER_NO_NA(SEXP x);
int REAL_IS_SORTED(SEXP x);
int REAL_NO_NA(SEXP x);
int LOGICAL_IS_SORTED(SEXP x);
int LOGICAL_NO_NA(SEXP x);
int STRING_IS_SORTED(SEXP x);
int STRING_NO_NA(SEXP x);

/* List Access Functions */
/* These also work for ... objects */
#define CONS(a, b)	Rf_cons((a), (b))		/* data lists */
#define LCONS(a, b)	Rf_lcons((a), (b))		/* language lists */

SEXP (TAG)(SEXP e);
SEXP (CDR)(SEXP e);
SEXP (CAAR)(SEXP e);
SEXP (CDAR)(SEXP e);
SEXP (CADR)(SEXP e);
SEXP (CDDR)(SEXP e);
SEXP (CDDDR)(SEXP e);
SEXP (CD4R)(SEXP e);
SEXP (CADDR)(SEXP e);
SEXP (CADDDR)(SEXP e);
SEXP (CAD3R)(SEXP e);
SEXP (CAD4R)(SEXP e);
SEXP (CAD5R)(SEXP e);
int  (MISSING)(SEXP x);
void SET_TAG(SEXP x, SEXP y);
SEXP SETCAR(SEXP x, SEXP y);
SEXP SETCDR(SEXP x, SEXP y);
SEXP SETCADR(SEXP x, SEXP y);
SEXP SETCADDR(SEXP x, SEXP y);
SEXP SETCADDDR(SEXP x, SEXP y);
SEXP SETCAD4R(SEXP e, SEXP y);

/* AltRep Access Functions */
SEXP (DATA1)(SEXP e);
SEXP (DATA2)(SEXP e);
SEXP (CLASS)(SEXP e);
void SET_DATA1(SEXP x, SEXP y);
void SET_DATA2(SEXP x, SEXP y);
void SET_CLASS(SEXP x, SEXP y);

/* ByteCode Access Functions */
SEXP (CODE0)(SEXP e);
SEXP (CONSTS)(SEXP e);
SEXP (EXPR)(SEXP e);
void SET_CODE(SEXP x, SEXP y);
void SET_CONSTS(SEXP x, SEXP y);
void SET_EXPR(SEXP x, SEXP y);

/* S4Object Access Functions */
SEXP (S4TAG)(SEXP e);
void SET_S4TAG(SEXP x, SEXP y);

/* Closure Access Functions */
SEXP (FORMALS)(SEXP x);
SEXP (BODY)(SEXP x);
SEXP (CLOENV)(SEXP x);
int  (RDEBUG)(SEXP x);
int  (RSTEP)(SEXP x);
int  (RTRACE)(SEXP x);
void (SET_RDEBUG)(SEXP x, int v);
void (SET_RSTEP)(SEXP x, int v);
void (SET_RTRACE)(SEXP x, int v);
void SET_FORMALS(SEXP x, SEXP v);
void SET_BODY(SEXP x, SEXP v);
void SET_CLOENV(SEXP x, SEXP v);
SEXP R_mkClosure(SEXP, SEXP, SEXP);
SEXP R_ClosureFormals(SEXP);
SEXP R_ClosureBody(SEXP);
SEXP R_ClosureEnv(SEXP);

/* Symbol Access Functions */
SEXP (PRINTNAME)(SEXP x);
SEXP (SYMVALUE)(SEXP x);
SEXP (INTERNAL)(SEXP x);
int  (DDVAL)(SEXP x);

/* Environment Access Functions */
SEXP (FRAME)(SEXP x);
SEXP (ENCLOS)(SEXP x);
SEXP (HASHTAB)(SEXP x);
int  (ENVFLAGS)(SEXP x);
SEXP R_ParentEnv(SEXP);

/* Promise Access Functions */
SEXP (PRCODE)(SEXP x);
SEXP (PRENV)(SEXP x);
SEXP (PRVALUE)(SEXP x);
int  (PRSEEN)(SEXP x);

/* External pointer access macros */
SEXP (EXTPTR_PROT)(SEXP);
SEXP (EXTPTR_TAG)(SEXP);
void *(EXTPTR_PTR)(SEXP);

/* Pointer Protection and Unprotection */
#define PROTECT(s)	Rf_protect(s)
#define UNPROTECT(n)	Rf_unprotect(n)
#define UNPROTECT_PTR(s)	Rf_unprotect_ptr(s)

/* We sometimes need to coerce a protected value and place the new
   coerced value under protection.  For these cases PROTECT_WITH_INDEX
   saves an index of the protection location that can be used to
   replace the protected value using REPROTECT. */
typedef unsigned int PROTECT_INDEX;
#define PROTECT_WITH_INDEX(x,i) R_ProtectWithIndex(x,i)
#define REPROTECT(x,i) R_Reprotect(x,i)

/* Evaluation Environment */
LibExtern SEXP	R_GlobalEnv;	    /* The "global" environment */

LibExtern SEXP  R_EmptyEnv;	    /* An empty environment at the root of the
				    	environment tree */
LibExtern SEXP  R_BaseEnv;	    /* The base environment; formerly R_NilValue */
LibExtern SEXP	R_BaseNamespace;    /* The (fake) namespace for base */
LibExtern SEXP	R_NamespaceRegistry;/* Registry for registered namespaces */

LibExtern SEXP	R_Srcref;           /* Current srcref, for debuggers */

/* Special Values */
LibExtern SEXP	R_NilValue;	    /* The nil object */
LibExtern SEXP	R_UnboundValue;	    /* Unbound marker */
LibExtern SEXP	R_MissingArg;	    /* Missing argument marker */
LibExtern SEXP	R_InBCInterpreter;  /* To be found in BC interp. state
				       (marker) */
LibExtern SEXP	R_CurrentExpression; /* Use current expression (marker) */
#ifdef __MAIN__
attribute_hidden
#else
extern
#endif
SEXP	R_RestartToken;     /* Marker for restarted function calls */

/* Symbol Table Shortcuts */
LibExtern SEXP	R_AsCharacterSymbol;/* "as.character" */
LibExtern SEXP	R_AtsignSymbol;	    /* "@" */
#define R_baseSymbol R_BaseSymbol // <-- backcompatible version of:
LibExtern SEXP	R_BaseSymbol;	// "base"
LibExtern SEXP	R_BraceSymbol;	    /* "{" */
LibExtern SEXP	R_Bracket2Symbol;   /* "[[" */
LibExtern SEXP	R_BracketSymbol;    /* "[" */
LibExtern SEXP	R_ClassSymbol;	    /* "class" */
LibExtern SEXP	R_DeviceSymbol;	    /* ".Device" */
LibExtern SEXP	R_DimNamesSymbol;   /* "dimnames" */
LibExtern SEXP	R_DimSymbol;	    /* "dim" */
LibExtern SEXP	R_DollarSymbol;	    /* "$" */
LibExtern SEXP	R_DotsSymbol;	    /* "..." */
LibExtern SEXP	R_DoubleColonSymbol;// "::"
LibExtern SEXP	R_DropSymbol;	    /* "drop" */
LibExtern SEXP	R_EvalSymbol;	    /* "eval" */
LibExtern SEXP	R_FunctionSymbol;   /* "function" */
LibExtern SEXP	R_LastvalueSymbol;  /* ".Last.value" */
LibExtern SEXP	R_LevelsSymbol;	    /* "levels" */
LibExtern SEXP	R_ModeSymbol;	    /* "mode" */
LibExtern SEXP	R_NaRmSymbol;	    /* "na.rm" */
LibExtern SEXP	R_NameSymbol;	    /* "name" */
LibExtern SEXP	R_NamesSymbol;	    /* "names" */
LibExtern SEXP	R_NamespaceEnvSymbol;// ".__NAMESPACE__."
LibExtern SEXP	R_PackageSymbol;    /* "package" */
LibExtern SEXP	R_PreviousSymbol;   /* "previous" */
LibExtern SEXP	R_QuoteSymbol;	    /* "quote" */
LibExtern SEXP	R_RowNamesSymbol;   /* "row.names" */
LibExtern SEXP	R_SeedsSymbol;	    /* ".Random.seed" */
LibExtern SEXP	R_SortListSymbol;   /* "sort.list" */
LibExtern SEXP	R_SourceSymbol;	    /* "source" */
LibExtern SEXP	R_SpecSymbol;	// "spec"
LibExtern SEXP	R_TripleColonSymbol;// ":::"
LibExtern SEXP	R_TspSymbol;	    /* "tsp" */

LibExtern SEXP  R_dot_defined;      /* ".defined" */
LibExtern SEXP  R_dot_Method;       /* ".Method" */
LibExtern SEXP	R_dot_packageName;// ".packageName"
LibExtern SEXP  R_dot_target;       /* ".target" */
LibExtern SEXP  R_dot_Generic;      /* ".Generic" */

/* Missing Values - others from Arith.h */
#define NA_STRING	R_NaString
LibExtern SEXP	R_NaString;	    /* NA_STRING as a CHARSXP */
LibExtern SEXP	R_BlankString;	    /* "" as a CHARSXP */
LibExtern SEXP	R_BlankScalarString;/* "" as a STRSXP */

/* srcref related functions */
SEXP R_GetCurrentSrcref(int);
SEXP R_GetSrcFilename(SEXP);

/*--- FUNCTIONS ------------------------------------------------------ */

/* Type Coercions of all kinds */

SEXP Rf_asChar(SEXP);
SEXP Rf_coerceVector(SEXP, SEXPTYPE);
SEXP Rf_PairToVectorList(SEXP x);
SEXP Rf_VectorToPairList(SEXP x);
SEXP Rf_asCharacterFactor(SEXP x);
int Rf_asLogical(SEXP x);
int Rf_asInteger(SEXP x);
double Rf_asReal(SEXP x);
Rcomplex Rf_asComplex(SEXP x);


// also included in R_ext/Rallocators.h
#ifndef R_ALLOCATOR_TYPE
#define R_ALLOCATOR_TYPE
typedef struct R_allocator R_allocator_t;
#endif


/* Other Internally Used Functions, excluding those which are inline-able*/

char *Rf_acopy_string(const char *);
SEXP Rf_alloc3DArray(SEXPTYPE, int, int, int);
SEXP Rf_allocArray(SEXPTYPE, SEXP);
SEXP Rf_allocMatrix(SEXPTYPE, int, int);
SEXP Rf_allocLang(int);
SEXP Rf_allocList(int);
SEXP Rf_allocS4Object(void);
SEXP Rf_allocSExp(SEXPTYPE);
// next is not documented but generated by inlined calls to Rf_allocVector
SEXP Rf_allocVector3(SEXPTYPE, R_xlen_t, R_allocator_t *);
R_xlen_t Rf_any_duplicated(SEXP x, Rboolean from_last);
R_xlen_t Rf_any_duplicated3(SEXP x, SEXP incomp, Rboolean from_last);
SEXP Rf_classgets(SEXP, SEXP);
SEXP Rf_cons(SEXP, SEXP);
void Rf_copyMatrix(SEXP, SEXP, Rboolean);
void Rf_copyListMatrix(SEXP, SEXP, Rboolean);
void Rf_copyMostAttrib(SEXP, SEXP);
void Rf_copyVector(SEXP, SEXP);
void Rf_defineVar(SEXP, SEXP, SEXP);
SEXP Rf_dimgets(SEXP, SEXP);
SEXP Rf_dimnamesgets(SEXP, SEXP);
SEXP Rf_duplicate(SEXP);
SEXP Rf_shallow_duplicate(SEXP);
SEXP R_duplicate_attr(SEXP);
SEXP R_shallow_duplicate_attr(SEXP);
SEXP Rf_lazy_duplicate(SEXP);
/* the next really should not be here and is also in Defn.h */
SEXP Rf_duplicated(SEXP, Rboolean);
SEXP Rf_eval(SEXP, SEXP);
SEXP Rf_findFun(SEXP, SEXP);
SEXP Rf_findVar(SEXP, SEXP);
SEXP Rf_findVarInFrame(SEXP, SEXP);
SEXP Rf_findVarInFrame3(SEXP, SEXP, Rboolean);
Rboolean R_existsVarInFrame(SEXP, SEXP);
SEXP R_getVar(SEXP, SEXP, Rboolean);
SEXP R_getVarEx(SEXP, SEXP, Rboolean, SEXP);
void R_removeVarFromFrame(SEXP, SEXP);
SEXP Rf_getAttrib(SEXP, SEXP);
SEXP Rf_GetArrayDimnames(SEXP);
SEXP Rf_GetColNames(SEXP);
void Rf_GetMatrixDimnames(SEXP, SEXP*, SEXP*, const char**, const char**);
SEXP Rf_GetOption(SEXP, SEXP); /* pre-2.13.0 compatibility */
SEXP Rf_GetOption1(SEXP);
int Rf_GetOptionDigits(void);
int Rf_GetOptionWidth(void);
SEXP Rf_GetRowNames(SEXP);
void Rf_gsetVar(SEXP, SEXP, SEXP);
SEXP Rf_install(const char *);
SEXP Rf_installChar(SEXP);
SEXP Rf_installNoTrChar(SEXP);
SEXP Rf_installTrChar(SEXP);
Rboolean Rf_isOrdered(SEXP);
Rboolean Rf_isUnordered(SEXP);
Rboolean Rf_isUnsorted(SEXP, Rboolean);
Rboolean R_isTRUE(SEXP);
SEXP Rf_lengthgets(SEXP, R_len_t);
SEXP Rf_xlengthgets(SEXP, R_xlen_t);
SEXP R_lsInternal(SEXP, Rboolean);
SEXP R_lsInternal3(SEXP, Rboolean, Rboolean);
SEXP Rf_match(SEXP, SEXP, int);
SEXP Rf_namesgets(SEXP, SEXP);
SEXP Rf_mkChar(const char *);
SEXP Rf_mkCharLen(const char *, int);
Rboolean Rf_NonNullStringMatch(SEXP, SEXP);
int Rf_ncols(SEXP);
int Rf_nrows(SEXP);
SEXP Rf_nthcdr(SEXP, int);

// ../main/character.c :
typedef enum {Bytes, Chars, Width} nchar_type;
int R_nchar(SEXP string, nchar_type type_,
	    Rboolean allowNA, Rboolean keepNA, const char* msg_name);

SEXP R_ParseEvalString(const char *, SEXP);
SEXP R_ParseString(const char *);
void Rf_PrintValue(SEXP);
#ifndef INLINE_PROTECT
SEXP Rf_protect(SEXP);
#endif
SEXP Rf_setAttrib(SEXP, SEXP, SEXP);
void Rf_setVar(SEXP, SEXP, SEXP);
SEXPTYPE Rf_str2type(const char *);
Rboolean Rf_StringBlank(SEXP);
SEXP Rf_substitute(SEXP,SEXP);
SEXP Rf_topenv(SEXP, SEXP);
const char *Rf_translateChar(SEXP);
const char *Rf_translateCharUTF8(SEXP);
const char *Rf_type2char(SEXPTYPE);
const char *R_typeToChar(SEXP);
#ifdef USE_TYPE2CHAR_2
const char *R_typeToChar2(SEXP, SEXPTYPE);
#endif
SEXP Rf_type2rstr(SEXPTYPE);
SEXP Rf_type2str(SEXPTYPE);
SEXP Rf_type2str_nowarn(SEXPTYPE);
#ifndef INLINE_PROTECT
void Rf_unprotect(unsigned int);
#endif
void Rf_unprotect_ptr(SEXP);

#ifndef INLINE_PROTECT
void R_ProtectWithIndex(SEXP, PROTECT_INDEX *);
void R_Reprotect(SEXP, PROTECT_INDEX);
#endif
SEXP R_tryEval(SEXP, SEXP, int *);
SEXP R_tryEvalSilent(SEXP, SEXP, int *);
SEXP R_GetCurrentEnv(void);

Rboolean Rf_isS4(SEXP);
SEXP Rf_asS4(SEXP, Rboolean, int);
SEXP Rf_S3Class(SEXP);
int Rf_isBasicClass(const char *);

/* cetype_t is an identifier reseved by POSIX, but it is
   well established as public.  Could remap by a #define though */
typedef enum {
    CE_NATIVE = 0,
    CE_UTF8   = 1,
    CE_LATIN1 = 2,
    CE_BYTES  = 3,
    CE_SYMBOL = 5,
    CE_ANY    =99
} cetype_t;

cetype_t Rf_getCharCE(SEXP);
Rboolean Rf_charIsASCII(SEXP);
Rboolean Rf_charIsUTF8(SEXP);
Rboolean Rf_charIsLatin1(SEXP);
SEXP Rf_mkCharCE(const char *, cetype_t);
SEXP Rf_mkCharLenCE(const char *, int, cetype_t);
const char *Rf_reEnc(const char *x, cetype_t ce_in, cetype_t ce_out, int subst);

#ifdef __MAIN__
#undef extern
#undef LibExtern
#endif

/* Calling a function with arguments evaluated */
SEXP R_forceAndCall(SEXP e, int n, SEXP rho);

/* External pointer interface */
SEXP R_MakeExternalPtr(void *p, SEXP tag, SEXP prot);
void *R_ExternalPtrAddr(SEXP s);
SEXP R_ExternalPtrTag(SEXP s);
SEXP R_ExternalPtrProtected(SEXP s);
void R_ClearExternalPtr(SEXP s);
void R_SetExternalPtrAddr(SEXP s, void *p);
void R_SetExternalPtrTag(SEXP s, SEXP tag);
void R_SetExternalPtrProtected(SEXP s, SEXP p);
// Added in R 3.4.0
SEXP R_MakeExternalPtrFn(DL_FUNC p, SEXP tag, SEXP prot);
DL_FUNC R_ExternalPtrAddrFn(SEXP s);

/* Finalization interface */
typedef void (*R_CFinalizer_t)(SEXP);
void R_RegisterFinalizer(SEXP s, SEXP fun);
void R_RegisterCFinalizer(SEXP s, R_CFinalizer_t fun);
void R_RegisterFinalizerEx(SEXP s, SEXP fun, Rboolean onexit);
void R_RegisterCFinalizerEx(SEXP s, R_CFinalizer_t fun, Rboolean onexit);
void R_RunPendingFinalizers(void);

/* Weak reference interface */
SEXP R_MakeWeakRef(SEXP key, SEXP val, SEXP fin, Rboolean onexit);
SEXP R_MakeWeakRefC(SEXP key, SEXP val, R_CFinalizer_t fin, Rboolean onexit);
SEXP R_WeakRefKey(SEXP w);
SEXP R_WeakRefValue(SEXP w);
void R_RunWeakRefFinalizer(SEXP w);

SEXP R_PromiseExpr(SEXP);
SEXP R_ClosureExpr(SEXP);
SEXP R_BytecodeExpr(SEXP e);

/* Protected evaluation */
Rboolean R_ToplevelExec(void (*fun)(void *), void *data);
SEXP R_ExecWithCleanup(SEXP (*fun)(void *), void *data,
		       void (*cleanfun)(void *), void *cleandata);
SEXP R_tryCatch(SEXP (*)(void *), void *,       /* body closure*/
		SEXP,                           /* condition classes (STRSXP) */
		SEXP (*)(SEXP, void *), void *, /* handler closure */
		void (*)(void *), void *);      /* finally closure */
SEXP R_tryCatchError(SEXP (*)(void *), void *,        /* body closure*/
		     SEXP (*)(SEXP, void *), void *); /* handler closure */
SEXP R_withCallingErrorHandler(SEXP (*)(void *), void *, /* body closure*/
			       SEXP (*)(SEXP, void *), void *); /* handler closure */
SEXP R_MakeUnwindCont(void);
NORET void R_ContinueUnwind(SEXP cont);
SEXP R_UnwindProtect(SEXP (*fun)(void *data), void *data,
                     void (*cleanfun)(void *data, Rboolean jump),
                     void *cleandata, SEXP cont);

/* Environment and Binding Features */
SEXP R_NewEnv(SEXP, int, int);
Rboolean R_IsPackageEnv(SEXP rho);
SEXP R_PackageEnvName(SEXP rho);
SEXP R_FindPackageEnv(SEXP info);
Rboolean R_IsNamespaceEnv(SEXP rho);
SEXP R_NamespaceEnvSpec(SEXP rho);
SEXP R_FindNamespace(SEXP info);
void R_LockEnvironment(SEXP env, Rboolean bindings);
Rboolean R_EnvironmentIsLocked(SEXP env);
void R_LockBinding(SEXP sym, SEXP env);
void R_unLockBinding(SEXP sym, SEXP env);
void R_MakeActiveBinding(SEXP sym, SEXP fun, SEXP env);
Rboolean R_BindingIsLocked(SEXP sym, SEXP env);
Rboolean R_BindingIsActive(SEXP sym, SEXP env);
SEXP R_ActiveBindingFunction(SEXP sym, SEXP env);
Rboolean R_HasFancyBindings(SEXP rho);


/* ../main/errors.c : */
/* needed for R_load/savehistory handling in front ends */
NORET void Rf_errorcall(SEXP, const char *, ...) R_PRINTF_FORMAT(2, 3);
void Rf_warningcall(SEXP, const char *, ...) R_PRINTF_FORMAT(2, 3);
void Rf_warningcall_immediate(SEXP, const char *, ...) R_PRINTF_FORMAT(2, 3);

/* Save/Load Interface */
#define R_XDR_DOUBLE_SIZE 8
#define R_XDR_INTEGER_SIZE 4

void R_XDREncodeDouble(double d, void *buf);
double R_XDRDecodeDouble(void *buf);
void R_XDREncodeInteger(int i, void *buf);
int R_XDRDecodeInteger(void *buf);

typedef void *R_pstream_data_t;

typedef enum {
    R_pstream_any_format,
    R_pstream_ascii_format,
    R_pstream_binary_format,
    R_pstream_xdr_format,
    R_pstream_asciihex_format
} R_pstream_format_t;

typedef struct R_outpstream_st *R_outpstream_t;
struct R_outpstream_st {
    R_pstream_data_t data;
    R_pstream_format_t type;
    int version;
    void (*OutChar)(R_outpstream_t, int);
    void (*OutBytes)(R_outpstream_t, void *, int);
    SEXP (*OutPersistHookFunc)(SEXP, SEXP);
    SEXP OutPersistHookData;
};

typedef struct R_inpstream_st *R_inpstream_t;
#define R_CODESET_MAX 63
struct R_inpstream_st {
    R_pstream_data_t data;
    R_pstream_format_t type;
    int (*InChar)(R_inpstream_t);
    void (*InBytes)(R_inpstream_t, void *, int);
    SEXP (*InPersistHookFunc)(SEXP, SEXP);
    SEXP InPersistHookData;
    char native_encoding[R_CODESET_MAX + 1];
    void *nat2nat_obj;
    void *nat2utf8_obj;
};

void R_InitInPStream(R_inpstream_t stream, R_pstream_data_t data,
		     R_pstream_format_t type,
		     int (*inchar)(R_inpstream_t),
		     void (*inbytes)(R_inpstream_t, void *, int),
		     SEXP (*phook)(SEXP, SEXP), SEXP pdata);
void R_InitOutPStream(R_outpstream_t stream, R_pstream_data_t data,
		      R_pstream_format_t type, int version,
		      void (*outchar)(R_outpstream_t, int),
		      void (*outbytes)(R_outpstream_t, void *, int),
		      SEXP (*phook)(SEXP, SEXP), SEXP pdata);

#ifdef __cplusplus
void R_InitFileInPStream(R_inpstream_t stream, std::FILE *fp,
			 R_pstream_format_t type,
			 SEXP (*phook)(SEXP, SEXP), SEXP pdata);
void R_InitFileOutPStream(R_outpstream_t stream, std::FILE *fp,
			  R_pstream_format_t type, int version,
			  SEXP (*phook)(SEXP, SEXP), SEXP pdata);
#else
void R_InitFileInPStream(R_inpstream_t stream, FILE *fp,
			 R_pstream_format_t type,
			 SEXP (*phook)(SEXP, SEXP), SEXP pdata);
void R_InitFileOutPStream(R_outpstream_t stream, FILE *fp,
			  R_pstream_format_t type, int version,
			  SEXP (*phook)(SEXP, SEXP), SEXP pdata);
#endif

#ifdef NEED_CONNECTION_PSTREAMS
/* The connection interface is not available to packages.  To
   allow limited use of connection pointers this defines the opaque
   pointer type. */
#ifndef HAVE_RCONNECTION_TYPEDEF
typedef struct Rconn  *Rconnection;
#define HAVE_RCONNECTION_TYPEDEF
#endif
void R_InitConnOutPStream(R_outpstream_t stream, Rconnection con,
			  R_pstream_format_t type, int version,
			  SEXP (*phook)(SEXP, SEXP), SEXP pdata);
void R_InitConnInPStream(R_inpstream_t stream,  Rconnection con,
			 R_pstream_format_t type,
			 SEXP (*phook)(SEXP, SEXP), SEXP pdata);
#endif

void R_Serialize(SEXP s, R_outpstream_t ops);
SEXP R_Unserialize(R_inpstream_t ips);

/* slot management (in attrib.c) */
SEXP R_do_slot(SEXP obj, SEXP name);
SEXP R_do_slot_assign(SEXP obj, SEXP name, SEXP value);
int R_has_slot(SEXP obj, SEXP name);
/* S3-S4 class (inheritance), attrib.c */
SEXP R_S4_extends(SEXP klass, SEXP useTable);

/* class definition, new objects (objects.c) */
SEXP R_do_MAKE_CLASS(const char *what);
SEXP R_getClassDef(const char *what);
SEXP R_getClassDef_R(SEXP what);
Rboolean R_has_methods_attached(void);
Rboolean R_isVirtualClass(SEXP class_def, SEXP env);
Rboolean R_extends(SEXP class1, SEXP class2, SEXP env);
SEXP R_do_new_object(SEXP class_def);
/* supporting  a C-level version of  is(., .) : */
int R_check_class_and_super(SEXP x, const char **valid, SEXP rho);
int R_check_class_etc(SEXP x, const char **valid);

/* preserve objects across GCs */
void R_PreserveObject(SEXP);
void R_ReleaseObject(SEXP);

SEXP R_NewPreciousMSet(int);
void R_PreserveInMSet(SEXP x, SEXP mset);
void R_ReleaseFromMSet(SEXP x, SEXP mset);

/* Shutdown actions */
void R_dot_Last(void);		/* in main.c */
void R_RunExitFinalizers(void);	/* in memory.c */

/* Replacements for popen and system */
#ifdef HAVE_POPEN
# ifdef __cplusplus
std::FILE *R_popen(const char *, const char *);
# else
FILE *R_popen(const char *, const char *);
# endif
#endif
int R_system(const char *);

/* R_compute_identical:  C version of identical() function
   The third arg to R_compute_identical() consists of bitmapped flags for non-default options:
   currently the first 4 default to TRUE, so the flag is set for FALSE values:
   1 = !NUM_EQ              = IDENT_NUM_AS_BITS
   2 = !SINGLE_NA           = IDENT_NA_AS_BITS
   4 = !ATTR_AS_SET         = IDENT_ATTR_BY_ORDER
   8 = !IGNORE_BYTECODE     = IDENT_USE_BYTECODE
  16 = !IGNORE_ENV          = IDENT_USE_CLOENV
  32 = !IGNORE_SRCREF       = IDENT_USE_SRCREF
  64                        = IDENT_EXTPTR_AS_REF
  Default from R's default: 16 = IDENT_USE_CLOENV
*/
#define IDENT_NUM_AS_BITS      1
#define IDENT_NA_AS_BITS       2
#define IDENT_ATTR_BY_ORDER    4
#define IDENT_USE_BYTECODE     8
#define IDENT_USE_CLOENV      16
#define IDENT_USE_SRCREF      32
#define IDENT_EXTPTR_AS_REF   64
Rboolean R_compute_identical(SEXP, SEXP, int);

SEXP R_body_no_src(SEXP x); // body(x) without "srcref" etc, ../main/utils.c

/* C version of R's  indx <- order(..., na.last, decreasing) :
   e.g.  arglist = Rf_lang2(x,y)  or  Rf_lang3(x,y,z) */
void R_orderVector(int *indx, int n, SEXP arglist, Rboolean nalast, Rboolean decreasing);
// C version of R's  indx <- order(x, na.last, decreasing) :
void R_orderVector1(int *indx, int n, SEXP x, Rboolean nalast, Rboolean decreasing);

#ifndef R_NO_REMAP
/* These Rf_ macros are retained for backwards compatibility, but
 * their use is deprecated within rho.  In particular header files
 * should always use the Rf_ prefix explicitly, and not rely on these
 * macros to paste it in.
 */

#define acopy_string		Rf_acopy_string
// #define addMissingVarsToNewEnv	Rf_addMissingVarsToNewEnv
#define alloc3DArray            Rf_alloc3DArray
#define allocArray		Rf_allocArray
// #define allocFormalsList2	Rf_allocFormalsList2
// #define allocFormalsList3	Rf_allocFormalsList3
// #define allocFormalsList4	Rf_allocFormalsList4
// #define allocFormalsList5	Rf_allocFormalsList5
// #define allocFormalsList6	Rf_allocFormalsList6
#define allocLang		Rf_allocLang
#define allocList		Rf_allocList
#define allocMatrix		Rf_allocMatrix
#define allocS4Object		Rf_allocS4Object
#define allocSExp		Rf_allocSExp
#define allocVector		Rf_allocVector
#define allocVector3		Rf_allocVector3
#define any_duplicated		Rf_any_duplicated
#define any_duplicated3		Rf_any_duplicated3
// #define applyClosure		Rf_applyClosure
// #define arraySubscript		Rf_arraySubscript
#define asChar			Rf_asChar
#define asCharacterFactor	Rf_asCharacterFactor
#define asComplex		Rf_asComplex
#define asInteger		Rf_asInteger
#define asLogical		Rf_asLogical
// #define asLogical2		Rf_asLogical2
#define asReal			Rf_asReal
#define asS4			Rf_asS4
#define charIsASCII		Rf_charIsASCII
#define charIsUTF8		Rf_charIsUTF8
#define charIsLatin1		Rf_charIsLatin1
#define classgets		Rf_classgets
#define coerceVector		Rf_coerceVector
#define conformable		Rf_conformable
#define cons			Rf_cons
// #define fixSubset3Args		Rf_fixSubset3Args
#define copyListMatrix		Rf_copyListMatrix
#define copyMatrix		Rf_copyMatrix
#define copyMostAttrib		Rf_copyMostAttrib
#define copyVector		Rf_copyVector
// #define countContexts		Rf_countContexts
// #define CreateTag		Rf_CreateTag
#define defineVar		Rf_defineVar
#define dimgets			Rf_dimgets
#define dimnamesgets		Rf_dimnamesgets
// #define DropDims                Rf_DropDims
#define duplicate		Rf_duplicate
#define duplicated		Rf_duplicated
#define elt			Rf_elt
#define errorcall		Rf_errorcall
#define eval			Rf_eval
// #define ExtractSubset		Rf_ExtractSubset
#define findFun			Rf_findFun
// #define findFun3		Rf_findFun3
// #define findFunctionForBody	Rf_findFunctionForBody
#define findVar			Rf_findVar
#define findVarInFrame		Rf_findVarInFrame
#define findVarInFrame3		Rf_findVarInFrame3
// #define FixupDigits		Rf_FixupDigits
// #define FixupWidth		Rf_FixupWidth
#define GetArrayDimnames	Rf_GetArrayDimnames
#define getAttrib		Rf_getAttrib
#define getCharCE		Rf_getCharCE
#define GetColNames		Rf_GetColNames
#define GetMatrixDimnames	Rf_GetMatrixDimnames
#define GetOption1		Rf_GetOption1
#define GetOptionDigits		Rf_GetOptionDigits
#define GetOptionWidth		Rf_GetOptionWidth
#define GetOption		Rf_GetOption
#define GetRowNames		Rf_GetRowNames
#define gsetVar			Rf_gsetVar
#define inherits		Rf_inherits
#define install			Rf_install
#define installChar		Rf_installTrChar
#define installNoTrChar		Rf_installNoTrChar
#define installTrChar		Rf_installTrChar
// #define installDDVAL		Rf_installDDVAL
// #define installS3Signature	Rf_installS3Signature
#define isArray			Rf_isArray
#define isBasicClass            Rf_isBasicClass
#define isComplex		Rf_isComplex
#define isDataFrame		Rf_isDataFrame
#define isEnvironment		Rf_isEnvironment
#define isExpression		Rf_isExpression
#define isFactor		Rf_isFactor
#define isFrame			Rf_isFrame
// #define isFree			Rf_isFree
#define isFunction		Rf_isFunction
#define isInteger		Rf_isInteger
#define isLanguage		Rf_isLanguage
#define isList			Rf_isList
#define isLogical		Rf_isLogical
#define isSymbol		Rf_isSymbol
#define isMatrix		Rf_isMatrix
#define isNewList		Rf_isNewList
#define isNull			Rf_isNull
#define isNumeric		Rf_isNumeric
#define isNumber		Rf_isNumber
#define isObject		Rf_isObject
#define isOrdered		Rf_isOrdered
#define isPairList		Rf_isPairList
#define isPrimitive		Rf_isPrimitive
#define isReal			Rf_isReal
#define isRaw			Rf_isRaw
#define isS4			Rf_isS4
#define isString		Rf_isString
#define isTs			Rf_isTs
// #define isUnmodifiedSpecSym	Rf_isUnmodifiedSpecSym
#define isUnordered		Rf_isUnordered
#define isUnsorted		Rf_isUnsorted
#define isUserBinop		Rf_isUserBinop
#define isValidString		Rf_isValidString
#define isValidStringF		Rf_isValidStringF
#define isVector		Rf_isVector
#define isVectorAtomic		Rf_isVectorAtomic
#define isVectorizable		Rf_isVectorizable
#define isVectorList		Rf_isVectorList
#define lang1			Rf_lang1
#define lang2			Rf_lang2
#define lang3			Rf_lang3
#define lang4			Rf_lang4
#define lang5			Rf_lang5
#define lang6			Rf_lang6
#define lastElt			Rf_lastElt
#define lazy_duplicate		Rf_lazy_duplicate
#define lcons			Rf_lcons
#ifndef __cplusplus
/* In C++, this macro can play havoc with some standard C++ header
 * files.  Consequently, the alternative approach is taken of defining
 * length as an inline function within the namespace rho (where it can be
 * found via argument-dependent lookup).
 */
#define length(x)		Rf_length(x)
#endif
#define lengthgets		Rf_lengthgets
#define list1			Rf_list1
#define list2			Rf_list2
#define list3			Rf_list3
#define list4			Rf_list4
#define list5			Rf_list5
#define list6			Rf_list6
#define listAppend		Rf_listAppend
#define match			Rf_match
// #define matchE			Rf_matchE
#define mkChar			Rf_mkChar
#define mkCharCE		Rf_mkCharCE
#define mkCharLen		Rf_mkCharLen
#define mkCharLenCE		Rf_mkCharLenCE
#define mkNamed			Rf_mkNamed
#define mkString		Rf_mkString
#define namesgets		Rf_namesgets
#define ncols			Rf_ncols
#define nlevels			Rf_nlevels
#define NonNullStringMatch	Rf_NonNullStringMatch
#define nrows			Rf_nrows
#define nthcdr			Rf_nthcdr
#define PairToVectorList	Rf_PairToVectorList
#define pmatch			Rf_pmatch
#define psmatch			Rf_psmatch
#define PrintValue		Rf_PrintValue
// #define printwhere		Rf_printwhere
#define protect(x)			Rf_protect(x)
// #define readS3VarsFromFrame	Rf_readS3VarsFromFrame
#define reEnc			Rf_reEnc
// #define reEnc3			Rf_reEnc3
#define S3Class                 Rf_S3Class
#define ScalarComplex		Rf_ScalarComplex
#define ScalarInteger		Rf_ScalarInteger
#define ScalarLogical		Rf_ScalarLogical
#define ScalarReal		Rf_ScalarReal
#define ScalarString		Rf_ScalarString
#define ScalarRaw		Rf_ScalarRaw
#define setAttrib		Rf_setAttrib
// #define setSVector		Rf_setSVector
#define setVar			Rf_setVar
#define shallow_duplicate	Rf_shallow_duplicate
#define str2type		Rf_str2type
// #define stringSuffix		Rf_stringSuffix
#define stringPositionTr	Rf_stringPositionTr
#define StringBlank		Rf_StringBlank
#define substitute		Rf_substitute
#define topenv		        Rf_topenv
#define translateChar		Rf_translateChar
// #define translateChar0		Rf_translateChar0
#define translateCharUTF8      	Rf_translateCharUTF8
#define type2char		Rf_type2char
#define type2rstr		Rf_type2rstr
#define type2str		Rf_type2str
#define type2str_nowarn		Rf_type2str_nowarn
#define unprotect(x)		Rf_unprotect(x)
// #define unprotect_ptr		Rf_unprotect_ptr
#define VectorToPairList	Rf_VectorToPairList
#define warningcall		Rf_warningcall
#define warningcall_immediate	Rf_warningcall_immediate
#define xlength(x)		Rf_xlength(x)
#define xlengthgets		Rf_xlengthgets
#endif

/* Defining NO_RINLINEDFUNS disables use to simulate platforms where
   this is not available */
#if ! (defined(CALLED_FROM_DEFN_H) && !defined(__MAIN__) && (defined(COMPILING_R) || ( __GNUC__ && !defined(__INTEL_COMPILER) )) && (defined(COMPILING_R) || !defined(NO_RINLINEDFUNS)))
/* need remapped names here for use with R_NO_REMAP */

/*
   These are the public inlinable functions that are provided in
   Rinlinedfuns.h It is *essential* that these do not appear in any
   other header file, with or without the Rf_ prefix.
*/
SEXP     Rf_allocVector(SEXPTYPE, R_xlen_t);
Rboolean Rf_conformable(SEXP, SEXP);
SEXP	 Rf_elt(SEXP, int);
Rboolean Rf_inherits(SEXP, const char *);
Rboolean Rf_isArray(SEXP);
Rboolean Rf_isDataFrame(SEXP);
Rboolean Rf_isFactor(SEXP);
Rboolean Rf_isFrame(SEXP);
Rboolean Rf_isFunction(SEXP);
Rboolean Rf_isInteger(SEXP);
Rboolean Rf_isLanguage(SEXP);
Rboolean Rf_isList(SEXP);
Rboolean Rf_isMatrix(SEXP);
Rboolean Rf_isNewList(SEXP);
Rboolean Rf_isNumber(SEXP);
Rboolean Rf_isNumeric(SEXP);
Rboolean Rf_isPairList(SEXP);
Rboolean Rf_isPrimitive(SEXP);
Rboolean Rf_isTs(SEXP);
Rboolean Rf_isUserBinop(SEXP);
Rboolean Rf_isValidString(SEXP);
Rboolean Rf_isValidStringF(SEXP);
Rboolean Rf_isVector(SEXP);
Rboolean Rf_isVectorAtomic(SEXP);
Rboolean Rf_isVectorList(SEXP);
Rboolean Rf_isVectorizable(SEXP);
SEXP	 Rf_lang1(SEXP);
SEXP	 Rf_lang2(SEXP, SEXP);
SEXP	 Rf_lang3(SEXP, SEXP, SEXP);
SEXP	 Rf_lang4(SEXP, SEXP, SEXP, SEXP);
SEXP	 Rf_lang5(SEXP, SEXP, SEXP, SEXP, SEXP);
SEXP	 Rf_lang6(SEXP, SEXP, SEXP, SEXP, SEXP, SEXP);
SEXP	 Rf_lastElt(SEXP);
SEXP	 Rf_lcons(SEXP, SEXP);
R_len_t  Rf_length(SEXP);
SEXP	 Rf_list1(SEXP);
SEXP	 Rf_list2(SEXP, SEXP);
SEXP	 Rf_list3(SEXP, SEXP, SEXP);
SEXP	 Rf_list4(SEXP, SEXP, SEXP, SEXP);
SEXP	 Rf_list5(SEXP, SEXP, SEXP, SEXP, SEXP);
SEXP	 Rf_list6(SEXP, SEXP, SEXP, SEXP, SEXP, SEXP);
SEXP	 Rf_listAppend(SEXP, SEXP);
SEXP	 Rf_mkNamed(SEXPTYPE, const char **);
SEXP	 Rf_mkString(const char *);
int	 Rf_nlevels(SEXP);
int	 Rf_stringPositionTr(SEXP, const char *);
SEXP	 Rf_ScalarComplex(Rcomplex);
SEXP	 Rf_ScalarInteger(int);
SEXP	 Rf_ScalarLogical(int);
SEXP	 Rf_ScalarRaw(Rbyte);
SEXP	 Rf_ScalarReal(double);
SEXP	 Rf_ScalarString(SEXP);
R_xlen_t  Rf_xlength(SEXP);
R_xlen_t  (XLENGTH)(SEXP x);
R_xlen_t  (XTRUELENGTH)(SEXP x);
int LENGTH_EX(SEXP x, const char *file, int line);
R_xlen_t XLENGTH_EX(SEXP x);
# ifdef INLINE_PROTECT
SEXP Rf_protect(SEXP);
void Rf_unprotect(int);
void R_ProtectWithIndex(SEXP, PROTECT_INDEX *);
void R_Reprotect(SEXP, PROTECT_INDEX);
# endif
SEXP (CAR)(SEXP e);
void *(DATAPTR)(SEXP x);
const void *(DATAPTR_RO)(SEXP x);
const void *(DATAPTR_OR_NULL)(SEXP x);
const int *(LOGICAL_OR_NULL)(SEXP x);
const int *(INTEGER_OR_NULL)(SEXP x);
const double *(REAL_OR_NULL)(SEXP x);
const Rcomplex *(COMPLEX_OR_NULL)(SEXP x);
const Rbyte *(RAW_OR_NULL)(SEXP x);
int (INTEGER_ELT)(SEXP x, R_xlen_t i);
double (REAL_ELT)(SEXP x, R_xlen_t i);
int (LOGICAL_ELT)(SEXP x, R_xlen_t i);
Rcomplex (COMPLEX_ELT)(SEXP x, R_xlen_t i);
Rbyte (RAW_ELT)(SEXP x, R_xlen_t i);
SEXP (STRING_ELT)(SEXP x, R_xlen_t i);
void SET_LOGICAL_ELT(SEXP x, R_xlen_t i, int v);
void SET_INTEGER_ELT(SEXP x, R_xlen_t i, int v);
void SET_REAL_ELT(SEXP x, R_xlen_t i, double v);
void SET_COMPLEX_ELT(SEXP x, R_xlen_t i, Rcomplex v);
void SET_RAW_ELT(SEXP x, R_xlen_t i, Rbyte v);

/* ALTREP support */
SEXP ALTREP_CLASS(SEXP x);
SEXP R_altrep_data1(SEXP x);
SEXP R_altrep_data2(SEXP x);
void R_set_altrep_data1(SEXP x, SEXP v);
void R_set_altrep_data2(SEXP x, SEXP v);

int *LOGICAL0(SEXP x);
int *INTEGER0(SEXP x);
double *REAL0(SEXP x);
Rcomplex *COMPLEX0(SEXP x);
Rbyte *RAW0(SEXP x);
#endif

int (ALTREP)(SEXP x);

/* ALTREP sorting support */
enum {SORTED_DECR_NA_1ST = -2,
      SORTED_DECR = -1,
      UNKNOWN_SORTEDNESS = INT_MIN, /*INT_MIN is NA_INTEGER! */
      SORTED_INCR = 1,
      SORTED_INCR_NA_1ST = 2,
      KNOWN_UNSORTED = 0};
#define KNOWN_SORTED(sorted) (sorted == SORTED_DECR ||			\
			      sorted == SORTED_INCR ||			\
			      sorted == SORTED_DECR_NA_1ST ||		\
			      sorted == SORTED_INCR_NA_1ST)

#define KNOWN_NA_1ST(sorted) (sorted == SORTED_INCR_NA_1ST ||	\
			      sorted == SORTED_DECR_NA_1ST)

#define KNOWN_INCR(sorted) (sorted == SORTED_INCR ||		\
			    sorted == SORTED_INCR_NA_1ST)

#define KNOWN_DECR(sorted) (sorted == SORTED_DECR ||	\
			    sorted == SORTED_DECR_NA_1ST)


/* ====================== public but non-API entry points =================

   "not documented and subject to change without notice."

   and that includes possible removal.
 */

    
/* Experimental C interface for experimental hash table support

   Not in the API (at least not yet) but declared here to allow some
   experimenting */

/* try to allow some type checking */
typedef struct { SEXP cell; } R_hashtab_type;

/* hash table types */
#define HT_TYPE_IDENTICAL 0
#define HT_TYPE_ADDRESS   1

/* public C interface */
R_hashtab_type R_asHashtable(SEXP h);
SEXP R_HashtabSEXP(R_hashtab_type  h);
int R_isHashtable(SEXP h);
R_hashtab_type R_mkhashtab(int type, int /*K*/);
SEXP R_gethash(R_hashtab_type h, SEXP key, SEXP nomatch);
SEXP R_sethash(R_hashtab_type h, SEXP key, SEXP value);
int R_remhash(R_hashtab_type h, SEXP key);
int R_numhash(R_hashtab_type h);
int R_typhash(R_hashtab_type h);
SEXP R_maphash(R_hashtab_type h, SEXP FUN);
void R_maphashC(R_hashtab_type h, void (*FUN)(SEXP, SEXP, void *), void *data);
void R_clrhash(R_hashtab_type h);


/* Rest of this file
   Stuff that is not API and probably should not be but is getting used.
 */

void (SET_TYPEOF)(SEXP x, SEXPTYPE v); // used by Rcpp and much more
// used by Rcpp (not?), Matrix and more and in an example in R-exts.
void (SET_OBJECT)(SEXP x, int v); // used by Rcpp (not?), Matrix and more
void (SET_S4_OBJECT)(SEXP x); // used by Rcpp (not?) RTMB RcppInt64 data.table fstcore nanotime qs redland tau this.path tiblle
void (UNSET_S4_OBJECT)(SEXP x); // used by Rcpp (not?) collapse data.table essentials slam vctrs
const char *R_curErrorBuf(void); // used by Rserve gert unix
int (IS_SCALAR)(SEXP x, SEXPTYPE type); // used by rbedrock symengine this.path
Rboolean Rf_psmatch(const char *, const char *, Rboolean); // used by rgl

/* used in a couple of packages but should probably be dropped 
   error_return: grr nanonext rJava rbedrock
   errorcall_return: Runuran(with call=NULL)
*/
				/* match(.) NOT reached : for -Wall */
#define error_return(msg)	{ Rf_error("%s", msg);	   return R_NilValue; }
#define errorcall_return(cl,msg){ Rf_errorcall(cl, "%s", msg);   return R_NilValue; }

void (SETLENGTH)(SEXP x, R_xlen_t v); // used by many packages
void (SET_TRUELENGTH)(SEXP x, R_xlen_t v); // used by many packages
void (SETLEVELS)(SEXP x, int v); // used by qs quotedargs

// used by admisc arcpbf b64 box clarabel collapse declared drake fcl rlang this.path
void (SET_ENVFLAGS)(SEXP x, int v);
void SET_FRAME(SEXP x, SEXP v); // used by cli mmap qs webfakes
void SET_ENCLOS(SEXP x, SEXP v); // used by arcpbf b64 clarabel cli fcl magrittr mmap qs rlang  webfakes
void SET_HASHTAB(SEXP x, SEXP v); // used by cli mmap qs webfakes

// used by S7 arcpbf b64 clarabel dplyr fcl magrittr nseval quotedargs this.path
void SET_PRENV(SEXP x, SEXP v); 
void SET_PRVALUE(SEXP x, SEXP v);
void SET_PRCODE(SEXP x, SEXP v); 

void *(STDVEC_DATAPTR)(SEXP x); // used by vctrs vroom

/* Growable vector support */ // used by multbxxc
int (IS_GROWABLE)(SEXP x);
void (SET_GROWABLE_BIT)(SEXP x);

// used in quotedargs
#define BCODE_CONSTS(x) CONSTS(x) // re-enable in Defn.h after removing here
void (SET_NAMED)(SEXP x, int v); // used by fastmatch quotedargs

// used in igraph lazyeval nseval rlang
#define PREXPR(e) R_PromiseExpr(e)

// used in rlang
#define BODY_EXPR(e) R_ClosureExpr(e)

// used by BioC::matter; might be reasonable to include in API
SEXP R_tryWrap(SEXP);

#ifdef __cplusplus
R_len_t Rf_length(SEXP);
/** @brief Shorthand for Rf_length().
 */
inline R_len_t length(SEXP s)
{
    return Rf_length(s);
}
#endif

#ifdef __cplusplus
} //extern "C"
#endif

#endif /* R_INTERNALS_H_ */<|MERGE_RESOLUTION|>--- conflicted
+++ resolved
@@ -34,19 +34,7 @@
 #ifndef R_INTERNALS_H_
 #define R_INTERNALS_H_
 
-<<<<<<< HEAD
 #include <CXXR/RTypes.hpp> // for RObject, Rbyte, R_*_t, 
-=======
-#ifdef __cplusplus
-# include <cstdio>
-# include <climits>
-# include <cstddef>
-#else
-# include <stdio.h>
-# include <limits.h> /* for INT_MAX */
-# include <stddef.h> /* for ptrdiff_t, which is required by C99 */
-#endif
->>>>>>> 0e1629a4
 
 #include <R_ext/Arith.h>
 #include <R_ext/Boolean.h>
@@ -57,34 +45,12 @@
 #include <R_ext/Print.h>
 #include <R_ext/Rdynload.h> // for DL_FUNC
 
-#ifdef __cplusplus
-extern "C" {
-#endif
-#include <R_ext/libextern.h>
-
 /* both config.h and Rconfig.h set SIZEOF_SIZE_T, but Rconfig.h is
    skipped if config.h has already been included. */
 #ifndef R_CONFIG_H
 # include <Rconfig.h>
 #endif
 
-<<<<<<< HEAD
-=======
-#ifdef __cplusplus
-extern "C" {
-#endif
-
-typedef unsigned char Rbyte;
-
-/* type for length of (standard, not long) vectors etc */
-typedef int R_len_t;
-#define R_LEN_T_MAX INT_MAX
-
-#if ( SIZEOF_SIZE_T > 4 )
-# define LONG_VECTOR_SUPPORT
-#endif
-
->>>>>>> 0e1629a4
 #ifdef LONG_VECTOR_SUPPORT
 # define R_PRIdXLEN_T "td"
 #else
@@ -121,6 +87,10 @@
 # define ADJUST_ENVIR_REFCNTS
 #endif
 
+#ifdef __cplusplus
+extern "C" {
+#endif
+#include <R_ext/libextern.h>
 
 #define CHAR(x) R_CHAR(x)
 const char *(R_CHAR)(SEXP x);
