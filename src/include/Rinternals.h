--- conflicted
+++ resolved
@@ -1140,13 +1140,8 @@
 void (SET_OBJECT)(SEXP x, int v); // used by Rcpp (not?), Matrix and more
 void (SET_S4_OBJECT)(SEXP x); // used by Rcpp (not?) RTMB RcppInt64 data.table fstcore nanotime qs redland tau this.path tiblle
 void (UNSET_S4_OBJECT)(SEXP x); // used by Rcpp (not?) collapse data.table essentials slam vctrs
-<<<<<<< HEAD
-const char *R_curErrorBuf(void); // used by unix
-int (IS_SCALAR)(SEXP x, SEXPTYPE type); // used by symengine
-=======
 const char *R_curErrorBuf(void); // used by Rserve gert unix
-int (IS_SCALAR)(SEXP x, int type); // used by rbedrock symengine this.path
->>>>>>> 3124b3d7
+int (IS_SCALAR)(SEXP x, SEXPTYPE type); // used by rbedrock symengine this.path
 Rboolean Rf_psmatch(const char *, const char *, Rboolean); // used by rgl
 
 /* used in a couple of packages but should probably be dropped 
@@ -1157,27 +1152,11 @@
 #define error_return(msg)	{ Rf_error("%s", msg);	   return R_NilValue; }
 #define errorcall_return(cl,msg){ Rf_errorcall(cl, "%s", msg);   return R_NilValue; }
 
-<<<<<<< HEAD
-void (SETLENGTH)(SEXP x, R_xlen_t v); /* used by data.table RMySQL
-				       * RPostgreSQL TPmsm XML bit64
-				       * duckdb geepack oce rjson tpr */
-void (SET_TRUELENGTH)(SEXP x, R_xlen_t v); /* used by data.table brio
-					    * collapse duckdb hipread
-					    * htmltools meltr multbxxc
-					    * qs riskscores rlang
-					    * this.path tibblify
-					    * tidyfast vctrs
-					    * yyjsonr */
-void (SETLEVELS)(SEXP x, int v); // used by quotedargs
-
-// used by BMA R6 admisc box collapse declared drake rlang this.path
-=======
 void (SETLENGTH)(SEXP x, R_xlen_t v); // used by many packages
 void (SET_TRUELENGTH)(SEXP x, R_xlen_t v); // used by many packages
-int  (SETLEVELS)(SEXP x, int v); // used by qs quotedargs
+void (SETLEVELS)(SEXP x, int v); // used by qs quotedargs
 
 // used by admisc arcpbf b64 box clarabel collapse declared drake fcl rlang this.path
->>>>>>> 3124b3d7
 void (SET_ENVFLAGS)(SEXP x, int v);
 void SET_FRAME(SEXP x, SEXP v); // used by cli mmap qs webfakes
 void SET_ENCLOS(SEXP x, SEXP v); // used by arcpbf b64 clarabel cli fcl magrittr mmap qs rlang  webfakes
@@ -1194,15 +1173,9 @@
 int (IS_GROWABLE)(SEXP x);
 void (SET_GROWABLE_BIT)(SEXP x);
 
-<<<<<<< HEAD
-// used by quotedargs
+// used in quotedargs
 #define BCODE_CONSTS(x) CONSTS(x) // re-enable in Defn.h after removing here
-void (SET_NAMED)(SEXP x, int v);
-=======
-// used in quotedargs
-#define BCODE_CONSTS(x) CDR(x) // re-enable in Defn.h after removing here
 void (SET_NAMED)(SEXP x, int v); // used by fastmatch quotedargs
->>>>>>> 3124b3d7
 
 // used in igraph lazyeval nseval rlang
 #define PREXPR(e) R_PromiseExpr(e)
