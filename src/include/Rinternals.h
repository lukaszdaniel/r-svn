/*
 *  R : A Computer Language for Statistical Data Analysis
 *  Copyright (C) 1999--2025  The R Core Team.
 *  Copyright (C) 1995, 1996  Robert Gentleman and Ross Ihaka
 *
 *  This header file is free software; you can redistribute it and/or modify
 *  it under the terms of the GNU Lesser General Public License as published by
 *  the Free Software Foundation; either version 2.1 of the License, or
 *  (at your option) any later version.
 *
 *  This file is part of R. R is distributed under the terms of the
 *  GNU General Public License, either Version 2, June 1991 or Version 3,
 *  June 2007. See doc/COPYRIGHTS for details of the copyright status of R.
 *
 *  This program is distributed in the hope that it will be useful,
 *  but WITHOUT ANY WARRANTY; without even the implied warranty of
 *  MERCHANTABILITY or FITNESS FOR A PARTICULAR PURPOSE.  See the
 *  GNU Lesser General Public License for more details.
 *
 *  You should have received a copy of the GNU Lesser General Public License
 *  along with this program; if not, a copy is available at
 *  https://www.R-project.org/Licenses/
 */

/* This file is installed and available to packages, but only a small
   part of the contents is within the API.  See chapter 6 of 'Writing
   R Extensions'.
 */

/** @file Rinternals.h
 * @brief (As described in 'Writing R Extensions'.)
 */

#ifndef R_INTERNALS_H_
#define R_INTERNALS_H_

#include <CXXR/RTypes.hpp> // for RObject, Rbyte, R_*_t, 

#include <R_ext/Arith.h>
#include <R_ext/Boolean.h>
#include <R_ext/Complex.h>
#include <R_ext/Error.h>  // includes NORET macro
#include <R_ext/Memory.h>
#include <R_ext/Utils.h>
#include <R_ext/Print.h>
#include <R_ext/Rdynload.h> // for DL_FUNC

/* both config.h and Rconfig.h set SIZEOF_SIZE_T, but Rconfig.h is
   skipped if config.h has already been included. */
#ifndef R_CONFIG_H
# include <Rconfig.h>
#endif

#ifdef LONG_VECTOR_SUPPORT
# define R_PRIdXLEN_T "td"
#else
# define R_PRIdXLEN_T "d"
#endif

#ifndef TESTING_WRITE_BARRIER
# define INLINE_PROTECT
#endif

/* Fundamental Data Types:  These are largely Lisp
 * influenced structures, with the exception of LGLSXP,
 * INTSXP, REALSXP, CPLXSXP and STRSXP which are the
 * element types for S-like data objects.
 *
 *			--> TypeTable[] in ../main/util.c for  typeof()
 */

/*  These exact numeric values are seldom used, but they are, e.g., in
 *  ../main/subassign.c, and they are serialized.
*/
#include <CXXR/SEXPTYPE.hpp>

/* Define SWITCH_TO_NAMED to use the 'NAMED' mechanism instead of
   reference counting. */
#if ! defined(SWITCH_TO_NAMED) && ! defined(SWITCH_TO_REFCNT)
# define SWITCH_TO_REFCNT
#endif

#if defined(SWITCH_TO_REFCNT) && ! defined(COMPUTE_REFCNT_VALUES)
# define COMPUTE_REFCNT_VALUES
#endif
#if defined(SWITCH_TO_REFCNT) && ! defined(ADJUST_ENVIR_REFCNTS)
# define ADJUST_ENVIR_REFCNTS
#endif

#ifdef __cplusplus
extern "C" {
#endif
#include <R_ext/libextern.h>

#define CHAR(x) R_CHAR(x)
const char *(R_CHAR)(SEXP x);

/* Various tests with macro versions in the internal headers */
Rboolean (Rf_isNull)(SEXP s);
Rboolean (Rf_isSymbol)(SEXP s);
Rboolean (Rf_isLogical)(SEXP s);
Rboolean (Rf_isReal)(SEXP s);
Rboolean (Rf_isComplex)(SEXP s);
Rboolean (Rf_isRaw)(SEXP s);
Rboolean (Rf_isExpression)(SEXP s);
Rboolean (Rf_isEnvironment)(SEXP s);
Rboolean (Rf_isString)(SEXP s);
Rboolean (Rf_isObject)(SEXP s);

#define IS_SIMPLE_SCALAR(x, type) \
    (IS_SCALAR(x, type) && ATTRIB(x) == R_NilValue)

#ifdef SWITCH_TO_REFCNT
# define INCREMENT_NAMED(x) do { } while (0)
# define DECREMENT_NAMED(x) do { } while (0)
#else
#define NAMEDMAX 7
# define INCREMENT_NAMED(x) do {			\
	SEXP __x__ = (x);				\
	if (NAMED(__x__) != NAMEDMAX)			\
	    SET_NAMED(__x__, NAMED(__x__) + 1);		\
    } while (0)
# define DECREMENT_NAMED(x) do {			    \
	SEXP __x__ = (x);				    \
	int __n__ = NAMED(__x__);			    \
	if (__n__ > 0 && __n__ < NAMEDMAX)		    \
	    SET_NAMED(__x__, __n__ - 1);		    \
    } while (0)
#endif

/* Macros for some common idioms. */
#ifdef USE_RINTERNALS
# ifdef SWITCH_TO_REFCNT
#  define MAYBE_SHARED(x) (REFCNT(x) > 1)
#  define NO_REFERENCES(x) (REFCNT(x) == 0)
# else
#  define MAYBE_SHARED(x) (NAMED(x) > 1)
#  define NO_REFERENCES(x) (NAMED(x) == 0)
# endif
#endif
int (MAYBE_SHARED)(SEXP x);
int (NO_REFERENCES)(SEXP x);

#define MAYBE_REFERENCED(x) (! NO_REFERENCES(x))
#define NOT_SHARED(x) (! MAYBE_SHARED(x))

/* Accessor functions.  Many are declared using () to avoid the macro
   definitions in the internal headers.
   The function STRING_ELT is used as an argument to arrayAssign even
   if the macro version is in use.
*/

/* General Cons Cell Attributes */
SEXP (ATTRIB)(SEXP x);
int  (OBJECT)(SEXP x);
int  (MARK)(SEXP x);
SEXPTYPE (TYPEOF)(SEXP x);
int  (NAMED)(SEXP x);
int  (REFCNT)(SEXP x);
void SET_ATTRIB(SEXP x, SEXP v);
void DUPLICATE_ATTRIB(SEXP to, SEXP from);
void SHALLOW_DUPLICATE_ATTRIB(SEXP to, SEXP from);
void (MARK_NOT_MUTABLE)(SEXP x);
void CLEAR_ATTRIB(SEXP x);
int  (ANY_ATTRIB)(SEXP x);
#define NO_ATTRIB(x) (! ANY_ATTRIB(x))

/* S4 object testing */
int (IS_S4_OBJECT)(SEXP x);

/* Vector Access Functions */
int  (LENGTH)(SEXP x);
R_xlen_t (XLENGTH)(SEXP x);
R_xlen_t  (TRUELENGTH)(SEXP x);
int  (IS_LONG_VEC)(SEXP x);
int  (LEVELS)(SEXP x);

int  *(LOGICAL)(SEXP x);
int  *(INTEGER)(SEXP x);
Rbyte *(RAW)(SEXP x);
double *(REAL)(SEXP x);
Rcomplex *(COMPLEX)(SEXP x);
const int  *(LOGICAL_RO)(SEXP x);
const int  *(INTEGER_RO)(SEXP x);
const Rbyte *(RAW_RO)(SEXP x);
const double *(REAL_RO)(SEXP x);
const Rcomplex *(COMPLEX_RO)(SEXP x);
//SEXP (STRING_ELT)(SEXP x, R_xlen_t i);
SEXP (VECTOR_ELT)(SEXP x, R_xlen_t i);
SEXP (XVECTOR_ELT)(SEXP x, R_xlen_t i);
void SET_STRING_ELT(SEXP x, R_xlen_t i, SEXP v);
SEXP SET_VECTOR_ELT(SEXP x, R_xlen_t i, SEXP v);
SEXP SET_XVECTOR_ELT(SEXP x, R_xlen_t i, SEXP v);
SEXP *(STRING_PTR)(SEXP x);
const SEXP *(STRING_PTR_RO)(SEXP x);
const SEXP *(VECTOR_PTR_RO)(SEXP x);
NORET SEXP *(VECTOR_PTR)(SEXP x);

R_xlen_t INTEGER_GET_REGION(SEXP sx, R_xlen_t i, R_xlen_t n, int *buf);
R_xlen_t REAL_GET_REGION(SEXP sx, R_xlen_t i, R_xlen_t n, double *buf);
R_xlen_t LOGICAL_GET_REGION(SEXP sx, R_xlen_t i, R_xlen_t n, int *buf);
R_xlen_t COMPLEX_GET_REGION(SEXP sx, R_xlen_t i, R_xlen_t n, Rcomplex *buf);
R_xlen_t RAW_GET_REGION(SEXP sx, R_xlen_t i, R_xlen_t n, Rbyte *buf);

/* metadata access */
int INTEGER_IS_SORTED(SEXP x);
int INTEGER_NO_NA(SEXP x);
int REAL_IS_SORTED(SEXP x);
int REAL_NO_NA(SEXP x);
int LOGICAL_IS_SORTED(SEXP x);
int LOGICAL_NO_NA(SEXP x);
int STRING_IS_SORTED(SEXP x);
int STRING_NO_NA(SEXP x);

/* List Access Functions */
/* These also work for ... objects */
#define CONS(a, b)	Rf_cons((a), (b))		/* data lists */
#define LCONS(a, b)	Rf_lcons((a), (b))		/* language lists */

SEXP (TAG)(SEXP e);
SEXP (CDR)(SEXP e);
SEXP (CAAR)(SEXP e);
SEXP (CDAR)(SEXP e);
SEXP (CADR)(SEXP e);
SEXP (CDDR)(SEXP e);
SEXP (CDDDR)(SEXP e);
SEXP (CD4R)(SEXP e);
SEXP (CADDR)(SEXP e);
SEXP (CADDDR)(SEXP e);
SEXP (CAD3R)(SEXP e);
SEXP (CAD4R)(SEXP e);
SEXP (CAD5R)(SEXP e);
int  (MISSING)(SEXP x);
void SET_TAG(SEXP x, SEXP y);
SEXP SETCAR(SEXP x, SEXP y);
SEXP SETCDR(SEXP x, SEXP y);
SEXP SETCADR(SEXP x, SEXP y);
SEXP SETCADDR(SEXP x, SEXP y);
SEXP SETCADDDR(SEXP x, SEXP y);
SEXP SETCAD4R(SEXP e, SEXP y);

/* AltRep Access Functions */
SEXP (DATA1)(SEXP e);
SEXP (DATA2)(SEXP e);
SEXP (CLASS)(SEXP e);
void SET_DATA1(SEXP x, SEXP y);
void SET_DATA2(SEXP x, SEXP y);
void SET_CLASS(SEXP x, SEXP y);

/* ByteCode Access Functions */
SEXP (CODE0)(SEXP e);
SEXP (CONSTS)(SEXP e);
SEXP (EXPR)(SEXP e);
void SET_CODE(SEXP x, SEXP y);
void SET_CONSTS(SEXP x, SEXP y);
void SET_EXPR(SEXP x, SEXP y);

/* S4Object Access Functions */
SEXP (S4TAG)(SEXP e);
void SET_S4TAG(SEXP x, SEXP y);

/* Closure Access Functions */
SEXP (FORMALS)(SEXP x);
SEXP (BODY)(SEXP x);
SEXP (CLOENV)(SEXP x);
int  (RDEBUG)(SEXP x);
int  (RSTEP)(SEXP x);
int  (RTRACE)(SEXP x);
void (SET_RDEBUG)(SEXP x, int v);
void (SET_RSTEP)(SEXP x, int v);
void (SET_RTRACE)(SEXP x, int v);
void SET_FORMALS(SEXP x, SEXP v);
void SET_BODY(SEXP x, SEXP v);
void SET_CLOENV(SEXP x, SEXP v);
SEXP R_mkClosure(SEXP, SEXP, SEXP);
SEXP R_ClosureFormals(SEXP);
SEXP R_ClosureBody(SEXP);
SEXP R_ClosureEnv(SEXP);

/* Symbol Access Functions */
SEXP (PRINTNAME)(SEXP x);
SEXP (SYMVALUE)(SEXP x);
SEXP (INTERNAL)(SEXP x);
int  (DDVAL)(SEXP x);

/* Environment Access Functions */
SEXP (FRAME)(SEXP x);
SEXP (ENCLOS)(SEXP x);
SEXP (HASHTAB)(SEXP x);
int  (ENVFLAGS)(SEXP x);
int  (ENV_RDEBUG)(SEXP x);
void (SET_ENV_RDEBUG)(SEXP x, int v);
SEXP R_ParentEnv(SEXP);

/* Promise Access Functions */
SEXP (PRCODE)(SEXP x);
SEXP (PRENV)(SEXP x);
SEXP (PRVALUE)(SEXP x);
int  (PRSEEN)(SEXP x);

/* External pointer access macros */
SEXP (EXTPTR_PROT)(SEXP);
SEXP (EXTPTR_TAG)(SEXP);
void *(EXTPTR_PTR)(SEXP);

/* Pointer Protection and Unprotection */
#define PROTECT(s)	Rf_protect(s)
#define UNPROTECT(n)	Rf_unprotect(n)
#define UNPROTECT_PTR(s)	Rf_unprotect_ptr(s)

/* We sometimes need to coerce a protected value and place the new
   coerced value under protection.  For these cases PROTECT_WITH_INDEX
   saves an index of the protection location that can be used to
   replace the protected value using REPROTECT. */
typedef unsigned int PROTECT_INDEX;
#define PROTECT_WITH_INDEX(x,i) R_ProtectWithIndex(x,i)
#define REPROTECT(x,i) R_Reprotect(x,i)

/* Evaluation Environment */
LibExtern SEXP	R_GlobalEnv;	    /* The "global" environment */

LibExtern SEXP  R_EmptyEnv;	    /* An empty environment at the root of the
				    	environment tree */
LibExtern SEXP  R_BaseEnv;	    /* The base environment; formerly R_NilValue */
LibExtern SEXP	R_BaseNamespace;    /* The (fake) namespace for base */
LibExtern SEXP	R_NamespaceRegistry;/* Registry for registered namespaces */

LibExtern SEXP	R_Srcref;           /* Current srcref, for debuggers */

/* Special Values */
// LibExtern SEXP	R_NilValue;	    /* The nil object */
#ifndef R_NilValue
#define R_NilValue NULL
#endif
LibExtern SEXP	R_UnboundValue;	    /* Unbound marker */
LibExtern SEXP	R_MissingArg;	    /* Missing argument marker */
LibExtern SEXP	R_InBCInterpreter;  /* To be found in BC interp. state
				       (marker) */
LibExtern SEXP	R_CurrentExpression; /* Use current expression (marker) */
#ifdef __MAIN__
attribute_hidden
#else
extern
#endif
SEXP	R_RestartToken;     /* Marker for restarted function calls */

/* Symbol Table Shortcuts */
LibExtern SEXP	R_AsCharacterSymbol;/* "as.character" */
LibExtern SEXP	R_AtsignSymbol;	    /* "@" */
#define R_baseSymbol R_BaseSymbol // <-- backcompatible version of:
LibExtern SEXP	R_BaseSymbol;	// "base"
LibExtern SEXP	R_BraceSymbol;	    /* "{" */
LibExtern SEXP	R_Bracket2Symbol;   /* "[[" */
LibExtern SEXP	R_BracketSymbol;    /* "[" */
LibExtern SEXP	R_ClassSymbol;	    /* "class" */
LibExtern SEXP	R_DeviceSymbol;	    /* ".Device" */
LibExtern SEXP	R_DimNamesSymbol;   /* "dimnames" */
LibExtern SEXP	R_DimSymbol;	    /* "dim" */
LibExtern SEXP	R_DollarSymbol;	    /* "$" */
LibExtern SEXP	R_DotsSymbol;	    /* "..." */
LibExtern SEXP	R_DoubleColonSymbol;// "::"
LibExtern SEXP	R_DropSymbol;	    /* "drop" */
LibExtern SEXP	R_EvalSymbol;	    /* "eval" */
LibExtern SEXP	R_FunctionSymbol;   /* "function" */
LibExtern SEXP	R_LastvalueSymbol;  /* ".Last.value" */
LibExtern SEXP	R_LevelsSymbol;	    /* "levels" */
LibExtern SEXP	R_ModeSymbol;	    /* "mode" */
LibExtern SEXP	R_NaRmSymbol;	    /* "na.rm" */
LibExtern SEXP	R_NameSymbol;	    /* "name" */
LibExtern SEXP	R_NamesSymbol;	    /* "names" */
LibExtern SEXP	R_NamespaceEnvSymbol;// ".__NAMESPACE__."
LibExtern SEXP	R_PackageSymbol;    /* "package" */
LibExtern SEXP	R_PreviousSymbol;   /* "previous" */
LibExtern SEXP	R_QuoteSymbol;	    /* "quote" */
LibExtern SEXP	R_RowNamesSymbol;   /* "row.names" */
LibExtern SEXP	R_SeedsSymbol;	    /* ".Random.seed" */
LibExtern SEXP	R_SortListSymbol;   /* "sort.list" */
LibExtern SEXP	R_SourceSymbol;	    /* "source" */
LibExtern SEXP	R_SpecSymbol;	// "spec"
LibExtern SEXP	R_TripleColonSymbol;// ":::"
LibExtern SEXP	R_TspSymbol;	    /* "tsp" */

LibExtern SEXP  R_dot_defined;      /* ".defined" */
LibExtern SEXP  R_dot_Method;       /* ".Method" */
LibExtern SEXP	R_dot_packageName;// ".packageName"
LibExtern SEXP  R_dot_target;       /* ".target" */
LibExtern SEXP  R_dot_Generic;      /* ".Generic" */

/* Missing Values - others from Arith.h */
#define NA_STRING	R_NaString
LibExtern SEXP	R_NaString;	    /* NA_STRING as a CHARSXP */
LibExtern SEXP	R_BlankString;	    /* "" as a CHARSXP */
LibExtern SEXP	R_BlankScalarString;/* "" as a STRSXP */

/* srcref related functions */
SEXP R_GetCurrentSrcref(int);
SEXP R_GetSrcFilename(SEXP);

/*--- FUNCTIONS ------------------------------------------------------ */

/* Type Coercions of all kinds */

SEXP Rf_asChar(SEXP);
SEXP Rf_coerceVector(SEXP, SEXPTYPE);
SEXP Rf_PairToVectorList(SEXP x);
SEXP Rf_VectorToPairList(SEXP x);
SEXP Rf_asCharacterFactor(SEXP x);
int Rf_asLogical(SEXP x);
int Rf_asInteger(SEXP x);
double Rf_asReal(SEXP x);
Rcomplex Rf_asComplex(SEXP x);
Rboolean Rf_asRboolean(SEXP x);
bool Rf_asBool(SEXP x);


// also included in R_ext/Rallocators.h
#ifndef R_ALLOCATOR_TYPE
#define R_ALLOCATOR_TYPE
typedef struct R_allocator R_allocator_t;
#endif


/* Other Internally Used Functions, excluding those which are inline-able*/

char *Rf_acopy_string(const char *);
SEXP Rf_alloc3DArray(SEXPTYPE, int, int, int);
SEXP Rf_allocArray(SEXPTYPE, SEXP);
SEXP Rf_allocMatrix(SEXPTYPE, int, int);
SEXP Rf_allocLang(int);
SEXP Rf_allocList(int);
SEXP Rf_allocS4Object(void);
SEXP Rf_allocSExp(SEXPTYPE);
// next is not documented but generated by inlined calls to Rf_allocVector
SEXP Rf_allocVector3(SEXPTYPE, R_xlen_t, R_allocator_t *);
R_xlen_t Rf_any_duplicated(SEXP x, Rboolean from_last);
R_xlen_t Rf_any_duplicated3(SEXP x, SEXP incomp, Rboolean from_last);
SEXP Rf_classgets(SEXP, SEXP);
SEXP Rf_cons(SEXP, SEXP);
void Rf_copyMatrix(SEXP, SEXP, Rboolean);
void Rf_copyListMatrix(SEXP, SEXP, Rboolean);
void Rf_copyMostAttrib(SEXP, SEXP);
void Rf_copyVector(SEXP, SEXP);
void Rf_defineVar(SEXP, SEXP, SEXP);
SEXP Rf_dimgets(SEXP, SEXP);
SEXP Rf_dimnamesgets(SEXP, SEXP);
SEXP Rf_duplicate(SEXP);
SEXP Rf_shallow_duplicate(SEXP);
SEXP R_duplicate_attr(SEXP);
SEXP R_shallow_duplicate_attr(SEXP);
SEXP Rf_lazy_duplicate(SEXP);
/* the next really should not be here and is also in Defn.h */
SEXP Rf_duplicated(SEXP, Rboolean);
SEXP Rf_eval(SEXP, SEXP);
SEXP Rf_findFun(SEXP, SEXP);
SEXP Rf_findVar(SEXP, SEXP);
SEXP Rf_findVarInFrame(SEXP, SEXP);
SEXP Rf_findVarInFrame3(SEXP, SEXP, Rboolean);
Rboolean R_existsVarInFrame(SEXP, SEXP);
SEXP R_getVar(SEXP, SEXP, Rboolean);
SEXP R_getVarEx(SEXP, SEXP, Rboolean, SEXP);
void R_removeVarFromFrame(SEXP, SEXP);
SEXP Rf_getAttrib(SEXP, SEXP);
SEXP Rf_GetArrayDimnames(SEXP);
SEXP Rf_GetColNames(SEXP);
void Rf_GetMatrixDimnames(SEXP, SEXP*, SEXP*, const char**, const char**);
SEXP Rf_GetOption(SEXP, SEXP); /* pre-2.13.0 compatibility */
SEXP Rf_GetOption1(SEXP);
int Rf_GetOptionDigits(void);
int Rf_GetOptionWidth(void);
SEXP Rf_GetRowNames(SEXP);
void Rf_gsetVar(SEXP, SEXP, SEXP);
SEXP Rf_install(const char *);
SEXP Rf_installChar(SEXP);
SEXP Rf_installNoTrChar(SEXP);
SEXP Rf_installTrChar(SEXP);
Rboolean Rf_isOrdered(SEXP);
Rboolean Rf_isUnordered(SEXP);
Rboolean Rf_isUnsorted(SEXP, Rboolean);
Rboolean R_isTRUE(SEXP);
SEXP Rf_lengthgets(SEXP, R_len_t);
SEXP Rf_xlengthgets(SEXP, R_xlen_t);
SEXP R_lsInternal(SEXP, Rboolean);
SEXP R_lsInternal3(SEXP, Rboolean, Rboolean);
SEXP Rf_match(SEXP, SEXP, int);
SEXP Rf_namesgets(SEXP, SEXP);
SEXP Rf_mkChar(const char *);
SEXP Rf_mkCharLen(const char *, int);
Rboolean Rf_NonNullStringMatch(SEXP, SEXP);
int Rf_ncols(SEXP);
int Rf_nrows(SEXP);
SEXP Rf_nthcdr(SEXP, int);

// ../main/character.c :
typedef enum {Bytes, Chars, Width} nchar_type;
int R_nchar(SEXP string, nchar_type type_,
	    Rboolean allowNA, Rboolean keepNA, const char* msg_name);

SEXP R_ParseEvalString(const char *, SEXP);
SEXP R_ParseString(const char *);
void Rf_PrintValue(SEXP);
SEXP Rf_setAttrib(SEXP, SEXP, SEXP);
void Rf_setVar(SEXP, SEXP, SEXP);
SEXPTYPE Rf_str2type(const char *);
Rboolean Rf_StringBlank(SEXP);
SEXP Rf_substitute(SEXP,SEXP);
SEXP Rf_topenv(SEXP, SEXP);
const char *Rf_translateChar(SEXP);
const char *Rf_translateCharUTF8(SEXP);
const char *Rf_type2char(SEXPTYPE);
const char *R_typeToChar(SEXP);
#ifdef USE_TYPE2CHAR_2
const char *R_typeToChar2(SEXP, SEXPTYPE);
#endif
SEXP Rf_type2rstr(SEXPTYPE);
SEXP Rf_type2str(SEXPTYPE);
SEXP Rf_type2str_nowarn(SEXPTYPE);

SEXP Rf_protect(SEXP);
void Rf_unprotect(unsigned int);
void R_ProtectWithIndex(SEXP, PROTECT_INDEX *);
void R_Reprotect(SEXP, PROTECT_INDEX);
void Rf_unprotect_ptr(SEXP);

SEXP R_tryEval(SEXP, SEXP, int *);
SEXP R_tryEvalSilent(SEXP, SEXP, int *);
SEXP R_GetCurrentEnv(void);

Rboolean Rf_isS4(SEXP);
SEXP Rf_asS4(SEXP, Rboolean, int);
SEXP Rf_S3Class(SEXP);
int Rf_isBasicClass(const char *);

/* cetype_t is an identifier reseved by POSIX, but it is
   well established as public.  Could remap by a #define though */
typedef enum {
    CE_NATIVE = 0,
    CE_UTF8   = 1,
    CE_LATIN1 = 2,
    CE_BYTES  = 3,
    CE_SYMBOL = 5,
    CE_ANY    =99
} cetype_t;

cetype_t Rf_getCharCE(SEXP);
Rboolean Rf_charIsASCII(SEXP);
Rboolean Rf_charIsUTF8(SEXP);
Rboolean Rf_charIsLatin1(SEXP);
SEXP Rf_mkCharCE(const char *, cetype_t);
SEXP Rf_mkCharLenCE(const char *, int, cetype_t);
const char *Rf_reEnc(const char *x, cetype_t ce_in, cetype_t ce_out, int subst);

#ifdef __MAIN__
#undef extern
#undef LibExtern
#endif

/* Calling a function with arguments evaluated */
SEXP R_forceAndCall(SEXP e, int n, SEXP rho);

/* External pointer interface */
SEXP R_MakeExternalPtr(void *p, SEXP tag, SEXP prot);
void *R_ExternalPtrAddr(SEXP s);
SEXP R_ExternalPtrTag(SEXP s);
SEXP R_ExternalPtrProtected(SEXP s);
void R_ClearExternalPtr(SEXP s);
void R_SetExternalPtrAddr(SEXP s, void *p);
void R_SetExternalPtrTag(SEXP s, SEXP tag);
void R_SetExternalPtrProtected(SEXP s, SEXP p);
// Added in R 3.4.0
SEXP R_MakeExternalPtrFn(DL_FUNC p, SEXP tag, SEXP prot);
DL_FUNC R_ExternalPtrAddrFn(SEXP s);

/* Finalization interface */
typedef void (*R_CFinalizer_t)(SEXP);
void R_RegisterFinalizer(SEXP s, SEXP fun);
void R_RegisterCFinalizer(SEXP s, R_CFinalizer_t fun);
void R_RegisterFinalizerEx(SEXP s, SEXP fun, Rboolean onexit);
void R_RegisterCFinalizerEx(SEXP s, R_CFinalizer_t fun, Rboolean onexit);
void R_RunPendingFinalizers(void);

/* Weak reference interface */
SEXP R_MakeWeakRef(SEXP key, SEXP val, SEXP fin, Rboolean onexit);
SEXP R_MakeWeakRefC(SEXP key, SEXP val, R_CFinalizer_t fin, Rboolean onexit);
SEXP R_WeakRefKey(SEXP w);
SEXP R_WeakRefValue(SEXP w);
void R_RunWeakRefFinalizer(SEXP w);

SEXP R_PromiseExpr(SEXP);
SEXP R_ClosureExpr(SEXP);
SEXP R_BytecodeExpr(SEXP e);

/* Protected evaluation */
Rboolean R_ToplevelExec(void (*fun)(void *), void *data);
SEXP R_ExecWithCleanup(SEXP (*fun)(void *), void *data,
		       void (*cleanfun)(void *), void *cleandata);
SEXP R_tryCatch(SEXP (*)(void *), void *,       /* body closure*/
		SEXP,                           /* condition classes (STRSXP) */
		SEXP (*)(SEXP, void *), void *, /* handler closure */
		void (*)(void *), void *);      /* finally closure */
SEXP R_tryCatchError(SEXP (*)(void *), void *,        /* body closure*/
		     SEXP (*)(SEXP, void *), void *); /* handler closure */
SEXP R_withCallingErrorHandler(SEXP (*)(void *), void *, /* body closure*/
			       SEXP (*)(SEXP, void *), void *); /* handler closure */
SEXP R_MakeUnwindCont(void);
NORET void R_ContinueUnwind(SEXP cont);
SEXP R_UnwindProtect(SEXP (*fun)(void *data), void *data,
                     void (*cleanfun)(void *data, Rboolean jump),
                     void *cleandata, SEXP cont);

/* Environment and Binding Features */
SEXP R_NewEnv(SEXP, int, int);
Rboolean R_IsPackageEnv(SEXP rho);
SEXP R_PackageEnvName(SEXP rho);
SEXP R_FindPackageEnv(SEXP info);
Rboolean R_IsNamespaceEnv(SEXP rho);
SEXP R_NamespaceEnvSpec(SEXP rho);
SEXP R_FindNamespace(SEXP info);
void R_LockEnvironment(SEXP env, Rboolean bindings);
Rboolean R_EnvironmentIsLocked(SEXP env);
void R_LockBinding(SEXP sym, SEXP env);
void R_unLockBinding(SEXP sym, SEXP env);
void R_MakeActiveBinding(SEXP sym, SEXP fun, SEXP env);
Rboolean R_BindingIsLocked(SEXP sym, SEXP env);
Rboolean R_BindingIsActive(SEXP sym, SEXP env);
SEXP R_ActiveBindingFunction(SEXP sym, SEXP env);
Rboolean R_HasFancyBindings(SEXP rho);


/* ../main/errors.c : */
/* needed for R_load/savehistory handling in front ends */
NORET void Rf_errorcall(SEXP, const char *, ...) R_PRINTF_FORMAT(2, 3);
void Rf_warningcall(SEXP, const char *, ...) R_PRINTF_FORMAT(2, 3);
void Rf_warningcall_immediate(SEXP, const char *, ...) R_PRINTF_FORMAT(2, 3);

/* Save/Load Interface */
#define R_XDR_DOUBLE_SIZE 8
#define R_XDR_INTEGER_SIZE 4

void R_XDREncodeDouble(double d, void *buf);
double R_XDRDecodeDouble(void *buf);
void R_XDREncodeInteger(int i, void *buf);
int R_XDRDecodeInteger(void *buf);

typedef void *R_pstream_data_t;

typedef enum {
    R_pstream_any_format,
    R_pstream_ascii_format,
    R_pstream_binary_format,
    R_pstream_xdr_format,
    R_pstream_asciihex_format
} R_pstream_format_t;

typedef struct R_outpstream_st *R_outpstream_t;
struct R_outpstream_st {
    R_pstream_data_t data;
    R_pstream_format_t type;
    int version;
    void (*OutChar)(R_outpstream_t, int);
    void (*OutBytes)(R_outpstream_t, void *, int);
    SEXP (*OutPersistHookFunc)(SEXP, SEXP);
    SEXP OutPersistHookData;
};

typedef struct R_inpstream_st *R_inpstream_t;
#define R_CODESET_MAX 63
struct R_inpstream_st {
    R_pstream_data_t data;
    R_pstream_format_t type;
    int (*InChar)(R_inpstream_t);
    void (*InBytes)(R_inpstream_t, void *, int);
    SEXP (*InPersistHookFunc)(SEXP, SEXP);
    SEXP InPersistHookData;
    char native_encoding[R_CODESET_MAX + 1];
    void *nat2nat_obj;
    void *nat2utf8_obj;
};

void R_InitInPStream(R_inpstream_t stream, R_pstream_data_t data,
		     R_pstream_format_t type,
		     int (*inchar)(R_inpstream_t),
		     void (*inbytes)(R_inpstream_t, void *, int),
		     SEXP (*phook)(SEXP, SEXP), SEXP pdata);
void R_InitOutPStream(R_outpstream_t stream, R_pstream_data_t data,
		      R_pstream_format_t type, int version,
		      void (*outchar)(R_outpstream_t, int),
		      void (*outbytes)(R_outpstream_t, void *, int),
		      SEXP (*phook)(SEXP, SEXP), SEXP pdata);

#ifdef __cplusplus
void R_InitFileInPStream(R_inpstream_t stream, std::FILE *fp,
			 R_pstream_format_t type,
			 SEXP (*phook)(SEXP, SEXP), SEXP pdata);
void R_InitFileOutPStream(R_outpstream_t stream, std::FILE *fp,
			  R_pstream_format_t type, int version,
			  SEXP (*phook)(SEXP, SEXP), SEXP pdata);
#else
void R_InitFileInPStream(R_inpstream_t stream, FILE *fp,
			 R_pstream_format_t type,
			 SEXP (*phook)(SEXP, SEXP), SEXP pdata);
void R_InitFileOutPStream(R_outpstream_t stream, FILE *fp,
			  R_pstream_format_t type, int version,
			  SEXP (*phook)(SEXP, SEXP), SEXP pdata);
#endif

#ifdef NEED_CONNECTION_PSTREAMS
/* The connection interface is not available to packages.  To
   allow limited use of connection pointers this defines the opaque
   pointer type. */
#ifndef HAVE_RCONNECTION_TYPEDEF
typedef struct Rconn  *Rconnection;
#define HAVE_RCONNECTION_TYPEDEF
#endif
void R_InitConnOutPStream(R_outpstream_t stream, Rconnection con,
			  R_pstream_format_t type, int version,
			  SEXP (*phook)(SEXP, SEXP), SEXP pdata);
void R_InitConnInPStream(R_inpstream_t stream,  Rconnection con,
			 R_pstream_format_t type,
			 SEXP (*phook)(SEXP, SEXP), SEXP pdata);
#endif

void R_Serialize(SEXP s, R_outpstream_t ops);
SEXP R_Unserialize(R_inpstream_t ips);

/* slot management (in attrib.c) */
SEXP R_do_slot(SEXP obj, SEXP name);
SEXP R_do_slot_assign(SEXP obj, SEXP name, SEXP value);
int R_has_slot(SEXP obj, SEXP name);
/* S3-S4 class (inheritance), attrib.c */
SEXP R_S4_extends(SEXP klass, SEXP useTable);

/* class definition, new objects (objects.c) */
SEXP R_do_MAKE_CLASS(const char *what);
SEXP R_getClassDef(const char *what);
SEXP R_getClassDef_R(SEXP what);
Rboolean R_has_methods_attached(void);
Rboolean R_isVirtualClass(SEXP class_def, SEXP env);
Rboolean R_extends(SEXP class1, SEXP class2, SEXP env);
SEXP R_do_new_object(SEXP class_def);
/* supporting  a C-level version of  is(., .) : */
int R_check_class_and_super(SEXP x, const char **valid, SEXP rho);
int R_check_class_etc(SEXP x, const char **valid);

/* preserve objects across GCs */
void R_PreserveObject(SEXP);
void R_ReleaseObject(SEXP);

SEXP R_NewPreciousMSet(int);
void R_PreserveInMSet(SEXP x, SEXP mset);
void R_ReleaseFromMSet(SEXP x, SEXP mset);

/* Shutdown actions */
void R_dot_Last(void);		/* in main.c */
void R_RunExitFinalizers(void);	/* in memory.c */

/* Replacements for popen and system */
#ifdef HAVE_POPEN
# ifdef __cplusplus
std::FILE *R_popen(const char *, const char *);
# else
FILE *R_popen(const char *, const char *);
# endif
#endif
int R_system(const char *);

/* R_compute_identical:  C version of identical() function
   The third arg to R_compute_identical() consists of bitmapped flags for non-default options:
   currently the first 4 default to TRUE, so the flag is set for FALSE values:
   1 = !NUM_EQ              = IDENT_NUM_AS_BITS
   2 = !SINGLE_NA           = IDENT_NA_AS_BITS
   4 = !ATTR_AS_SET         = IDENT_ATTR_BY_ORDER
   8 = !IGNORE_BYTECODE     = IDENT_USE_BYTECODE
  16 = !IGNORE_ENV          = IDENT_USE_CLOENV
  32 = !IGNORE_SRCREF       = IDENT_USE_SRCREF
  64                        = IDENT_EXTPTR_AS_REF
  Default from R's default: 16 = IDENT_USE_CLOENV
*/
#define IDENT_NUM_AS_BITS      1
#define IDENT_NA_AS_BITS       2
#define IDENT_ATTR_BY_ORDER    4
#define IDENT_USE_BYTECODE     8
#define IDENT_USE_CLOENV      16
#define IDENT_USE_SRCREF      32
#define IDENT_EXTPTR_AS_REF   64
Rboolean R_compute_identical(SEXP, SEXP, int);

SEXP R_body_no_src(SEXP x); // body(x) without "srcref" etc, ../main/utils.c

/* C version of R's  indx <- order(..., na.last, decreasing) :
   e.g.  arglist = Rf_lang2(x,y)  or  Rf_lang3(x,y,z) */
void R_orderVector(int *indx, int n, SEXP arglist, Rboolean nalast, Rboolean decreasing);
// C version of R's  indx <- order(x, na.last, decreasing) :
void R_orderVector1(int *indx, int n, SEXP x, Rboolean nalast, Rboolean decreasing);

#ifndef R_NO_REMAP
/* These Rf_ macros are retained for backwards compatibility, but
 * their use is deprecated within rho.  In particular header files
 * should always use the Rf_ prefix explicitly, and not rely on these
 * macros to paste it in.
 */

#define acopy_string		Rf_acopy_string
// #define addMissingVarsToNewEnv	Rf_addMissingVarsToNewEnv
#define alloc3DArray            Rf_alloc3DArray
#define allocArray		Rf_allocArray
// #define allocFormalsList2	Rf_allocFormalsList2
// #define allocFormalsList3	Rf_allocFormalsList3
// #define allocFormalsList4	Rf_allocFormalsList4
// #define allocFormalsList5	Rf_allocFormalsList5
// #define allocFormalsList6	Rf_allocFormalsList6
#define allocLang		Rf_allocLang
#define allocList		Rf_allocList
#define allocMatrix		Rf_allocMatrix
#define allocS4Object		Rf_allocS4Object
#define allocSExp		Rf_allocSExp
#define allocVector		Rf_allocVector
#define allocVector3		Rf_allocVector3
#define any_duplicated		Rf_any_duplicated
#define any_duplicated3		Rf_any_duplicated3
<<<<<<< HEAD
// #define applyClosure		Rf_applyClosure
// #define arraySubscript		Rf_arraySubscript
#define asBool			Rf_asRool
=======
#define applyClosure		Rf_applyClosure
#define arraySubscript		Rf_arraySubscript
#define asBool			Rf_asBool
>>>>>>> 522cb183
#define asChar			Rf_asChar
#define asCharacterFactor	Rf_asCharacterFactor
#define asComplex		Rf_asComplex
#define asInteger		Rf_asInteger
#define asLogical		Rf_asLogical
// #define asLogical2		Rf_asLogical2
#define asRboolean		Rf_asRboolean
#define asReal			Rf_asReal
#define asS4			Rf_asS4
#define charIsASCII		Rf_charIsASCII
#define charIsUTF8		Rf_charIsUTF8
#define charIsLatin1		Rf_charIsLatin1
#define classgets		Rf_classgets
#define coerceVector		Rf_coerceVector
#define conformable		Rf_conformable
#define cons			Rf_cons
// #define fixSubset3Args		Rf_fixSubset3Args
#define copyListMatrix		Rf_copyListMatrix
#define copyMatrix		Rf_copyMatrix
#define copyMostAttrib		Rf_copyMostAttrib
#define copyVector		Rf_copyVector
// #define countContexts		Rf_countContexts
// #define CreateTag		Rf_CreateTag
#define defineVar		Rf_defineVar
#define dimgets			Rf_dimgets
#define dimnamesgets		Rf_dimnamesgets
// #define DropDims                Rf_DropDims
#define duplicate		Rf_duplicate
#define duplicated		Rf_duplicated
#define elt			Rf_elt
#define errorcall		Rf_errorcall
#define eval			Rf_eval
// #define ExtractSubset		Rf_ExtractSubset
#define findFun			Rf_findFun
// #define findFun3		Rf_findFun3
// #define findFunctionForBody	Rf_findFunctionForBody
#define findVar			Rf_findVar
#define findVarInFrame		Rf_findVarInFrame
#define findVarInFrame3		Rf_findVarInFrame3
// #define FixupDigits		Rf_FixupDigits
// #define FixupWidth		Rf_FixupWidth
#define GetArrayDimnames	Rf_GetArrayDimnames
#define getAttrib		Rf_getAttrib
#define getCharCE		Rf_getCharCE
#define GetColNames		Rf_GetColNames
#define GetMatrixDimnames	Rf_GetMatrixDimnames
#define GetOption1		Rf_GetOption1
#define GetOptionDigits		Rf_GetOptionDigits
#define GetOptionWidth		Rf_GetOptionWidth
#define GetOption		Rf_GetOption
#define GetRowNames		Rf_GetRowNames
#define gsetVar			Rf_gsetVar
#define inherits		Rf_inherits
#define install			Rf_install
#define installChar		Rf_installTrChar
#define installNoTrChar		Rf_installNoTrChar
#define installTrChar		Rf_installTrChar
// #define installDDVAL		Rf_installDDVAL
// #define installS3Signature	Rf_installS3Signature
#define isArray			Rf_isArray
#define isBasicClass            Rf_isBasicClass
#define isComplex		Rf_isComplex
#define isDataFrame		Rf_isDataFrame
#define isEnvironment		Rf_isEnvironment
#define isExpression		Rf_isExpression
#define isFactor		Rf_isFactor
#define isFrame			Rf_isFrame
// #define isFree			Rf_isFree
#define isFunction		Rf_isFunction
#define isInteger		Rf_isInteger
#define isLanguage		Rf_isLanguage
#define isList			Rf_isList
#define isLogical		Rf_isLogical
#define isSymbol		Rf_isSymbol
#define isMatrix		Rf_isMatrix
#define isNewList		Rf_isNewList
#define isNull			Rf_isNull
#define isNumeric		Rf_isNumeric
#define isNumber		Rf_isNumber
#define isObject		Rf_isObject
#define isOrdered		Rf_isOrdered
#define isPairList		Rf_isPairList
#define isPrimitive		Rf_isPrimitive
#define isReal			Rf_isReal
#define isRaw			Rf_isRaw
#define isS4			Rf_isS4
#define isString		Rf_isString
#define isTs			Rf_isTs
// #define isUnmodifiedSpecSym	Rf_isUnmodifiedSpecSym
#define isUnordered		Rf_isUnordered
#define isUnsorted		Rf_isUnsorted
#define isUserBinop		Rf_isUserBinop
#define isValidString		Rf_isValidString
#define isValidStringF		Rf_isValidStringF
#define isVector		Rf_isVector
#define isVectorAtomic		Rf_isVectorAtomic
#define isVectorizable		Rf_isVectorizable
#define isVectorList		Rf_isVectorList
#define lang1			Rf_lang1
#define lang2			Rf_lang2
#define lang3			Rf_lang3
#define lang4			Rf_lang4
#define lang5			Rf_lang5
#define lang6			Rf_lang6
#define lastElt			Rf_lastElt
#define lazy_duplicate		Rf_lazy_duplicate
#define lcons			Rf_lcons
#ifndef __cplusplus
/* In C++, this macro can play havoc with some standard C++ header
 * files.  Consequently, the alternative approach is taken of defining
 * length as an inline function within the namespace rho (where it can be
 * found via argument-dependent lookup).
 */
#define length(x)		Rf_length(x)
#endif
#define lengthgets		Rf_lengthgets
#define list1			Rf_list1
#define list2			Rf_list2
#define list3			Rf_list3
#define list4			Rf_list4
#define list5			Rf_list5
#define list6			Rf_list6
#define listAppend		Rf_listAppend
#define match			Rf_match
// #define matchE			Rf_matchE
#define mkChar			Rf_mkChar
#define mkCharCE		Rf_mkCharCE
#define mkCharLen		Rf_mkCharLen
#define mkCharLenCE		Rf_mkCharLenCE
#define mkNamed			Rf_mkNamed
#define mkString		Rf_mkString
#define namesgets		Rf_namesgets
#define ncols			Rf_ncols
#define nlevels			Rf_nlevels
#define NonNullStringMatch	Rf_NonNullStringMatch
#define nrows			Rf_nrows
#define nthcdr			Rf_nthcdr
#define PairToVectorList	Rf_PairToVectorList
#define pmatch			Rf_pmatch
#define psmatch			Rf_psmatch
#define PrintValue		Rf_PrintValue
// #define printwhere		Rf_printwhere
#define protect(x)			Rf_protect(x)
// #define readS3VarsFromFrame	Rf_readS3VarsFromFrame
#define reEnc			Rf_reEnc
// #define reEnc3			Rf_reEnc3
#define S3Class                 Rf_S3Class
#define ScalarComplex		Rf_ScalarComplex
#define ScalarInteger		Rf_ScalarInteger
#define ScalarLogical		Rf_ScalarLogical
#define ScalarReal		Rf_ScalarReal
#define ScalarString		Rf_ScalarString
#define ScalarRaw		Rf_ScalarRaw
#define setAttrib		Rf_setAttrib
// #define setSVector		Rf_setSVector
#define setVar			Rf_setVar
#define shallow_duplicate	Rf_shallow_duplicate
#define str2type		Rf_str2type
// #define stringSuffix		Rf_stringSuffix
#define stringPositionTr	Rf_stringPositionTr
#define StringBlank		Rf_StringBlank
#define substitute		Rf_substitute
#define topenv		        Rf_topenv
#define translateChar		Rf_translateChar
// #define translateChar0		Rf_translateChar0
#define translateCharUTF8      	Rf_translateCharUTF8
#define type2char		Rf_type2char
#define type2rstr		Rf_type2rstr
#define type2str		Rf_type2str
#define type2str_nowarn		Rf_type2str_nowarn
#define unprotect(x)		Rf_unprotect(x)
// #define unprotect_ptr		Rf_unprotect_ptr
#define VectorToPairList	Rf_VectorToPairList
#define warningcall		Rf_warningcall
#define warningcall_immediate	Rf_warningcall_immediate
#define xlength(x)		Rf_xlength(x)
#define xlengthgets		Rf_xlengthgets
#endif

/* Defining NO_RINLINEDFUNS disables use to simulate platforms where
   this is not available */
#if ! (defined(CALLED_FROM_DEFN_H) && !defined(__MAIN__) && (defined(COMPILING_R) || ( __GNUC__ && !defined(__INTEL_COMPILER) )) && (defined(COMPILING_R) || !defined(NO_RINLINEDFUNS)))
/* need remapped names here for use with R_NO_REMAP */

/*
   These are the public inlinable functions that are provided in
   Rinlinedfuns.h It is *essential* that these do not appear in any
   other header file, with or without the Rf_ prefix.
*/
SEXP     Rf_allocVector(SEXPTYPE, R_xlen_t);
Rboolean Rf_conformable(SEXP, SEXP);
SEXP	 Rf_elt(SEXP, int);
Rboolean Rf_inherits(SEXP, const char *);
Rboolean Rf_isArray(SEXP);
Rboolean Rf_isDataFrame(SEXP);
Rboolean Rf_isFactor(SEXP);
Rboolean Rf_isFrame(SEXP);
Rboolean Rf_isFunction(SEXP);
Rboolean Rf_isInteger(SEXP);
Rboolean Rf_isLanguage(SEXP);
Rboolean Rf_isList(SEXP);
Rboolean Rf_isMatrix(SEXP);
Rboolean Rf_isNewList(SEXP);
Rboolean Rf_isNumber(SEXP);
Rboolean Rf_isNumeric(SEXP);
Rboolean Rf_isPairList(SEXP);
Rboolean Rf_isPrimitive(SEXP);
Rboolean Rf_isTs(SEXP);
Rboolean Rf_isUserBinop(SEXP);
Rboolean Rf_isValidString(SEXP);
Rboolean Rf_isValidStringF(SEXP);
Rboolean Rf_isVector(SEXP);
Rboolean Rf_isVectorAtomic(SEXP);
Rboolean Rf_isVectorList(SEXP);
Rboolean Rf_isVectorizable(SEXP);
SEXP	 Rf_lang1(SEXP);
SEXP	 Rf_lang2(SEXP, SEXP);
SEXP	 Rf_lang3(SEXP, SEXP, SEXP);
SEXP	 Rf_lang4(SEXP, SEXP, SEXP, SEXP);
SEXP	 Rf_lang5(SEXP, SEXP, SEXP, SEXP, SEXP);
SEXP	 Rf_lang6(SEXP, SEXP, SEXP, SEXP, SEXP, SEXP);
SEXP	 Rf_lastElt(SEXP);
SEXP	 Rf_lcons(SEXP, SEXP);
R_len_t  Rf_length(SEXP);
SEXP	 Rf_list1(SEXP);
SEXP	 Rf_list2(SEXP, SEXP);
SEXP	 Rf_list3(SEXP, SEXP, SEXP);
SEXP	 Rf_list4(SEXP, SEXP, SEXP, SEXP);
SEXP	 Rf_list5(SEXP, SEXP, SEXP, SEXP, SEXP);
SEXP	 Rf_list6(SEXP, SEXP, SEXP, SEXP, SEXP, SEXP);
SEXP	 Rf_listAppend(SEXP, SEXP);
SEXP	 Rf_mkNamed(SEXPTYPE, const char **);
SEXP	 Rf_mkString(const char *);
int	 Rf_nlevels(SEXP);
int	 Rf_stringPositionTr(SEXP, const char *);
SEXP	 Rf_ScalarComplex(Rcomplex);
SEXP	 Rf_ScalarInteger(int);
SEXP	 Rf_ScalarLogical(int);
SEXP	 Rf_ScalarRaw(Rbyte);
SEXP	 Rf_ScalarReal(double);
SEXP	 Rf_ScalarString(SEXP);
R_xlen_t  Rf_xlength(SEXP);
R_xlen_t  (XLENGTH)(SEXP x);
R_xlen_t  (XTRUELENGTH)(SEXP x);
int LENGTH_EX(SEXP x, const char *file, int line);
R_xlen_t XLENGTH_EX(SEXP x);
SEXP (CAR)(SEXP e);
void *(DATAPTR)(SEXP x);
const void *(DATAPTR_RO)(SEXP x);
const void *(DATAPTR_OR_NULL)(SEXP x);
const int *(LOGICAL_OR_NULL)(SEXP x);
const int *(INTEGER_OR_NULL)(SEXP x);
const double *(REAL_OR_NULL)(SEXP x);
const Rcomplex *(COMPLEX_OR_NULL)(SEXP x);
const Rbyte *(RAW_OR_NULL)(SEXP x);
int (INTEGER_ELT)(SEXP x, R_xlen_t i);
double (REAL_ELT)(SEXP x, R_xlen_t i);
int (LOGICAL_ELT)(SEXP x, R_xlen_t i);
Rcomplex (COMPLEX_ELT)(SEXP x, R_xlen_t i);
Rbyte (RAW_ELT)(SEXP x, R_xlen_t i);
SEXP (STRING_ELT)(SEXP x, R_xlen_t i);
void SET_LOGICAL_ELT(SEXP x, R_xlen_t i, int v);
void SET_INTEGER_ELT(SEXP x, R_xlen_t i, int v);
void SET_REAL_ELT(SEXP x, R_xlen_t i, double v);
void SET_COMPLEX_ELT(SEXP x, R_xlen_t i, Rcomplex v);
void SET_RAW_ELT(SEXP x, R_xlen_t i, Rbyte v);

/* ALTREP support */
SEXP ALTREP_CLASS(SEXP x);
SEXP R_altrep_data1(SEXP x);
SEXP R_altrep_data2(SEXP x);
void R_set_altrep_data1(SEXP x, SEXP v);
void R_set_altrep_data2(SEXP x, SEXP v);

int *LOGICAL0(SEXP x);
int *INTEGER0(SEXP x);
double *REAL0(SEXP x);
Rcomplex *COMPLEX0(SEXP x);
Rbyte *RAW0(SEXP x);
#endif

int (ALTREP)(SEXP x);

/* ALTREP sorting support */
enum {SORTED_DECR_NA_1ST = -2,
      SORTED_DECR = -1,
      UNKNOWN_SORTEDNESS = INT_MIN, /*INT_MIN is NA_INTEGER! */
      SORTED_INCR = 1,
      SORTED_INCR_NA_1ST = 2,
      KNOWN_UNSORTED = 0};
#define KNOWN_SORTED(sorted) (sorted == SORTED_DECR ||			\
			      sorted == SORTED_INCR ||			\
			      sorted == SORTED_DECR_NA_1ST ||		\
			      sorted == SORTED_INCR_NA_1ST)

#define KNOWN_NA_1ST(sorted) (sorted == SORTED_INCR_NA_1ST ||	\
			      sorted == SORTED_DECR_NA_1ST)

#define KNOWN_INCR(sorted) (sorted == SORTED_INCR ||		\
			    sorted == SORTED_INCR_NA_1ST)

#define KNOWN_DECR(sorted) (sorted == SORTED_DECR ||	\
			    sorted == SORTED_DECR_NA_1ST)


/* ====================== public but non-API entry points =================

   "not documented and subject to change without notice."

   and that includes possible removal.
 */

    
/* Experimental C interface for experimental hash table support

   Not in the API (at least not yet) but declared here to allow some
   experimenting */

/* try to allow some type checking */
typedef struct { SEXP cell; } R_hashtab_type;

/* hash table types */
#define HT_TYPE_IDENTICAL 0
#define HT_TYPE_ADDRESS   1

/* public C interface */
R_hashtab_type R_asHashtable(SEXP h);
SEXP R_HashtabSEXP(R_hashtab_type  h);
int R_isHashtable(SEXP h);
R_hashtab_type R_mkhashtab(int type, int /*K*/);
SEXP R_gethash(R_hashtab_type h, SEXP key, SEXP nomatch);
SEXP R_sethash(R_hashtab_type h, SEXP key, SEXP value);
int R_remhash(R_hashtab_type h, SEXP key);
int R_numhash(R_hashtab_type h);
int R_typhash(R_hashtab_type h);
SEXP R_maphash(R_hashtab_type h, SEXP FUN);
void R_maphashC(R_hashtab_type h, void (*FUN)(SEXP, SEXP, void *), void *data);
void R_clrhash(R_hashtab_type h);


/* Rest of this file
   Stuff that is not API and probably should not be but is getting used.
 */

void (SET_TYPEOF)(SEXP x, SEXPTYPE v); // used by Rcpp and much more
// used by Rcpp (not?), Matrix and more and in an example in R-exts.
void (SET_OBJECT)(SEXP x, int v); // used by Rcpp (not?), Matrix and more
void (SET_S4_OBJECT)(SEXP x); // used by Rcpp (not?) RTMB RcppInt64 data.table fstcore nanotime qs redland tau this.path tiblle
void (UNSET_S4_OBJECT)(SEXP x); // used by Rcpp (not?) collapse data.table essentials slam vctrs
const char *R_curErrorBuf(void); // used by Rserve gert unix
int (IS_SCALAR)(SEXP x, SEXPTYPE type); // used by rbedrock symengine this.path
Rboolean Rf_psmatch(const char *, const char *, Rboolean); // used by rgl

/* used in a couple of packages but should probably be dropped 
   error_return: grr nanonext rJava rbedrock
   errorcall_return: Runuran(with call=NULL)
*/
				/* match(.) NOT reached : for -Wall */
#define error_return(msg)	{ Rf_error("%s", msg);	   return R_NilValue; }
#define errorcall_return(cl,msg){ Rf_errorcall(cl, "%s", msg);   return R_NilValue; }

void (SETLENGTH)(SEXP x, R_xlen_t v); // used by many packages
void (SET_TRUELENGTH)(SEXP x, R_xlen_t v); // used by many packages
void (SETLEVELS)(SEXP x, int v); // used by qs quotedargs

// used by admisc arcpbf b64 box clarabel collapse declared drake fcl rlang this.path
void (SET_ENVFLAGS)(SEXP x, int v);
void SET_FRAME(SEXP x, SEXP v); // used by cli mmap qs webfakes
void SET_ENCLOS(SEXP x, SEXP v); // used by arcpbf b64 clarabel cli fcl magrittr mmap qs rlang  webfakes
void SET_HASHTAB(SEXP x, SEXP v); // used by cli mmap qs webfakes

// used by S7 arcpbf b64 clarabel dplyr fcl magrittr nseval quotedargs this.path
void SET_PRENV(SEXP x, SEXP v); 
void SET_PRVALUE(SEXP x, SEXP v);
void SET_PRCODE(SEXP x, SEXP v); 

void *(STDVEC_DATAPTR)(SEXP x); // used by vctrs vroom

/* Growable vector support */ // used by multbxxc
int (IS_GROWABLE)(SEXP x);
void (SET_GROWABLE_BIT)(SEXP x);

// used in quotedargs
#define BCODE_CONSTS(x) CONSTS(x) // re-enable in Defn.h after removing here
void (SET_NAMED)(SEXP x, int v); // used by fastmatch quotedargs

// used in igraph lazyeval nseval rlang
#define PREXPR(e) R_PromiseExpr(e)

// used in rlang
#define BODY_EXPR(e) R_ClosureExpr(e)

// used by BioC::matter; might be reasonable to include in API
SEXP R_tryWrap(SEXP);

#ifdef __cplusplus
R_len_t Rf_length(SEXP);
/** @brief Shorthand for Rf_length().
 */
inline R_len_t length(SEXP s)
{
    return Rf_length(s);
}
#endif

#ifdef __cplusplus
} //extern "C"
#endif

#endif /* R_INTERNALS_H_ */<|MERGE_RESOLUTION|>--- conflicted
+++ resolved
@@ -817,15 +817,9 @@
 #define allocVector3		Rf_allocVector3
 #define any_duplicated		Rf_any_duplicated
 #define any_duplicated3		Rf_any_duplicated3
-<<<<<<< HEAD
 // #define applyClosure		Rf_applyClosure
 // #define arraySubscript		Rf_arraySubscript
-#define asBool			Rf_asRool
-=======
-#define applyClosure		Rf_applyClosure
-#define arraySubscript		Rf_arraySubscript
 #define asBool			Rf_asBool
->>>>>>> 522cb183
 #define asChar			Rf_asChar
 #define asCharacterFactor	Rf_asCharacterFactor
 #define asComplex		Rf_asComplex
