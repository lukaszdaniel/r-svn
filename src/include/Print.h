--- conflicted
+++ resolved
@@ -23,17 +23,12 @@
 #ifndef PRINT_H_
 #define PRINT_H_
 
-<<<<<<< HEAD
 #ifndef __cplusplus
 #error Print.h can only be included in C++ files
 #endif
 
 #include <Defn.h>
-#include <R_ext/PrtUtil.h>
-=======
-#include "Defn.h"
 #include <PrtUtil.h>
->>>>>>> 679f14ee
 #include <R_ext/Print.h>
 
 #if 0
