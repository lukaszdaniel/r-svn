--- conflicted
+++ resolved
@@ -18,14 +18,9 @@
 OBJ_HEADERS = Rconfig.h Rmath.h Rversion.h
 ## Non-API internal ones:
 INT_HEADERS = Defn.h Errormsg.h Fileio.h Graphics.h GraphicsBase.h \
-<<<<<<< HEAD
    IOStuff.h Internal.h Localization.h TryCatch.h Parse.h Print.h Rconnections.h \
-   Rdynpriv.h Rgraphics.h Rinlinedfuns.h Startup.h rlocale.h
-=======
-   IOStuff.h Internal.h Parse.h Print.h Rconnections.h \
    Rdynpriv.h Rgraphics.h Rinlinedfuns.h Startup.h rlocale.h \
    Callbacks.h PrtUtil.h
->>>>>>> 679f14ee
 
 DISTFILES = Makefile.in Makefile.win $(INT_HEADERS) $(SRC_HEADERS) \
   config.h.in stamp-h.in Rmath.h0.in
