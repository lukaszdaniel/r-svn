/*
 *  R : A Computer Language for Statistical Data Analysis
 *  Copyright (C) 1998-2024   The R Core Team
 *
 *  This header file is free software; you can redistribute it and/or modify
 *  it under the terms of the GNU Lesser General Public License as published by
 *  the Free Software Foundation; either version 2.1 of the License, or
 *  (at your option) any later version.
 *
 *  This file is part of R. R is distributed under the terms of the
 *  GNU General Public License, either Version 2, June 1991 or Version 3,
 *  June 2007. See doc/COPYRIGHTS for details of the copyright status of R.
 *
 *  This program is distributed in the hope that it will be useful,
 *  but WITHOUT ANY WARRANTY; without even the implied warranty of
 *  MERCHANTABILITY or FITNESS FOR A PARTICULAR PURPOSE.  See the
 *  GNU Lesser General Public License for more details.
 *
 *  You should have received a copy of the GNU Lesser General Public License
 *  along with this program; if not, a copy is available at
 *  https://www.R-project.org/Licenses/
 *
 *
 * Application Routines, typically implemented in  ../appl/
 * ----------------------------------------------  ========
 */

/* This header file contains routines which are in the R API and ones which
   are not.

   Those which are not can be used only at the user's risk and may change
   or disappear in a future release of R.
*/


#ifndef R_APPLIC_H_
#define R_APPLIC_H_

#include <R_ext/Boolean.h>
#include <R_ext/RS.h>		/* F77_... */

#ifdef  __cplusplus
extern "C" {
#endif

/* Entry points in the R API */

/* ../../appl/integrate.c */
typedef void integr_fn(double *x, int n, void *ex);
/* vectorizing function   f(x[1:n], ...) -> x[]  {overwriting x[]}. */

void Rdqags(integr_fn f, void *ex, double *a, double *b,
	    double *epsabs, double *epsrel,
	    double *result, double *abserr, int *neval, int *ier,
	    int *limit, int *lenw, int *last, int *iwork, double *work);

void Rdqagi(integr_fn f, void *ex, double *bound, int *inf,
	    double *epsabs, double *epsrel,
	    double *result, double *abserr, int *neval, int *ier,
	    int *limit, int *lenw, int *last,
	    int *iwork, double *work);

/* main/optim.c */
typedef double optimfn(int, double *, void *);
typedef void optimgr(int, double *, double *, void *);

void vmmin(int n, double *b, double *Fmin,
	   optimfn fn, optimgr gr, int maxit, int trace,
	   int *mask, double abstol, double reltol, int nREPORT,
	   void *ex, int *fncount, int *grcount, int *fail);
void nmmin(int n, double *Bvec, double *X, double *Fmin, optimfn fn,
	   int *fail, double abstol, double intol, void *ex,
	   double alpha, double bet, double gamm, int trace,
	   int *fncount, int maxit);
void cgmin(int n, double *Bvec, double *X, double *Fmin,
	   optimfn fn, optimgr gr,
	   int *fail, double abstol, double intol, void *ex,
	   int type, int trace, int *fncount, int *grcount, int maxit);
void lbfgsb(int n, int m, double *x, double *l, double *u, int *nbd,
	    double *Fmin, optimfn fn, optimgr gr, int *fail, void *ex,
	    double factr, double pgtol, int *fncount, int *grcount,
	    int maxit, char *msg, int trace, int nREPORT);
void samin(int n, double *pb, double *yb, optimfn fn, int maxit,
	   int tmax, double ti, int trace, void *ex);

/* appl/interv.c: Also in Utils.h, used in former package eco */
int findInterval(double *xt, int n, double x,
		 Rboolean rightmost_closed,  Rboolean all_inside, int ilo,
		 int *mflag);
// findInterval2() is only in Utils.h (and hence Rinternals.h)

<<<<<<< HEAD

/* ------------------ Entry points NOT in the R API --------------- */

=======
>>>>>>> fe392035
/* The following are registered for use in .C/.Fortran */

/* ../../appl/dqrutl.f: interfaces to dqrsl */
void F77_NAME(dqrqty)(double *x, int *n, int *k, double *qraux,
		      double *y, int *ny, double *qty);
void F77_NAME(dqrqy)(double *x, int *n, int *k, double *qraux,
		     double *y, int *ny, double *qy);
void F77_NAME(dqrcf)(double *x, int *n, int *k, double *qraux,
		     double *y, int *ny, double *b, int *info);
void F77_NAME(dqrrsd)(double *x, int *n, int *k, double *qraux,
		     double *y, int *ny, double *rsd);
void F77_NAME(dqrxb)(double *x, int *n, int *k, double *qraux,
		     double *y, int *ny, double *xb);
/* end of registered */

<<<<<<< HEAD
=======
/* find qr decomposition, dqrdc2() is basis of R's qr(),
   also used by nlme and many other packages. */
void F77_NAME(dqrdc2)(double *x, int *ldx, int *n, int *p,
		      double *tol, int *rank,
		      double *qraux, int *pivot, double *work);
void F77_NAME(dqrls)(double *x, int *n, int *p, double *y, int *ny,
		     double *tol, double *b, double *rsd,
		     double *qty, int *k,
		     int *jpvt, double *qraux, double *work);

/* ------------------ Entry points NOT in the R API --------------- */

>>>>>>> fe392035
/* hidden, for use in R.bin/R.dll/libR.so */

/* appl/pretty.c: for use in engine.c and util.c
   FIXME: move out of this header
*/
double R_pretty(double *lo, double *up, int *ndiv, int min_n,
		double shrink_sml, const double high_u_fact[],
		int eps_correction, int return_bounds);

<<<<<<< HEAD

=======
>>>>>>> fe392035
/* For use in package stats */

/* appl/uncmin.c : */

/* type of pointer to the target and gradient functions */
typedef void (*fcn_p)(int, double *, double *, void *);

/* type of pointer to the hessian functions */
typedef void (*d2fcn_p)(int, int, double *, double *, void *);

void fdhess(int n, double *x, double fval, fcn_p fun, void *state,
	    double *h, int nfd, double *step, double *f, int ndigit,
	    double *typx);

/* Formerly used in package nlme, still used by pcaPP */
void optif9(int nr, int n, double *x,
	    fcn_p fcn, fcn_p d1fcn, d2fcn_p d2fcn,
	    void *state, double *typsiz, double fscale, int method,
	    int iexp, int *msg, int ndigit, int itnlim, int iagflg,
	    int iahflg, double dlt, double gradtl, double stepmx,
	    double steptl, double *xpls, double *fpls, double *gpls,
	    int *itrmcd, double *a, double *wrk, int *itncnt);

#ifdef  __cplusplus
} //extern "C"
#endif

#endif /* R_APPLIC_H_ */<|MERGE_RESOLUTION|>--- conflicted
+++ resolved
@@ -89,12 +89,6 @@
 		 int *mflag);
 // findInterval2() is only in Utils.h (and hence Rinternals.h)
 
-<<<<<<< HEAD
-
-/* ------------------ Entry points NOT in the R API --------------- */
-
-=======
->>>>>>> fe392035
 /* The following are registered for use in .C/.Fortran */
 
 /* ../../appl/dqrutl.f: interfaces to dqrsl */
@@ -110,8 +104,6 @@
 		     double *y, int *ny, double *xb);
 /* end of registered */
 
-<<<<<<< HEAD
-=======
 /* find qr decomposition, dqrdc2() is basis of R's qr(),
    also used by nlme and many other packages. */
 void F77_NAME(dqrdc2)(double *x, int *ldx, int *n, int *p,
@@ -125,7 +117,6 @@
 
 /* ------------------ Entry points NOT in the R API --------------- */
 
->>>>>>> fe392035
 /* hidden, for use in R.bin/R.dll/libR.so */
 
 /* appl/pretty.c: for use in engine.c and util.c
@@ -135,10 +126,6 @@
 		double shrink_sml, const double high_u_fact[],
 		int eps_correction, int return_bounds);
 
-<<<<<<< HEAD
-
-=======
->>>>>>> fe392035
 /* For use in package stats */
 
 /* appl/uncmin.c : */
