--- conflicted
+++ resolved
@@ -230,11 +230,7 @@
 typedef R_GE_gcontext* pGEcontext;
 
 #ifdef __cplusplus
-<<<<<<< HEAD
 } //extern "C"
-=======
-}
->>>>>>> 0e1629a4
 #endif
 
 #include <R_ext/GraphicsDevice.h> /* needed for DevDesc */
