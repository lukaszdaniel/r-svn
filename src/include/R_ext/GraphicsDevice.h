/*
 *  R : A Computer Language for Statistical Data Analysis
 *  Copyright (C) 2001-24 The R Core Team.
 *
 *  This header file is free software; you can redistribute it and/or modify
 *  it under the terms of the GNU Lesser General Public License as published by
 *  the Free Software Foundation; either version 2.1 of the License, or
 *  (at your option) any later version.
 *
 *  This file is part of R. R is distributed under the terms of the
 *  GNU General Public License, either Version 2, June 1991 or Version 3,
 *  June 2007. See doc/COPYRIGHTS for details of the copyright status of R.
 *
 *  This program is distributed in the hope that it will be useful,
 *  but WITHOUT ANY WARRANTY; without even the implied warranty of
 *  MERCHANTABILITY or FITNESS FOR A PARTICULAR PURPOSE.  See the
 *  GNU Lesser General Public License for more details.
 *
 *  You should have received a copy of the GNU Lesser General Public License
 *  along with this program; if not, a copy is available at
 *  https://www.R-project.org/Licenses/
 */

/* Used by third-party graphics devices.
 *
 * This defines DevDesc, whereas GraphicsEngine.h defines GEDevDesc.
 * Also contains entry points from gevents.c
 */

#ifndef R_GRAPHICSDEVICE_H_
#define R_GRAPHICSDEVICE_H_


/* ideally we would use prototypes in DevDesc.  
   Some devices have taken to passing pointers to their own structure
   instead of DevDesc* , defining R_USE_PROTOTYPES 0 allows them to
   opt out.
*/

#ifndef  R_USE_PROTOTYPES
# define R_USE_PROTOTYPES 1
# ifndef R_GRAPHICSENGINE_H_
#  error R_ext/GraphicsEngine.h must be included first, and includes this header
# endif
#endif

#include <R_ext/libextern.h>
#include <R_ext/Boolean.h>

#ifdef __cplusplus
extern "C" {
#endif

/* --------- New (in 1.4.0) device driver structure ---------
 * NOTES:
 * 1. All locations and dimensions are in device coordinates.
 * 2. I found this comment in the doc for dev_Open -- looks nasty
 *    Any known instances of such a thing happening?  Should be
 *    replaced by a function to query the device for preferred gpars
 *    settings? (to be called when the device is initialised)
         *
         * NOTE that it is perfectly acceptable for this
         * function to set generic graphics parameters too
         * (i.e., override the generic parameter settings
         * which GInit sets up) all at the author's own risk
         * of course :)
	 *
 * 3. Do we really need dev_StrWidth as well as dev_MetricInfo?
 *    I can see the difference between the two -- its just a
 *    question of whether dev_MetricInfo should just return
 *    what dev_StrWidth would give if font metric information is
 *    not available.  I guess having both allows the developer
 *    to decide when to ask for which sort of value, and to decide
 *    what to do when font metric information is not available.
 *    And why not a dev_StrHeight?
 * 4. Should "ipr", "asp", and "cra" be in the device description?
 *    If not, then where?
 *    I guess they don't need to be if no device makes use of them.
 *    On the other hand, they would need to be replaced by a device
 *    call that R base graphics could use to get enough information
 *    to figure them out.  (e.g., some sort of dpi() function to
 *    complement the size() function.)
 */

typedef struct _DevDesc DevDesc;
typedef DevDesc* pDevDesc;

struct _DevDesc {
    /********************************************************
     * Device physical characteristics
     ********************************************************/
    double left;	        /* left raster coordinate */
    double right;	        /* right raster coordinate */
    double bottom;	        /* bottom raster coordinate */
    double top;		        /* top raster coordinate */
    /* R only has the notion of a rectangular clipping region
     */
    double clipLeft;
    double clipRight;
    double clipBottom;
    double clipTop;
    /* I hate these next three -- they seem like a real fudge
     * BUT I'm not sure what to replace them with so they stay for now.
     */
    double xCharOffset;	        /* x character addressing offset - unused */
    double yCharOffset;	        /* y character addressing offset */
    double yLineBias;	        /* 1/2 interline space as frac of line height */
    double ipr[2];	        /* Inches per raster; [0]=x, [1]=y */
    /* I hate this guy too -- seems to assume that a device can only
     * have one font size during its lifetime
     * BUT removing/replacing it would take quite a lot of work
     * to design and insert a good replacement so it stays for now.
     */
    double cra[2];	        /* Character size in rasters; [0]=x, [1]=y */
    double gamma;	        /* (initial) Device Gamma Correction */
    /********************************************************
     * Device capabilities
     ********************************************************/
    Rboolean canClip;		/* Device-level clipping */
    Rboolean canChangeGamma;    /* can the gamma factor be modified? */
    int canHAdj;	        /* Can do at least some horiz adjust of text
			           0 = none, 1 = {0,0.5,1}, 2 = [0,1] */
    /********************************************************
     * Device initial settings
     ********************************************************/
    /* These are things that the device must set up when it is created.
     * The graphics system can modify them and track current values,
     */
    double startps;
    int startcol;  /* sets par("fg"), par("col") and gpar("col") */
    int startfill; /* sets par("bg") and gpar("fill") */
    int startlty;
    int startfont;
    double startgamma;
    /********************************************************
     * Device specific information
     ********************************************************/
    void *deviceSpecific;	/* pointer to device specific parameters */
    /********************************************************
     * Device display list
     ********************************************************/
    Rboolean displayListOn;     /* toggle for initial display list status */


    /********************************************************
     * Event handling entries
     ********************************************************/

    /* Used in do_setGraphicsEventEnv */

    Rboolean canGenMouseDown; /* can the device generate mousedown events */
    Rboolean canGenMouseMove; /* can the device generate mousemove events */
    Rboolean canGenMouseUp;   /* can the device generate mouseup events */
    Rboolean canGenKeybd;     /* can the device generate keyboard events */
    Rboolean canGenIdle;      /* can the device generate idle events */

    Rboolean gettingEvent;    /* This is set while getGraphicsEvent
				 is actively looking for events */

    /********************************************************
     * Device procedures.
     ********************************************************/

    /*
     * ---------------------------------------
     * GENERAL COMMENT ON GRAPHICS PARAMETERS:
     * ---------------------------------------
     * Graphical parameters are now passed in a pointer to a 
     * graphics context structure (pGEcontext) rather than individually.
     * Each device action should extract the parameters it needs
     * and ignore the others.  Thought should be given to which
     * parameters are relevant in each case -- the graphics engine
     * does not REQUIRE that each parameter is honoured, but if
     * a parameter is NOT honoured, it might be a good idea to
     * issue a warning when a parameter is not honoured (or at
     * the very least document which parameters are not honoured
     * in the user-level documentation for the device).  [An example
     * of a parameter that may not be honoured by many devices is
     * transparency.]
     */

    /*
     * device_Activate is called when a device becomes the
     * active device.  For example, it can be used to change the
     * title of a window to indicate the active status of
     * the device to the user.  Not all device types will
     * do anything.
     * The only parameter is a device driver structure.
     * An example is ...
     *
     * static void   X11_Activate(pDevDesc dd);
     *
     * As from R 2.14.0 this can be omitted or set to NULL.
     */
#if R_USE_PROTOTYPES
    void (*activate)(const pDevDesc );
#else
    void (*activate)();
#endif
    /*
     * device_Circle should have the side-effect that a
     * circle is drawn, centred at the given location, with
     * the given radius.
     * (If the device has non-square pixels, 'radius' should
     * be interpreted in the units of the x direction.)
     * The border of the circle should be
     * drawn in the given "col", and the circle should be
     * filled with the given "fill" colour.
     * If "col" is NA_INTEGER then no border should be drawn
     * If "fill" is NA_INTEGER then the circle should not
     * be filled.
     * An example is ...
     *
     * static void X11_Circle(double x, double y, double r,
     *                        pGEcontext gc,
     *                        pDevDesc dd);
     *
     * R_GE_gcontext parameters that should be honoured (if possible):
     *   col, fill, gamma, lty, lwd
     */
#if R_USE_PROTOTYPES
    void (*circle)(double x, double y, double r, const pGEcontext gc, pDevDesc dd);
#else
    void (*circle)();
#endif
    /*
     * device_Clip is given the left, right, bottom, and
     * top of a rectangle (in DEVICE coordinates).
     * It should have the side-effect that subsequent output
     * is clipped to the given rectangle.
     * NOTE that R's graphics engine already clips to the
     * extent of the device.
     * NOTE also that this will probably only be called if
     * the flag canClip is true.
     * An example is ...
     *
     * static void X11_Clip(double x0, double x1, double y0, double y1,
     *                      pDevDesc dd)
     */
#if R_USE_PROTOTYPES
    void (*clip)(double x0, double x1, double y0, double y1, pDevDesc dd);
#else
    void (*clip)();
#endif
    /*
     * device_Close is called when the device is killed.
     * This function is responsible for destroying any
     * device-specific resources that were created in
     * device_Open and for FREEing the device-specific
     * parameters structure.
     * An example is ...
     *
     * static void X11_Close(pDevDesc dd)
     *
     */
#if R_USE_PROTOTYPES
    void (*close)(pDevDesc dd);
#else
    void (*close)();
#endif
    /*
     * device_Deactivate is called when a device becomes
     * inactive.
     * This allows the device to undo anything it did in
     * dev_Activate.
     * Not all device types will do anything.
     * An example is ...
     *
     * static void X11_Deactivate(pDevDesc dd)
     *
     * As from R 2.14.0 this can be omitted or set to NULL.
     */
#if R_USE_PROTOTYPES
    void (*deactivate)(pDevDesc );
#else
    void (*deactivate)();
#endif


    /*
     * device_Locator should return the location of the next
     * mouse click (in DEVICE coordinates)
     * Not all devices will do anything (e.g., postscript)
     * An example is ...
     *
     * static Rboolean X11_Locator(double *x, double *y, pDevDesc dd)
     *
     * As from R 2.14.0 this can be omitted or set to NULL.
     */
#if R_USE_PROTOTYPES
    Rboolean (*locator)(double *x, double *y, pDevDesc dd);
#else
    Rboolean (*locator)();
#endif
    /*
     * device_Line should have the side-effect that a single
     * line is drawn (from x1,y1 to x2,y2)
     * An example is ...
     *
     * static void X11_Line(double x1, double y1, double x2, double y2,
     *                      const pGEcontext gc,
     *                      pDevDesc dd);
     *
     * R_GE_gcontext parameters that should be honoured (if possible):
     *   col, gamma, lty, lwd
     */
#if R_USE_PROTOTYPES
    void (*line)(double x1, double y1, double x2, double y2,
		 const pGEcontext gc, pDevDesc dd);
#else
    void (*line)();
#endif
    /*
     * device_MetricInfo should return height, depth, and
     * width information for the given character in DEVICE
     * units.
     * Note: in an 8-bit locale, c is 'char'.
     * In an mbcslocale, it is wchar_t, and at least some
     * of code assumes that is UCS-2 (Windows, true) or UCS-4.
     * This is used for formatting mathematical expressions
     * and for exact centering of text (see GText)
     * If the device cannot provide metric information then
     * it MUST return 0.0 for ascent, descent, and width.
     * An example is ...
     *
     * static void X11_MetricInfo(int c,
     *                            const pGEcontext gc,
     *                            double* ascent, double* descent,
     *                            double* width, pDevDesc dd);
     *
     * R_GE_gcontext parameters that should be honoured (if possible):
     *   font, cex, ps
     */
#if R_USE_PROTOTYPES
    void (*metricInfo)(int c, const pGEcontext gc,
		       double* ascent, double* descent, double* width,
		       pDevDesc dd);
#else
    void (*metricInfo)();
#endif
    /*
     * device_Mode is called whenever the graphics engine
     * starts drawing (mode=1) or stops drawing (mode=0)
     * GMode (in graphics.c) also says that 
     * mode = 2 (graphical input on) exists.
     * The device is not required to do anything
     * An example is ...
     *
     * static void X11_Mode(int mode, pDevDesc dd);
     *
     * As from R 2.14.0 this can be omitted or set to NULL.
     */
#if R_USE_PROTOTYPES
    void (*mode)(int mode, pDevDesc dd);
#else
    void (*mode)();
#endif
    /*
     * device_NewPage is called whenever a new plot requires
     * a new page.
     * A new page might mean just clearing the
     * device (e.g., X11) or moving to a new page
     * (e.g., postscript)
     * The background of the new page should be filled with gc->fill
     * (if that is opaque).
     * An example is ...
     *
     * static void X11_NewPage(const pGEcontext gc,
     *                         pDevDesc dd);
     *
     */
#if R_USE_PROTOTYPES
    void (*newPage)(const pGEcontext gc, pDevDesc dd);
#else
    void (*newPage)();
#endif
    /*
     * device_Polygon should have the side-effect that a
     * polygon is drawn using the given x and y values
     * the polygon border should be drawn in the "col"
     * colour and filled with the "fill" colour.
     * If "col" is NA_INTEGER don't draw the border
     * If "fill" is NA_INTEGER don't fill the polygon
     * An example is ...
     *
     * static void X11_Polygon(int n, double *x, double *y,
     *                         const pGEcontext gc,
     *                         pDevDesc dd);
     *
     * R_GE_gcontext parameters that should be honoured (if possible):
     *   col, fill, gamma, lty, lwd
     */
#if R_USE_PROTOTYPES
    void (*polygon)(int n, double *x, double *y, const pGEcontext gc, pDevDesc dd);
#else
    void (*polygon)();
#endif
    /*
     * device_Polyline should have the side-effect that a
     * series of line segments are drawn using the given x
     * and y values.
     * An example is ...
     *
     * static void X11_Polyline(int n, double *x, double *y,
     *                          const pGEcontext gc,
     *                          pDevDesc dd);
     *
     * R_GE_gcontext parameters that should be honoured (if possible):
     *   col, gamma, lty, lwd
     */
#if R_USE_PROTOTYPES
    void (*polyline)(int n, double *x, double *y, const pGEcontext gc, pDevDesc dd);
#else
    void (*polyline)();
#endif
    /*
     * device_Rect should have the side-effect that a
     * rectangle is drawn with the given locations for its
     * opposite corners.  The border of the rectangle
     * should be in the given "col" colour and the rectangle
     * should be filled with the given "fill" colour.
     * If "col" is NA_INTEGER then no border should be drawn
     * If "fill" is NA_INTEGER then the rectangle should not
     * be filled.
     * An example is ...
     *
     * static void X11_Rect(double x0, double y0, double x1, double y1,
     *                      const pGEcontext gc,
     *                      pDevDesc dd);
     *
     */
#if R_USE_PROTOTYPES
    void (*rect)(double x0, double y0, double x1, double y1,
		 const pGEcontext gc, pDevDesc dd);
#else
    void (*rect)();
#endif
    /* 
     * device_Path should draw one or more sets of points 
     * as a single path
     * 
     * 'x' and 'y' give the points
     *
     * 'npoly' gives the number of polygons in the path
     * MUST be at least 1
     *
     * 'nper' gives the number of points in each polygon
     * each value MUST be at least 2
     *
     * 'winding' says whether to fill using the nonzero 
     * winding rule or the even-odd rule
     *
     * Added 2010-06-27
     *
     * As from R 2.13.2 this can be left unimplemented as NULL.
     */
#if R_USE_PROTOTYPES
    void (*path)(double *x, double *y, 
                 int npoly, int *nper,
                 Rboolean winding,
                 const pGEcontext gc, pDevDesc dd);
#else
    void (*path)();
#endif
    /* 
     * device_Raster should draw a raster image justified 
     * at the given location,
     * size, and rotation (not all devices may be able to rotate?)
     * 
     * 'raster' gives the image data BY ROW, with every four bytes
     * giving one R colour (ABGR).
     *
     * 'x and 'y' give the bottom-left corner.
     *
     * 'rot' is in degrees (as per device_Text), with positive
     * rotation anticlockwise from the positive x-axis.
     *
     * As from R 2.13.2 this can be left unimplemented as NULL.
     */
#if R_USE_PROTOTYPES
    void (*raster)(unsigned int *raster, int w, int h,
                   double x, double y, 
                   double width, double height,
                   double rot, 
                   Rboolean interpolate,
                   const pGEcontext gc, pDevDesc dd);
#else
    void (*raster)();
#endif
    /* 
     * device_Cap should return an integer matrix (R colors)
     * representing the current contents of the device display.
     * 
     * The result is expected to be ROW FIRST.
     *
     * This will only make sense for raster devices and can 
     * probably only be implemented for screen devices.
     *
     * added 2010-06-27
     *
     * As from R 2.13.2 this can be left unimplemented as NULL.
     * For earlier versions of R it should return R_NilValue.
     */
#if R_USE_PROTOTYPES
    SEXP (*cap)(pDevDesc dd);
#else
    SEXP (*cap)();
#endif
    /*
     * device_Size is called whenever the device is
     * resized.
     * The function returns (left, right, bottom, and top) for the
     * new device size.
     * This is not usually called directly by the graphics
     * engine because the detection of device resizes
     * (e.g., a window resize) are usually detected by
     * device-specific code.
     * An example is ...
     *
     * static void X11_Size(double *left, double *right,
     *                      double *bottom, double *top,
     *                      pDevDesc dd);
     *
     * R_GE_gcontext parameters that should be honoured (if possible):
     *   col, fill, gamma, lty, lwd
     *
     * As from R 2.13.2 this can be left unimplemented as NULL.
     */
#if R_USE_PROTOTYPES
    void (*size)(double *left, double *right, double *bottom, double *top,
		 pDevDesc dd);
#else
    void (*size)();
#endif
    /*
     * device_StrWidth should return the width of the given
     * string in DEVICE units.
     * An example is ...
     *
     * static double X11_StrWidth(const char *str,
     *                            const pGEcontext gc,
     *                            pDevDesc dd)
     *
     * R_GE_gcontext parameters that should be honoured (if possible):
     *   font, cex, ps
     */
#if R_USE_PROTOTYPES
    double (*strWidth)(const char *str, const pGEcontext gc, pDevDesc dd);
#else
    double (*strWidth)();
#endif
    /*
     * device_Text should have the side-effect that the
     * given text is drawn at the given location.
     * The text should be rotated according to rot (degrees)
     * An example is ...
     *
     * static void X11_Text(double x, double y, const char *str,
     *                      double rot, double hadj,
     *                      const pGEcontext gc,
     * 	                    pDevDesc dd);
     *
     * R_GE_gcontext parameters that should be honoured (if possible):
     *   font, cex, ps, col, gamma
     */
#if R_USE_PROTOTYPES
    void (*text)(double x, double y, const char *str, double rot,
		 double hadj, const pGEcontext gc, pDevDesc dd);
#else
    void (*text)();
#endif
    /*
     * device_onExit is called by GEonExit when the user has aborted
     * some operation, and so an R_ProcessEvents call may not return normally.
     * It need not be set to any value; if null, it will not be called.
     *
     * An example is ...
     *
     * static void GA_onExit(pDevDesc dd);
    */
#if R_USE_PROTOTYPES
    void (*onExit)(pDevDesc dd);
#else
    void (*onExit)();
#endif
    /*
     * device_getEvent is no longer used, but the slot is kept for back
     * compatibility of the structure.
     */
    SEXP (*getEvent)(SEXP, const char *);

    /* --------- Optional features introduced in 2.7.0 --------- */

    /* Does the device have a device-specific way to confirm a 
       new frame (for e.g. par(ask=TRUE))?
       This should be NULL if it does not.
       If it does, it returns TRUE if the device handled this, and
       FALSE if it wants the engine to do so. 

       There is an example in the windows() device.

       Can be left unimplemented as NULL.
    */
#if R_USE_PROTOTYPES
    Rboolean (*newFrameConfirm)(pDevDesc dd);
#else
    Rboolean (*newFrameConfirm)();
#endif

    /* Some devices can plot UTF-8 text directly without converting
       to the native encoding, e.g. windows(), quartz() ....

       If this flag is true, all text *not in the symbol font* is sent
       in UTF8 to the textUTF8/strWidthUTF8 entry points.

       If the flag is TRUE, the metricInfo entry point should
       accept negative values for 'c' and treat them as indicating
       Unicode points (as well as positive values in a MBCS locale).
    */
    Rboolean hasTextUTF8; /* and strWidthUTF8 */
#if R_USE_PROTOTYPES
    void (*textUTF8)(double x, double y, const char *str, double rot,
		     double hadj, const pGEcontext gc, pDevDesc dd);
    double (*strWidthUTF8)(const char *str, const pGEcontext gc, pDevDesc dd);
#else
    void (*textUTF8)();
    double (*strWidthUTF8)();
#endif
    Rboolean wantSymbolUTF8;

    /* Is rotated text good enough to be preferable to Hershey in
       contour labels?  Old default was FALSE.
    */
    Rboolean useRotatedTextInContour;

    /* --------- Post-2.7.0 features --------- */

    /* Added in 2.12.0:  Changed graphics event handling. */

    SEXP eventEnv;   /* This is an environment holding event handlers. */
    /*
     * eventHelper(dd, 1) is called by do_getGraphicsEvent before looking for a 
     * graphics event.  It will then call R_ProcessEvents() and eventHelper(dd, 2)
     * until this or another device returns sets a non-null result value in eventEnv,
     * at which time eventHelper(dd, 0) will be called.
     * 
     * An example is ...
     *
     * static SEXP GA_eventHelper(pDevDesc dd, int code);

     * Can be left unimplemented as NULL
     */
#if R_USE_PROTOTYPES
    void (*eventHelper)(pDevDesc dd, int code);
#else
    void (*eventHelper)();
#endif

    /* added in 2.14.0, only used by screen devices.

       Allows graphics devices to have multiple levels of suspension: 
       when this reaches zero output is flushed.

       Can be left unimplemented as NULL.
     */
#if R_USE_PROTOTYPES
    int (*holdflush)(pDevDesc dd, int level);
#else
    int (*holdflush)();
#endif

    /* added in 2.14.0, for dev.capabilities.
       In all cases 0 means NA (unset).
    */
    int haveTransparency; /* 1 = no, 2 = yes */
    int haveTransparentBg; /* 1 = no, 2 = fully, 3 = semi */
    int haveRaster; /* 1 = no, 2 = yes, 3 = except for missing values */
    int haveCapture, haveLocator;  /* 1 = no, 2 = yes */

#if R_USE_PROTOTYPES
    SEXP (*setPattern)(SEXP pattern, pDevDesc dd);
#else
    SEXP (*setPattern)();
#endif

#if R_USE_PROTOTYPES
    void (*releasePattern)(SEXP ref, pDevDesc dd);
#else
    void (*releasePattern)();
#endif

#if R_USE_PROTOTYPES
    SEXP (*setClipPath)(SEXP path, SEXP ref, pDevDesc dd);
#else
    SEXP (*setClipPath)();
#endif

#if R_USE_PROTOTYPES
    void (*releaseClipPath)(SEXP ref, pDevDesc dd);
#else
    void (*releaseClipPath)();
#endif

#if R_USE_PROTOTYPES
    SEXP (*setMask)(SEXP path, SEXP ref, pDevDesc dd);
#else
    SEXP (*setMask)();
#endif

#if R_USE_PROTOTYPES
    void (*releaseMask)(SEXP ref, pDevDesc dd);
#else
    void (*releaseMask)();
#endif

    /* This should match R_GE_version,
     * BUT it does not have to.
     * It give the graphics engine a chance to work with 
     * graphics device packages BEFORE they update to 
     * changes in R_GE_version.
     */
    int deviceVersion;

    /* This can be used to OVERRIDE canClip so that graphics engine
     * leaves ALL clipping to the graphics device 
     */
    Rboolean deviceClip;

    /* Define a group of shapes that will be drawn together.
     * 
     * 'source' is an R function that draws something.
     * 'op' is the composition operator applied when drawing 'group'.
     *     (this must be R_GE_compositeOver or one of its ilk;
     *      see GraphicsEngine.h).
     * 'destination' is either NULL or an R function that draws something.
     * 'name' is a string that can be used to identify the group on the device.
     * 
     * 'destination' is drawn first (using the "over" compositing operator), 
     * then 'source' is drawn using the 'op' compositing operator.
     * 
     * The return value is a "reference" to the group that only has to 
     * make sense to the device; it is sent back in via useGroup().
     */
#if R_USE_PROTOTYPES
    SEXP (*defineGroup)(SEXP source, int op, SEXP destination, pDevDesc dd);
#else
    SEXP (*defineGroup)();
#endif
    /* Render a group of shapes that has previously been defined.
     * If the group identified by 'ref' does not exist on the device, 
     * do nothing.
     *
     * 'trans' is a transformation matrix or NULL (which means do not transform)
     */
#if R_USE_PROTOTYPES
    void (*useGroup)(SEXP ref, SEXP trans, pDevDesc dd);
#else
    void (*useGroup)();
#endif
    /* An opportunity for the device to "release" (e.g., the memory 
     * associated with) a group definition.
     */
#if R_USE_PROTOTYPES
    void (*releaseGroup)(SEXP ref, pDevDesc dd);
#else
    void (*releaseGroup)();
#endif

    /* Draw (stroke or fill) a path,
     * where the path is defined by an R function that draws something
     */
#if R_USE_PROTOTYPES
    void (*stroke)(SEXP path, const pGEcontext gc, pDevDesc dd);
#else
    void (*stroke)();
#endif
#if R_USE_PROTOTYPES
    void (*fill)(SEXP path, int rule, const pGEcontext gc, pDevDesc dd);
#else
    void (*fill)();
#endif
#if R_USE_PROTOTYPES
    void (*fillStroke)(SEXP path, int rule, const pGEcontext gc, pDevDesc dd);
#else
    void (*fillStroke)();
#endif
#if R_USE_PROTOTYPES
    SEXP (*capabilities)(SEXP cap);
#else
    SEXP (*capabilities)();
#endif
#if R_USE_PROTOTYPES
    void (*glyph)(int n, int *glyphs, double *x, double *y, 
                  SEXP font, double size,
                  int colour, double rot, pDevDesc dd);
#else
    void (*glyph)();
#endif

    /* Area for future expansion.
       By zeroing this, devices are more likely to work if loaded
       into a later version of R than that they were compiled under.
    */
    char reserved[64];
};


	/********************************************************/
	/* the device-driver entry point is given a device	*/
	/* description structure that it must set up.  this	*/
	/* involves several important jobs ...			*/
	/* (1) it must ALLOCATE a new device-specific parameters*/
	/* structure and FREE that structure if anything goes	*/
	/* wrong (i.e., it won't report a successful setup to	*/
	/* the graphics engine (the graphics engine is NOT	*/
	/* responsible for allocating or freeing device-specific*/
	/* resources or parameters)				*/
	/* (2) it must initialise the device-specific resources */
	/* and parameters (mostly done by calling device_Open)	*/
	/* (3) it must initialise the generic graphical		*/
	/* parameters that are not initialised by GInit (because*/
	/* only the device knows what values they should have)	*/
	/* see Graphics.h for the official list of these	*/
	/* (4) it may reset generic graphics parameters that	*/
	/* have already been initialised by GInit (although you	*/
	/* should know what you are doing if you do this)	*/
	/* (5) it must attach the device-specific parameters	*/
	/* structure to the device description structure	*/
	/* e.g., dd->deviceSpecfic = (void *) xd;		*/
	/* (6) it must FREE the overall device description if	*/
	/* it wants to bail out to the top-level		*/
	/* the graphics engine is responsible for allocating	*/
	/* the device description and freeing it in most cases	*/
	/* but if the device driver freaks out it needs to do	*/
	/* the clean-up itself					*/
	/********************************************************/

/* moved from Rgraphics.h */

/*
 *	Some Notes on Color
 *
 *	R uses a 24-bit color model.  Colors are specified in 32-bit
 *	integers which are partitioned into 4 bytes as follows.
 *
 *		<-- most sig	    least sig -->
 *		+-------------------------------+
 *		|   0	| blue	| green |  red	|
 *		+-------------------------------+
 *
 *	The red, green and blue bytes can be extracted as follows.
 *
 *		red   = ((color	     ) & 255)
 *		green = ((color >>  8) & 255)
 *		blue  = ((color >> 16) & 255)
 */
/*
 *	Changes as from 1.4.0: use top 8 bits as an alpha channel.
 * 	0 = opaque, 255 = transparent.
 */
/*
 * Changes as from 2.0.0:  use top 8 bits as full alpha channel
 *      255 = opaque, 0 = transparent
 *      [to conform with SVG, PDF and others]
 *      and everything in between is used
 *      [which means that NA is not stored as an internal colour;
 *       it is converted to R_RGBA(255, 255, 255, 0)]
 */

#define R_RGB(r,g,b)	((r)|((g)<<8)|((b)<<16)|0xFF000000)
#define R_RGBA(r,g,b,a)	((r)|((g)<<8)|((b)<<16)|((a)<<24))
#define R_RED(col)	(((col)	   )&255)
#define R_GREEN(col)	(((col)>> 8)&255)
#define R_BLUE(col)	(((col)>>16)&255)
#define R_ALPHA(col)	(((col)>>24)&255)
#define R_OPAQUE(col)	(R_ALPHA(col) == 255)
#define R_TRANSPARENT(col) (R_ALPHA(col) == 0)
    /*
     * A transparent white
     */
#define R_TRANWHITE     (R_RGBA(255, 255, 255, 0))

/* used in various devices */

#define curDevice		Rf_curDevice
#define killDevice		Rf_killDevice
#define ndevNumber		Rf_ndevNumber
#define NewFrameConfirm		Rf_NewFrameConfirm
#define nextDevice		Rf_nextDevice
#define NoDevices		Rf_NoDevices
#define NumDevices		Rf_NumDevices
#define prevDevice		Rf_prevDevice
#define selectDevice		Rf_selectDevice
#define AdobeSymbol2utf8	Rf_AdobeSymbol2utf8
#define utf8toAdobeSymbol	Rf_utf8toAdobeSymbol
#define utf8Toutf8NoPUA         Rf_utf8Toutf8NoPUA
#define utf8ToLatin1AdobeSymbol2utf8 Rf_utf8ToLatin1AdobeSymbol2utf8

/* Properly declared version of devNumber */
int Rf_ndevNumber(pDevDesc );

/* How many devices exist ? (>= 1) */
int Rf_NumDevices(void);

/* Check for an available device slot */
void R_CheckDeviceAvailable(void);
Rboolean R_CheckDeviceAvailableBool(void);

/* Return the number of the current device. */
int Rf_curDevice(void);

/* Return the number of the next device. */
int Rf_nextDevice(int);

/* Return the number of the previous device. */
int Rf_prevDevice(int);

/* Make the specified device (specified by number) the current device */
int Rf_selectDevice(int);

/* Kill device which is identified by number. */
void Rf_killDevice(int);

int Rf_NoDevices(void); /* used in engine, graphics, plot, grid */

void Rf_NewFrameConfirm(pDevDesc); /* used in graphics.c, grid */


/* Graphics events: defined in gevents.c */

/* These give the indices of some known keys */

typedef enum {knUNKNOWN = -1,
              knLEFT = 0, knUP, knRIGHT, knDOWN,
              knF1, knF2, knF3, knF4, knF5, knF6, knF7, knF8, knF9, knF10,
              knF11, knF12,
              knPGUP, knPGDN, knEND, knHOME, knINS, knDEL} R_KeyName;

/* These are the three possible mouse events */

typedef enum {meMouseDown = 0,
	      meMouseUp,
	      meMouseMove} R_MouseEvent;

#define leftButton   1
#define middleButton 2
#define rightButton  4

#define doKeybd			Rf_doKeybd
#define doMouseEvent		Rf_doMouseEvent
#define doIdle			Rf_doIdle
#define doesIdle		Rf_doesIdle

void Rf_doMouseEvent(pDevDesc dd, R_MouseEvent event,
                  int buttons, double x, double y);
void Rf_doKeybd(pDevDesc dd, R_KeyName rkey,
	     const char *keyname);
void Rf_doIdle(pDevDesc dd);
Rboolean Rf_doesIdle(pDevDesc dd);

/* For use in third-party devices when setting up a device:
 * duplicates Defn.h which is used internally.
 * (Tested in devNull.c)
 */

#ifndef BEGIN_SUSPEND_INTERRUPTS
/* Macros for suspending interrupts */
#define BEGIN_SUSPEND_INTERRUPTS do { \
    bool __oldsusp__ = R_interrupts_suspended; \
    R_interrupts_suspended = TRUE;
#define END_SUSPEND_INTERRUPTS R_interrupts_suspended = __oldsusp__; \
    if (R_interrupts_pending && ! R_interrupts_suspended) \
        Rf_onintr(); \
} while(0)
    
<<<<<<< HEAD
#include <R_ext/libextern.h>
LibExtern bool R_interrupts_suspended;    
LibExtern bool R_interrupts_pending;
=======
LibExtern Rboolean R_interrupts_suspended;    
LibExtern int R_interrupts_pending;
>>>>>>> 0e1629a4
extern void Rf_onintr(void);
LibExtern bool mbcslocale;
#endif

/* Useful for devices: translates Adobe symbol encoding to UTF-8 */
extern void *Rf_AdobeSymbol2utf8(char*out, const char *in, size_t nwork,
                              Rboolean usePUA);
extern int Rf_utf8toAdobeSymbol(char* out, const char *in);
const char *Rf_utf8Toutf8NoPUA(const char *in);
const char *Rf_utf8ToLatin1AdobeSymbol2utf8(const char *in, Rboolean usePUA);
/* Translates Unicode point to UTF-8 */
#define ucstoutf8 Rf_ucstoutf8
extern size_t Rf_ucstoutf8(char *s, const unsigned int c);

#ifdef __cplusplus
} //extern "C"
#endif

#endif /* R_GRAPHICSDEVICE_ */<|MERGE_RESOLUTION|>--- conflicted
+++ resolved
@@ -44,12 +44,12 @@
 # endif
 #endif
 
-#include <R_ext/libextern.h>
 #include <R_ext/Boolean.h>
 
 #ifdef __cplusplus
 extern "C" {
 #endif
+#include <R_ext/libextern.h>
 
 /* --------- New (in 1.4.0) device driver structure ---------
  * NOTES:
@@ -973,14 +973,8 @@
         Rf_onintr(); \
 } while(0)
     
-<<<<<<< HEAD
-#include <R_ext/libextern.h>
 LibExtern bool R_interrupts_suspended;    
 LibExtern bool R_interrupts_pending;
-=======
-LibExtern Rboolean R_interrupts_suspended;    
-LibExtern int R_interrupts_pending;
->>>>>>> 0e1629a4
 extern void Rf_onintr(void);
 LibExtern bool mbcslocale;
 #endif
