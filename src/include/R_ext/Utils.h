--- conflicted
+++ resolved
@@ -83,26 +83,14 @@
 // not API
 const char *R_ExpandFileNameUTF8(const char *);
 #endif
-<<<<<<< HEAD
-// this group is not API
-/*
-  attribute_hidden and no longer used.
+/*  attribute_hidden and no longer used.
 void	Rf_setIVector(int*, int, int);
 void	Rf_setRVector(double*, int, double);
 */
+/* Not API */
 Rboolean Rf_StringFalse(const char *); // used by iotools
 Rboolean Rf_StringTrue(const char *); // used by iotools
 Rboolean Rf_isBlankString(const char *); // used by iotools and openxlsx2
-=======
-/*  attribute_hidden and no longer used.
-void	setIVector(int*, int, int);
-void	setRVector(double*, int, double);
-*/
-/* Not API */
-Rboolean StringFalse(const char *); // used by iotools
-Rboolean StringTrue(const char *); // used by iotools
-Rboolean isBlankString(const char *); // used by iotools and openxlsx2
->>>>>>> b5582bb6
 
 /* These two are guaranteed to use '.' as the decimal point,
    and to accept "NA". Documented since 4.4.0 patched.
