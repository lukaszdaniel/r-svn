/*
 *  R : A Computer Language for Statistical Data Analysis
 *  Copyright (C) 2001-2022  The R Core Team.
 *
 *  This header file is free software; you can redistribute it and/or modify
 *  it under the terms of the GNU Lesser General Public License as published by
 *  the Free Software Foundation; either version 2.1 of the License, or
 *  (at your option) any later version.
 *
 *  This file is part of R. R is distributed under the terms of the
 *  GNU General Public License, either Version 2, June 1991 or Version 3,
 *  June 2007. See doc/COPYRIGHTS for details of the copyright status of R.
 *
 *  This program is distributed in the hope that it will be useful,
 *  but WITHOUT ANY WARRANTY; without even the implied warranty of
 *  MERCHANTABILITY or FITNESS FOR A PARTICULAR PURPOSE.  See the
 *  GNU Lesser General Public License for more details.
 *
 *  You should have received a copy of the GNU Lesser General Public License
 *  along with this program; if not, a copy is available at
 *  https://www.R-project.org/Licenses/
 */

/*
  C functions used to register compiled code in packages.

  Those needed for that purpose are part of the API.

  Cleaned up for R 3.4.0, some changes require recompilation of packages.
 */

#ifndef  R_EXT_DYNLOAD_H_
#define  R_EXT_DYNLOAD_H_

#include <R_ext/Boolean.h>

/* Called with a variable argument set after casting to a compatible
   function pointer.  */
typedef void * (*DL_FUNC)(void);

typedef unsigned int R_NativePrimitiveArgType;

/* For interfaces to objects created with as.single */
// #define SINGLESXP 302

/*
 These are very similar to those in Rdynpriv.h,
 but we maintain them separately to give us more freedom to do
 some computations on the internal versions that are derived from
 these definitions.
*/
typedef struct {
    const char *name;
    DL_FUNC     fun;
    int         numArgs;
    R_NativePrimitiveArgType *types;
} R_CMethodDef;

typedef R_CMethodDef R_FortranMethodDef;


typedef struct {
    const char *name;
    DL_FUNC     fun;
    int         numArgs;
} R_CallMethodDef;

typedef R_CallMethodDef R_ExternalMethodDef;


typedef struct _DllInfo DllInfo;

/*
  Currently ignore the graphics routines, accessible via .External.graphics()
  and .Call.graphics().
 */
#ifdef __cplusplus
extern "C" {
#endif
int R_registerRoutines(DllInfo *info, const R_CMethodDef * const croutines,
		       const R_CallMethodDef * const callRoutines,
		       const R_FortranMethodDef * const fortranRoutines,
		       const R_ExternalMethodDef * const externalRoutines);

Rboolean R_useDynamicSymbols(DllInfo *info, Rboolean value);
Rboolean R_forceSymbols(DllInfo *info, Rboolean value);

/* Not API */
DllInfo *R_getDllInfo(const char *name);

/* To be used by applications embedding R to register their symbols
   that are not related to any dynamic module/

   Not API
*/
DllInfo *R_getEmbeddingDllInfo(void);

typedef struct Rf_RegisteredNativeSymbol R_RegisteredNativeSymbol;
typedef enum {R_ANY_SYM=0, R_C_SYM, R_CALL_SYM, R_FORTRAN_SYM, R_EXTERNAL_SYM} NativeSymbolType;


<<<<<<< HEAD
DL_FUNC R_FindSymbol(char const *, char const *, R_RegisteredNativeSymbol *symbol);
=======
/* Not API */
DL_FUNC R_FindSymbol(char const *, char const *,
		       R_RegisteredNativeSymbol *symbol);
>>>>>>> b5582bb6


/* Interface for exporting and importing functions from one package
   for use from C code in a package.  The registration part probably
   ought to be integrated with the other registrations.  The naming of
   these routines may be less than ideal.

   Declarations in the manual, so API
*/

void R_RegisterCCallable(const char *package, const char *name, DL_FUNC fptr);
DL_FUNC R_GetCCallable(const char *package, const char *name);

#ifdef __cplusplus
} //extern "C"
#endif

#endif /* R_EXT_DYNLOAD_H_ */<|MERGE_RESOLUTION|>--- conflicted
+++ resolved
@@ -99,13 +99,8 @@
 typedef enum {R_ANY_SYM=0, R_C_SYM, R_CALL_SYM, R_FORTRAN_SYM, R_EXTERNAL_SYM} NativeSymbolType;
 
 
-<<<<<<< HEAD
+/* Not API */
 DL_FUNC R_FindSymbol(char const *, char const *, R_RegisteredNativeSymbol *symbol);
-=======
-/* Not API */
-DL_FUNC R_FindSymbol(char const *, char const *,
-		       R_RegisteredNativeSymbol *symbol);
->>>>>>> b5582bb6
 
 
 /* Interface for exporting and importing functions from one package
