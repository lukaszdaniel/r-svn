#
# ${R_HOME}/src/include/R_ext/Makefile

VPATH = @srcdir@
srcdir = @srcdir@
top_srcdir = @top_srcdir@

top_builddir = ../../..
subdir = src/include/R_ext

include $(top_builddir)/Makeconf

distdir = $(top_builddir)/$(PACKAGE)-$(VERSION)/$(subdir)

## Partially included by the API (1) headers in .., but not part of the
## API per se. 
R_EXT_HEADERS = \
  Altrep.h \
  Applic.h Arith.h BLAS.h Boolean.h Callbacks.h Complex.h Connections.h \
  Constants.h Error.h GetX11Image.h \
  GraphicsDevice.h GraphicsEngine.h Itermacros.h \
<<<<<<< HEAD
  Lapack.h Linpack.h MathThreads.h Memory.h Minmax.h QuartzDevice.h \
  Parse.h Print.h RS.h Rallocators.h Random.h \
=======
  Lapack.h Linpack.h MathThreads.h Memory.h QuartzDevice.h \
  Parse.h Print.h PrtUtil.h RS.h Rallocators.h Random.h \
>>>>>>> 5ef87c5b
  Rdynload.h Riconv.h RStartup.h Utils.h eventloop.h libextern.h \
  stats_package.h stats_stubs.h Visibility.h ObjectTable.h

DISTFILES = Makefile.in $(R_EXT_HEADERS)
TIMESTAMPS = $(R_EXT_HEADERS:.h=.ts)

CLEANFILES = stamp-R $(TIMESTAMPS)
DISTCLEANFILES = Makefile

.SUFFIXES:
.SUFFIXES: .h .ts

.h.ts: 
	@$(INSTALL_DATA) $< $(top_builddir)/include/R_ext/`basename $<`
	@touch $@

all: Makefile R

Makefile: $(srcdir)/Makefile.in $(top_builddir)/config.status
	@cd $(top_builddir) && $(SHELL) ./config.status $(subdir)/$@

R: Makefile stamp-R $(TIMESTAMPS)
stamp-R: 
	@$(MKINSTALLDIRS) $(top_builddir)/include/R_ext
	@touch $@
$(TIMESTAMPS): stamp-R

install: installdirs
	@for f in $(R_EXT_HEADERS); do \
	  $(INSTALL_DATA) $(srcdir)/$${f} "$(DESTDIR)$(rincludedir)/R_ext"; \
	done
installdirs:
	@$(MKINSTALLDIRS) "$(DESTDIR)$(rincludedir)/R_ext"
install-strip:
	$(MAKE) INSTALL_PROGRAM="${INSTALL_PROGRAM} -s" install
uninstall:
	@rm -Rf "$(DESTDIR)$(rincludedir)/R_ext"

mostlyclean: clean
clean:
	-@test -z "$(CLEANFILES)" || rm -f $(CLEANFILES)
distclean: clean
	-@test -z "$(DISTCLEANFILES)" || rm -f $(DISTCLEANFILES)
maintainer-clean: distclean

TAGS info dvi check:

distdir: $(DISTFILES)
	@for f in $(DISTFILES); do \
	  test -f $(distdir)/$${f} \
	    || ln $(srcdir)/$${f} $(distdir)/$${f} 2>/dev/null \
	    || cp -p $(srcdir)/$${f} $(distdir)/$${f}; \
	done<|MERGE_RESOLUTION|>--- conflicted
+++ resolved
@@ -19,13 +19,8 @@
   Applic.h Arith.h BLAS.h Boolean.h Callbacks.h Complex.h Connections.h \
   Constants.h Error.h GetX11Image.h \
   GraphicsDevice.h GraphicsEngine.h Itermacros.h \
-<<<<<<< HEAD
   Lapack.h Linpack.h MathThreads.h Memory.h Minmax.h QuartzDevice.h \
-  Parse.h Print.h RS.h Rallocators.h Random.h \
-=======
-  Lapack.h Linpack.h MathThreads.h Memory.h QuartzDevice.h \
   Parse.h Print.h PrtUtil.h RS.h Rallocators.h Random.h \
->>>>>>> 5ef87c5b
   Rdynload.h Riconv.h RStartup.h Utils.h eventloop.h libextern.h \
   stats_package.h stats_stubs.h Visibility.h ObjectTable.h
 
