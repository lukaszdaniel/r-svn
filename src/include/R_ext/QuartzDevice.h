--- conflicted
+++ resolved
@@ -102,15 +102,8 @@
 #ifdef __cplusplus
 extern "C" {
 #endif   
-<<<<<<< HEAD
-
-#if HAVE_AQUA
-#include <ApplicationServices/ApplicationServices.h>
-#else
-=======
- 
+
 #ifndef HAVE_AQUA
->>>>>>> 0e1629a4
     typedef void* CGContextRef;
 #endif
 
