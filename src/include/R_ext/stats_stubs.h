--- conflicted
+++ resolved
@@ -32,21 +32,8 @@
 #include <R_ext/Visibility.h>
 #include <R_ext/stats_package.h>
 
-<<<<<<< HEAD
 attribute_hidden
 void S_Rf_divset(int alg, int iv[], int liv, int lv, double v[])
-=======
-/*
-#ifdef HAVE_VISIBILITY_ATTRIBUTE
-# define attribute_hidden __attribute__ ((visibility ("hidden")))
-#else
-# define attribute_hidden
-#endif
-*/
-
-attribute_hidden void
-S_Rf_divset(int alg, int iv[], int liv, int lv, double v[])
->>>>>>> 89facf76
 {
     static void(*fun)(int,int[],int,int,double[]) = NULL;
     if (fun == NULL)
@@ -55,13 +42,8 @@
     fun(alg, iv, liv, lv, v);
 }
 
-<<<<<<< HEAD
 attribute_hidden
 void S_nlminb_iterate(double b[], double d[], double fx, double g[], double h[],
-=======
-attribute_hidden void
-S_nlminb_iterate(double b[], double d[], double fx, double g[], double h[],
->>>>>>> 89facf76
 		 int iv[], int liv, int lv, int n, double v[], double x[])
 {
     static void(*fun)(double[],double[],double,double[],double[],
@@ -73,13 +55,8 @@
     fun(b, d, fx, g, h, iv, liv, lv, n, v, x);
 }
 
-<<<<<<< HEAD
 attribute_hidden
 void S_nlsb_iterate(double b[], double d[], double dr[], int iv[], int liv,
-=======
-attribute_hidden void
-S_nlsb_iterate(double b[], double d[], double dr[], int iv[], int liv,
->>>>>>> 89facf76
 	       int lv, int n, int nd, int p, double r[], double rd[],
 	       double v[], double x[])
 {
@@ -94,13 +71,8 @@
     fun(b, d, dr, iv, liv, lv, n, nd, p, r, rd, v, x);
 }
 
-<<<<<<< HEAD
 attribute_hidden
 void S_rcont2(int nrow, int ncol, const int nrowt[], const int ncolt[],
-=======
-attribute_hidden void
-S_rcont2(int nrow, int ncol, const int nrowt[], const int ncolt[],
->>>>>>> 89facf76
          int ntotal, const double fact[],
 	 int jwork[], int matrix[])
 {
