/*
 *  R : A Computer Language for Statistical Data Analysis
 *  Copyright (C) 2007--2020  The R Core Team.
 *
 *  This header file is free software; you can redistribute it and/or modify
 *  it under the terms of the GNU Lesser General Public License as published by
 *  the Free Software Foundation; either version 2.1 of the License, or
 *  (at your option) any later version.
 *
 *  This file is part of R. R is distributed under the terms of the
 *  GNU General Public License, either Version 2, June 1991 or Version 3,
 *  June 2007. See doc/COPYRIGHTS for details of the copyright status of R.
 *
 *  This program is distributed in the hope that it will be useful,
 *  but WITHOUT ANY WARRANTY; without even the implied warranty of
 *  MERCHANTABILITY or FITNESS FOR A PARTICULAR PURPOSE.  See the
 *  GNU Lesser General Public License for more details.
 *
 *  You should have received a copy of the GNU Lesser General Public License
 *  along with this program; if not, a copy is available at
 *  https://www.R-project.org/Licenses/
 */

<<<<<<< HEAD
#ifndef STATS_STUBS_H
#define STATS_STUBS_H
=======
/* Not part of the API */
>>>>>>> 3124b3d7

#include <Rconfig.h>
#include <Rinternals.h>
#include <R_ext/Rdynload.h>
#include <R_ext/Visibility.h>
#include <R_ext/stats_package.h>

attribute_hidden
void S_Rf_divset(int alg, int iv[], int liv, int lv, double v[])
{
    static void(*fun)(int,int[],int,int,double[]) = NULL;
    if (fun == NULL)
	fun = (void(*)(int,int[],int,int,double[]))
	    R_GetCCallable("stats", "Rf_divset");
    fun(alg, iv, liv, lv, v);
}

attribute_hidden
void S_nlminb_iterate(double b[], double d[], double fx, double g[], double h[],
		 int iv[], int liv, int lv, int n, double v[], double x[])
{
    static void(*fun)(double[],double[],double,double[],double[],
		      int[],int,int,int,double[],double[]) = NULL;
    if (fun == NULL)
	fun = (void(*)(double[],double[],double,double[],double[],
			  int[],int,int,int,double[],double[]))
	    R_GetCCallable("stats", "nlminb_iterate");
    fun(b, d, fx, g, h, iv, liv, lv, n, v, x);
}

attribute_hidden
void S_nlsb_iterate(double b[], double d[], double dr[], int iv[], int liv,
	       int lv, int n, int nd, int p, double r[], double rd[],
	       double v[], double x[])
{
    static void(*fun)(double[],double[],double[],int[],int,int,
		      int,int,int,double[],double[],double[],
		      double[]) = NULL;
    if (fun == NULL)
	fun = (void(*)(double[],double[],double[],int[],int,
		       int, int,int,int,double[],
		       double[],double[],double[]))
	    R_GetCCallable("stats", "nlsb_iterate");
    fun(b, d, dr, iv, liv, lv, n, nd, p, r, rd, v, x);
}

attribute_hidden
void S_rcont2(int nrow, int ncol, const int nrowt[], const int ncolt[],
         int ntotal, const double fact[],
	 int jwork[], int matrix[])
{
// <==> ../../library/stats/src/rcont.c
#define _RCONT_FORMALS_(_FF_)						\
    void(_FF_)(int, int, const int[], const int[], int, const double[], \
               int[], int[])

    static _RCONT_FORMALS_(*fun) = NULL;
    if (fun == NULL)
	fun = (_RCONT_FORMALS_(*)) R_GetCCallable("stats", "rcont2");
    fun(nrow, ncol, nrowt, ncolt, ntotal, fact, jwork, matrix);
}
#endif /* STATS_STUBS_H */<|MERGE_RESOLUTION|>--- conflicted
+++ resolved
@@ -21,12 +21,10 @@
  *  https://www.R-project.org/Licenses/
  */
 
-<<<<<<< HEAD
+/* Not part of the API */
+
 #ifndef STATS_STUBS_H
 #define STATS_STUBS_H
-=======
-/* Not part of the API */
->>>>>>> 3124b3d7
 
 #include <Rconfig.h>
 #include <Rinternals.h>
