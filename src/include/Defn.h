/*
 *  R : A Computer Language for Statistical Data Analysis
 *  Copyright (C) 1998--2025  The R Core Team.
 *  Copyright (C) 1995, 1996  Robert Gentleman and Ross Ihaka
 *  Copyright (C) 2008-2014  Andrew R. Runnalls.
 *  Copyright (C) 2014 and onwards the Rho Project Authors.
 *
 *  Rho is not part of the R project, and bugs and other issues should
 *  not be reported via r-bugs or other R project channels; instead refer
 *  to the Rho website.
 *
 *  This program is free software; you can redistribute it and/or modify
 *  it under the terms of the GNU General Public License as published by
 *  the Free Software Foundation; either version 2 of the License, or
 *  (at your option) any later version.
 *
 *  This program is distributed in the hope that it will be useful,
 *  but WITHOUT ANY WARRANTY; without even the implied warranty of
 *  MERCHANTABILITY or FITNESS FOR A PARTICULAR PURPOSE.  See the
 *  GNU General Public License for more details.
 *
 *  You should have received a copy of the GNU General Public License
 *  along with this program; if not, a copy is available at
 *  https://www.R-project.org/Licenses/
 */

/* Internal header, not installed, used in some standard packages */

/** @file Defn.h
 *
 * @brief A ragbag.
 *
 * As CXXR development proceeds, the type definitions, many function
 * prototypes etc. defined in this header file will disappear, because
 * the relevant functionality will have been absorbed into the rho
 * core, and declared within the appropriate header file in the
 * <tt>src/include/CXXR</tt> directory.
 *
 * In a few cases, a declaration within this file is repeated in a
 * header file under <tt>src/include/CXXR</tt>; this is because source
 * files within the rho core never <tt>\#include</tt>s
 * <tt>Defn.h</tt> itself (nor <tt>Rinternals.h</tt>).  In such a case
 * the relevant rho header file is <tt>\#include</tt>d back into
 * <tt>Defn.h</tt>, so that the compiler can detect any inconsistency
 * between the two declarations.
 */

#ifndef DEFN_H_
#define DEFN_H_

#ifndef __cplusplus
#error Defn.h can only be included in C++ files
#endif

#include <CXXR/config.hpp>

#include <vector>
#include <cwchar>
/* some commonly needed headers */
#include <cmath>
#include <cstdlib>
#include <cstring>

#include <R_ext/Visibility.h>
#include <R_ext/Complex.h>
#include <R_ext/Print.h>
#include <R_ext/RStartup.h> // for otype_t
#include <Errormsg.h>
#include <CXXR/Complex.hpp>
#include <CXXR/NodeStack.hpp>
#include <CXXR/ProtectStack.hpp>
#include <CXXR/GCNode.hpp>
#include <CXXR/RObject.hpp>
#include <CXXR/VectorBase.hpp>

#ifdef __MAIN__
# define extern0 attribute_hidden
#else
# define extern0 extern
#endif

#define attribute_no_sanitizer_instrumentation
#ifdef __has_attribute
# if __has_attribute(disable_sanitizer_instrumentation)
#  undef attribute_no_sanitizer_instrumentation
#  define attribute_no_sanitizer_instrumentation \
     __attribute__((disable_sanitizer_instrumentation))
# elif __has_attribute(no_sanitize)
#  undef attribute_no_sanitizer_instrumentation
#  define attribute_no_sanitizer_instrumentation \
     __attribute__ ((no_sanitize ("address", "thread", "leak", "undefined")))
# endif
#endif

#define MAXELTSIZE 8192 /* Used as a default for string buffer sizes,
			   and occasionally as a limit. */

namespace R {
void CoercionWarning(int);/* warning code */
int LogicalFromInteger(int, int*);
int LogicalFromReal(double, int*);
int LogicalFromComplex(Rcomplex, int*);
int IntegerFromLogical(int, int*);
int IntegerFromReal(double, int*);
int IntegerFromComplex(Rcomplex, int*);
double RealFromLogical(int, int*);
double RealFromInteger(int, int*);
double RealFromComplex(Rcomplex, int*);
Rcomplex ComplexFromLogical(int, int*);
Rcomplex ComplexFromInteger(int, int*);
Rcomplex ComplexFromReal(double, int*);
} // namespace R 

#define CALLED_FROM_DEFN_H 1
#include <Rinternals.h>		/*-> Arith.h, Boolean.h, Complex.h, Error.h,
				  Memory.h, PrtUtil.h, Utils.h */
#undef CALLED_FROM_DEFN_H

/* UUID identifying the internals version -- packages using compiled
   code should be re-installed when this changes */
#define R_INTERNALS_UUID "2fdf6c18-697a-4ba7-b8ef-11c0d92f1327"

// ======================= USE_RINTERNALS section

namespace R {
#ifdef USE_RINTERNALS
/* This is intended for use only within R itself.
 * It defines internal structures that are otherwise only accessible
 * via SEXP, and macros to replace many (but not all) of accessor functions
 * (which are always defined).
 */
#define CXXR_EXPAND(x, val_1) (((x) == R_NilValue) ? R_NilValue : val_1.get())
#define CXXR_EXPAND2(x, val_1, val_2) (((x) == R_NilValue) ? (val_1) : (val_2))
#define CXXR_EXPAND3(x, val_1, val_2) ((val_2))

/* General GCNode Attributes */
#define NODE_GENERATION(s) ((s)->sxpinfo.m_gcgen)
#define SET_NODE_GENERATION(s,g) ((s)->sxpinfo.m_gcgen=(g))
#define EXT_ALLOCATOR(s) ((s)->sxpinfo.m_ext_allocator)
#define SET_EXT_ALLOCATOR(s,v) (((s)->sxpinfo.m_ext_allocator) = (v))

/* General Cons Cell Attributes */
#define ATTRIB(x)	CXXR_EXPAND((x), (x)->m_attrib)
#define OBJECT(x)	CXXR_EXPAND2((x), 0, (x)->sxpinfo.obj)
#define MARK(x)		((x)->sxpinfo.m_mark)
#define TYPEOF(x)	CXXR_EXPAND2((x), NILSXP, (x)->sxpinfo.type)
#define NAMED(x)	CXXR_EXPAND2((x), NAMEDMAX, (x)->sxpinfo.m_refcnt)
#define RTRACE(x)	CXXR_EXPAND2((x), 0, (x)->sxpinfo.m_memory_traced)
#define LEVELS(x)	((x)->sxpinfo.gp)
#define SET_OBJECT(x,v)	(((x)->sxpinfo.obj)=(v))
#define SET_TYPEOF(x,v)	(((x)->sxpinfo.type)=(v))
#define SET_NAMED(x,v)	(((x)->sxpinfo.m_refcnt)=(v))
#define SET_RTRACE(x,v)	(((x)->sxpinfo.m_memory_traced)=(v))
#define SETLEVELS(x,v)	(((x)->sxpinfo.gp)=((unsigned short)v))
#define ALTREP(x)       CXXR_EXPAND2((x), 0, (x)->sxpinfo.alt)
#define SETALTREP(x, v) (((x)->sxpinfo.alt) = (v))
#define SETSCALAR(x, v) (((x)->sxpinfo.scalar) = (v))
#define ANY_ATTRIB(x) (ATTRIB(x) != R_NilValue)

#if defined(COMPUTE_REFCNT_VALUES)
# define REFCNT(x) CXXR_EXPAND2((x), REFCNTMAX, (x)->sxpinfo.m_refcnt)
# define REFCNT_ENABLED(x) ((x)->sxpinfo.m_refcnt_enabled)
// # define TRACKREFS(x) REFCNT_ENABLED(x)
#else
# define REFCNT(x) 0
# define REFCNT_ENABLED(x) FALSE
// # define TRACKREFS(x) REFCNT_ENABLED(x)
#endif

#if defined(COMPUTE_REFCNT_VALUES)
# define SET_REFCNT(x,v) ((x)->sxpinfo.m_refcnt = (v))
# if defined(EXTRA_REFCNT_FIELDS)
#  define SET_TRACKREFS(x,v) (REFCNT_ENABLED(x) = (v))
# else
#  define SET_TRACKREFS(x,v) ((x)->sxpinfo.m_refcnt_enabled = (v))
# endif
# define DECREMENT_REFCNT(x) CXXR::GCNode::decRefCount(x)
# define INCREMENT_REFCNT(x) CXXR::GCNode::incRefCount(x)
#else
# define SET_REFCNT(x,v) do {} while(0)
# define SET_TRACKREFS(x,v) do {} while(0)
# define DECREMENT_REFCNT(x) do {} while(0)
# define INCREMENT_REFCNT(x) do {} while(0)
#endif

#define ENABLE_REFCNT(x) SET_TRACKREFS(x, TRUE)
#define DISABLE_REFCNT(x) do { if (TYPEOF(x) != CLOSXP) { SET_TRACKREFS(x, FALSE); } } while (0)

#ifdef SWITCH_TO_REFCNT
# define MARK_NOT_MUTABLE(x) do { if ((x) != R_NilValue) { SET_REFCNT(x, REFCNTMAX); } } while (0)
#else
# define MARK_NOT_MUTABLE(x) do { if ((x) != R_NilValue) { SET_NAMED(x, NAMEDMAX); } } while (0)
#endif

/* To make complex assignments a bit safer, in particular with
   reference counting, a bit is set on the LHS binding cell or symbol
   at the beginning of the complex assignment process and unset at the
   end.

   - When the assignment bit is set and a new value is assigned to the
     binding then the reference count on the old value is not
     decremented. This prevents moving a single binding from the LHS
     variable of the assignment to another variable during the
     assignment process.

  - If a complex assignment tries to update a binding that already has
    its bit set then, the value of the binding is shallow-duplicated
    before proceeding. This ensures that the structure involved in the
    original complex assignment will not be mutated by further R level
    assignments during the original assignment process.

  For now, no attempt is made to unset the bit if the end of an
  assignment is not reached because of a jump. This may result in some
  unnecessary duplications. This could be prevented by maintaining a
  stack of pending assignments to resent the bits on jump, but that
  seems like overkill.

  It might also be useful to use this bit to communicate to functions
  when they are used in a getter/setter context.

  The bit used is bit 11 in the 'gp' field. An alternative would be to
  take a bit from the 'extra' field.

  LT
*/

#define ASSIGNMENT_PENDING_MASK (1 << 11)
#define ASSIGNMENT_PENDING(x) ((x)->sxpinfo.gp & ASSIGNMENT_PENDING_MASK)
#define SET_ASSIGNMENT_PENDING(x, v) do {			\
	if (v) (((x)->sxpinfo.gp) |= ASSIGNMENT_PENDING_MASK);	\
	else (((x)->sxpinfo.gp) &= ~ASSIGNMENT_PENDING_MASK);	\
    } while (0)

/* The same bit can be used to mark calls used in complex assignments
   to allow replacement functions to determine when they are being
   called in an assignment context and can modify an object with one
   reference */
#define MARK_ASSIGNMENT_CALL(call) SET_ASSIGNMENT_PENDING(call, TRUE)
#define IS_ASSIGNMENT_CALL(call) ASSIGNMENT_PENDING(call)

#ifdef SWITCH_TO_REFCNT
# undef NAMED
# undef SET_NAMED
# define NAMED(x) REFCNT(x)
/* no definition for SET_NAMED; any calls will use the one in memory.c */
# define ENSURE_NAMEDMAX(v) do { } while (0)
# define ENSURE_NAMED(v) do { } while (0)
#else
# define ENSURE_NAMEDMAX(v) do {		\
	SEXP __enm_v__ = (v);			\
	if (NAMED(__enm_v__) < NAMEDMAX)	\
	    SET_NAMED( __enm_v__, NAMEDMAX);	\
    } while (0)
# define ENSURE_NAMED(v) do { if (NAMED(v) == 0) SET_NAMED(v, 1); } while (0)
#endif

#ifdef SWITCH_TO_REFCNT
# define SETTER_CLEAR_NAMED(x) do { } while (0)
# define RAISE_NAMED(x, n) do { } while (0)
#else
# define SETTER_CLEAR_NAMED(x) do {			\
	SEXP __x__ = (x);				\
	if (NAMED(__x__) == 1) SET_NAMED(__x__, 0);	\
    } while (0)
# define RAISE_NAMED(x, n) do {			\
	SEXP __x__ = (x);			\
	int __n__ = (n);			\
	if (NAMED(__x__) < __n__)		\
	    SET_NAMED(__x__, __n__);		\
    } while (0)
#endif

/* S4 object bit, set by R_do_new_object for all new() calls */
#define S4_OBJECT_MASK ((unsigned short)(1<<4))
#define S4TAG(e) ((e)->u.s4ptr.m_tag)
#define IS_S4_OBJECT(x) CXXR_EXPAND2((x), 0, (x)->sxpinfo.gp & S4_OBJECT_MASK)
#define SET_S4_OBJECT(x) (((x)->sxpinfo.gp) |= S4_OBJECT_MASK)
#define UNSET_S4_OBJECT(x) (((x)->sxpinfo.gp) &= ~S4_OBJECT_MASK)

/* JIT optimization support */
#define NOJIT_MASK ((unsigned short)(1<<5))
#define NOJIT(x) ((x)->sxpinfo.gp & NOJIT_MASK)
#define SET_NOJIT(x) (((x)->sxpinfo.gp) |= NOJIT_MASK)
#define MAYBEJIT_MASK ((unsigned short)(1<<6))
#define MAYBEJIT(x) ((x)->sxpinfo.gp & MAYBEJIT_MASK)
#define SET_MAYBEJIT(x) (((x)->sxpinfo.gp) |= MAYBEJIT_MASK)
#define UNSET_MAYBEJIT(x) (((x)->sxpinfo.gp) &= ~MAYBEJIT_MASK)

/* Growable vector support */
#define GROWABLE_MASK ((unsigned short)(1<<5))
#define GROWABLE_BIT_SET(x) ((x)->sxpinfo.gp & GROWABLE_MASK)
#define SET_GROWABLE_BIT(x) (((x)->sxpinfo.gp) |= GROWABLE_MASK)
#define IS_GROWABLE(x) (GROWABLE_BIT_SET(x) && XLENGTH(x) < XTRUELENGTH(x))

/* Vector Access Macros */
#ifdef LONG_VECTOR_SUPPORT
# define IS_LONG_VEC(x) (XLENGTH(x) > R_SHORT_LEN_MAX)
#else
# define IS_LONG_VEC(x) 0
#endif
#define STDVEC_LENGTH(x) (static_cast<CXXR::VectorBase *>(x)->size())
#define STDVEC_TRUELENGTH(x) (static_cast<CXXR::VectorBase *>(x)->truelength())
#define SET_STDVEC_TRUELENGTH(x, v) (static_cast<CXXR::VectorBase *>(x)->setTruelength(v))
#define SET_TRUELENGTH(x,v) do {				\
	SEXP sl__x__ = (x);					\
	R_xlen_t sl__v__ = (v);					\
	if (ALTREP(x)) error("%s", _("can't set ALTREP truelength"));	\
	SET_STDVEC_TRUELENGTH(sl__x__, sl__v__);	\
    } while (0)

#define IS_SCALAR(x, t) ((x) != R_NilValue && ((x)->sxpinfo.type == (t)) && (x)->sxpinfo.scalar)
#define LENGTH(x) LENGTH_EX(x, __FILE__, __LINE__)
#define TRUELENGTH(x) XTRUELENGTH(x)

/* defined as a macro since fastmatch packages tests for it */
#define XLENGTH(x) XLENGTH_EX(x)

/* THIS ABSOLUTELY MUST NOT BE USED IN PACKAGES !!! */
#define SET_STDVEC_LENGTH(x,v) do {		\
	SEXP __x__ = (x);			\
	R_xlen_t __v__ = (v);			\
	static_cast<CXXR::VectorBase *>(__x__)->setSize(__v__); \
	SETSCALAR(__x__, (__v__ == 1));	\
    } while (0)

#define STDVEC_DATAPTR(x) (static_cast<CXXR::VectorBase *>(x)->data()) // data part
#undef CHAR
#define CHAR(x)		((const char *) STDVEC_DATAPTR(x))
#define LOGICAL(x)	((int *) DATAPTR(x))
#define INTEGER(x)	((int *) DATAPTR(x))
#define RAW(x)		((Rbyte *) DATAPTR(x))
#define COMPLEX(x)	((CXXR::Complex *) DATAPTR(x))
#define CXXR_COMPLEX(x)	((CXXR::Complex *) DATAPTR(x))
#define REAL(x)		((double *) DATAPTR(x))
#define STRING_PTR(x)	((SEXP *) DATAPTR(x))
#define VECTOR_PTR(x)	((SEXP *) DATAPTR(x))
#define LOGICAL_RO(x)	((const int *) DATAPTR_RO(x))
#define INTEGER_RO(x)	((const int *) DATAPTR_RO(x))
#define RAW_RO(x)	((const Rbyte *) DATAPTR_RO(x))
#define COMPLEX_RO(x)	((const CXXR::Complex *) DATAPTR_RO(x))
#define REAL_RO(x)	((const double *) DATAPTR_RO(x))
#define STRING_PTR_RO(x)((const SEXP *) DATAPTR_RO(x))
#define VECTOR_PTR_RO(x)((const SEXP *) DATAPTR_RO(x))

/* External Pointer Access Macros */
#define EXTPTR_PROT(x)	((x)->u.extptr.m_protege)
#define EXTPTR_TAG(x)	((x)->u.extptr.m_tag)
#define EXTPTR_PTR(e)	((e)->u.extptr.m_ptr)

/* Weak Reference Access Macros */
#define WEAKREF_KEY(w) ((w)->u.weakrrefptr.m_key)
#define WEAKREF_VALUE(w) ((w)->u.weakrrefptr.m_value)
#define WEAKREF_FINALIZER(w) ((w)->u.weakrrefptr.m_finalizer)
void SET_WEAKREF_KEY(SEXP x, SEXP v);
void SET_WEAKREF_VALUE(SEXP x, SEXP v);
void SET_WEAKREF_FINALIZER(SEXP x, SEXP v);

/* List Access Macros */
/* These also work for ... objects */
#define LISTVAL(x)	((x)->u.listsxp)
#define TAG(e)		CXXR_EXPAND((e), (e)->u.listsxp.m_tag)
#define CAR0(e)		CXXR_EXPAND((e), (e)->u.listsxp.m_car)
#define CDR(e)		CXXR_EXPAND((e), (e)->u.listsxp.m_tail)
#define CAAR(e)		CAR(CAR(e))
#define CDAR(e)		CDR(CAR(e))
#define CADR(e)		CAR(CDR(e))
#define CDDR(e)		CDR(CDR(e))
#define CDDDR(e)	CDR(CDR(CDR(e)))
#define CD4R(e)		CDR(CDR(CDR(CDR(e))))
#define CADDR(e)	CAR(CDR(CDR(e)))
#define CADDDR(e)	CAR(CDR(CDR(CDR(e))))
#define CAD3R(e)	CAR(CDR(CDR(CDR(e))))
#define CAD4R(e)	CAR(CDR(CDR(CDR(CDR(e)))))
#define CAD5R(e)	CAR(CDR(CDR(CDR(CDR(CDR(e))))))
#define MISSING_MASK	15 /* reserve 4 bits--only 2 uses now */
#define MISSING(x)	((x)->sxpinfo.gp & MISSING_MASK)/* for closure calls */
#define SET_MISSING(x,v) do { \
  SEXP __x__ = (x); \
  int __v__ = (v); \
  int __other_flags__ = __x__->sxpinfo.gp & ~MISSING_MASK; \
  __x__->sxpinfo.gp = __other_flags__ | __v__; \
} while (0)
#define BNDCELL_TAG(e)	CXXR_EXPAND2((e), NILSXP, (e)->sxpinfo.m_binding_tag)
#define SET_BNDCELL_TAG(e, v) ((e)->sxpinfo.m_binding_tag = (v))
#define SET_PROMISE_TAG(x, v) SET_BNDCELL_TAG(x, v)

// #if ( SIZEOF_SIZE_T < SIZEOF_DOUBLE )
# define BOXED_BINDING_CELLS 1
// #else
// # define BOXED_BINDING_CELLS 0
// # define IMMEDIATE_PROMISE_VALUES 1
// #endif

#if BOXED_BINDING_CELLS
/* Use allocated scalars to hold immediate binding values. A little
   less efficient but does not change memory layout or use. These
   allocated scalars must not escape their bindings. */
#define BNDCELL_DVAL(v) SCALAR_DVAL(CAR0(v))
#define BNDCELL_IVAL(v) SCALAR_IVAL(CAR0(v))
#define BNDCELL_LVAL(v) SCALAR_LVAL(CAR0(v))

#define SET_BNDCELL_DVAL(cell, dval) SET_SCALAR_DVAL(CAR0(cell), dval)
#define SET_BNDCELL_IVAL(cell, ival) SET_SCALAR_IVAL(CAR0(cell), ival)
#define SET_BNDCELL_LVAL(cell, lval) SET_SCALAR_LVAL(CAR0(cell), lval)

#define INIT_BNDCELL(cell, type) do {		\
	SEXP val = allocVector(type, 1);	\
	SETCAR(cell, val);			\
	INCREMENT_NAMED(val);			\
	SET_BNDCELL_TAG(cell, type);		\
	SET_MISSING(cell, 0);			\
    } while (0)
#else
/* Use a union in the CAR field to represent an SEXP or an immediate
   value.  More efficient, but changes the menory layout on 32 bit
   platforms since the size of the union is larger than the size of a
   pointer. The layout should not change on 64 bit platforms. */
union R_bndval_t {
    SEXP sxpval;
    double dval;
    int ival;
    int lval;
};

#define BNDCELL_DVAL(v) ((R::R_bndval_t *) &CAR0(v))->dval
#define BNDCELL_IVAL(v) ((R::R_bndval_t *) &CAR0(v))->ival
#define BNDCELL_LVAL(v) ((R::R_bndval_t *) &CAR0(v))->lval

#define SET_BNDCELL_DVAL(cell, dval) (BNDCELL_DVAL(cell) = (dval))
#define SET_BNDCELL_IVAL(cell, ival) (BNDCELL_IVAL(cell) = (ival))
#define SET_BNDCELL_LVAL(cell, lval) (BNDCELL_LVAL(cell) = (lval))

#define INIT_BNDCELL(cell, type) do {		\
	if (BNDCELL_TAG(cell) == NILSXP)	\
	    SETCAR(cell, R_NilValue);		\
	SET_BNDCELL_TAG(cell, type);		\
	SET_MISSING(cell, 0);			\
    } while (0)
#endif

/* ByteCode Access Macros */
#define CODE0(x)	((x)->u.bytecode.m_code)
#define CONSTS(x)	((x)->u.bytecode.m_constants)
#define EXPR(x)	((x)->u.bytecode.m_expression)

/* AltRep Access Macros */
#define DATA1(x)	((x)->u.altrep.m_data1)
#define DATA2(x)	((x)->u.altrep.m_data2)
#define CLASS(x)	((x)->u.altrep.m_altclass)

/* Closure Access Macros */
#define FORMALS(x)	((x)->u.closxp.m_formals)
#define BODY(x)		((x)->u.closxp.m_body)
#define CLOENV(x)	((x)->u.closxp.m_env)
#define RDEBUG(x)	((x)->sxpinfo.debug)
#define SET_RDEBUG(x,v)	(((x)->sxpinfo.debug)=(v))
#define RSTEP(x)	((x)->sxpinfo.m_rstep)
#define SET_RSTEP(x,v)	(((x)->sxpinfo.m_rstep)=(v))

/* Symbol Access Macros */
#define PRINTNAME(x)	CXXR_EXPAND((x), (x)->u.symsxp.m_pname)
#define SYMVALUE(x)	((x)->u.symsxp.m_value)
#define INTERNAL(x)	((x)->u.symsxp.m_internal)
#define DDVAL_MASK	1
#define DDVAL(x)	((x)->sxpinfo.gp & DDVAL_MASK) /* for ..1, ..2 etc */
#define SET_DDVAL_BIT(x) (((x)->sxpinfo.gp) |= DDVAL_MASK)
#define UNSET_DDVAL_BIT(x) (((x)->sxpinfo.gp) &= ~DDVAL_MASK)
#define SET_DDVAL(x,v) if (v) { SET_DDVAL_BIT(x); } else { UNSET_DDVAL_BIT(x); } /* for ..1, ..2 etc */

/* Environment Access Macros */
#define FRAME(x)	CXXR_EXPAND((x), (x)->u.envsxp.m_frame)
#define ENCLOS(x)	((x)->u.envsxp.m_enclos)
#define HASHTAB(x)	CXXR_EXPAND((x), (x)->u.envsxp.m_hashtab)
#define ENVFLAGS(x)	((x)->sxpinfo.gp)	/* for environments */
#define SET_ENVFLAGS(x,v)	(((x)->sxpinfo.gp)=(v))
#define ENV_RDEBUG(x)	((x)->sxpinfo.debug)
#define SET_ENV_RDEBUG(x,v)	(((x)->sxpinfo.debug)=(v))

/* Test macros with function versions above */
#undef isNull
#define isNull(s)	(TYPEOF(s) == NILSXP)
#undef isSymbol
#define isSymbol(s)	(TYPEOF(s) == SYMSXP)
#undef isLogical
#define isLogical(s)	(TYPEOF(s) == LGLSXP)
#undef isReal
#define isReal(s)	(TYPEOF(s) == REALSXP)
#undef isComplex
#define isComplex(s)	(TYPEOF(s) == CPLXSXP)
#undef isRaw
#define isRaw(s)	(TYPEOF(s) == RAWSXP)
#undef isExpression
#define isExpression(s) (TYPEOF(s) == EXPRSXP)
#undef isEnvironment
#define isEnvironment(s) (TYPEOF(s) == ENVSXP)
#undef isString
#define isString(s)	(TYPEOF(s) == STRSXP)
#undef isObject
#define isObject(s)	(OBJECT(s) != 0)

/* macro version of R_CheckStack */
#define R_CheckStack() do {						\
	int dummy;							\
	intptr_t usage = R_CStackDir * (R_CStackStart - (uintptr_t)&dummy); \
	if (R_CStackLimit != (uintptr_t)(-1) && usage > ((intptr_t) R_CStackLimit)) \
	    R_SignalCStackOverflow(usage);				\
    } while (FALSE)

#ifdef __has_feature
# if __has_feature(address_sanitizer)
#  undef R_CheckStack
# endif
#endif

#ifdef R_CheckStack
# if defined(__SANITIZE_ADDRESS__) || defined(__SANITIZE_THREAD__)
#  undef R_CheckStack
# endif
#endif

#endif /* USE_RINTERNALS */

#define INCREMENT_LINKS(x) do {			\
	SEXP il__x__ = (x);			\
	INCREMENT_NAMED(il__x__);		\
	INCREMENT_REFCNT(il__x__);		\
    } while (0)
#define DECREMENT_LINKS(x) do {			\
	SEXP dl__x__ = (x);			\
	DECREMENT_NAMED(dl__x__);		\
	DECREMENT_REFCNT(dl__x__);		\
    } while (0)

/* Complex assignment support */
/* temporary definition that will need to be refined to distinguish
   getter from setter calls */
#define IS_GETTER_CALL(call) (CADR(call) == R_TmpvalSymbol)

#ifdef LONG_VECTOR_SUPPORT
NORET R_len_t R_BadLongVector(SEXP, const char *, int);
#endif

/* checking for mis-use of multi-threading */
#ifdef TESTING_WRITE_BARRIER
# define THREADCHECK
#endif
#ifdef THREADCHECK
void R_check_thread(const char *s);
# define R_CHECK_THREAD R_check_thread(__func__)
#else
# define R_CHECK_THREAD do {} while (0)
#endif

/* Accessor functions.  Many are declared using () to avoid the macro
   definitions in the internal headers.
   The function STRING_ELT is used as an argument to arrayAssign even
   if the macro version is in use.
*/

/* General Cons Cell Attributes */
bool (REFCNT_ENABLED)(SEXP x);
// void (SET_OBJECT)(SEXP x, int v); // declared in Rinternals.h
// void (SET_TYPEOF)(SEXP x, SEXPTYPE v); // declared in Rinternals.h
// void (SET_NAMED)(SEXP x, int v); // declared in Rinternals.h
void (ENSURE_NAMEDMAX)(SEXP x);
void (ENSURE_NAMED)(SEXP x);
void (SETTER_CLEAR_NAMED)(SEXP x);
void (RAISE_NAMED)(SEXP x, int n);
void (DECREMENT_REFCNT)(SEXP x);
void (INCREMENT_REFCNT)(SEXP x);
void (DISABLE_REFCNT)(SEXP x);
void (ENABLE_REFCNT)(SEXP x);

/* S4 object setting */
// void (SET_S4_OBJECT)(SEXP x); // declared in Rinternals.h
// void (UNSET_S4_OBJECT)(SEXP x); // declared in Rinternals.h

bool (ASSIGNMENT_PENDING)(SEXP x);
void (SET_ASSIGNMENT_PENDING)(SEXP x, int v);
bool (IS_ASSIGNMENT_CALL)(SEXP x);
void (MARK_ASSIGNMENT_CALL)(SEXP x);

/* JIT optimization support */
bool (NOJIT)(SEXP x);
bool (MAYBEJIT)(SEXP x);
void (SET_NOJIT)(SEXP x);
void (SET_MAYBEJIT)(SEXP x);
void (UNSET_MAYBEJIT)(SEXP x);

/* Growable vector support */
// int (IS_GROWABLE)(SEXP x); // declared in Rinternals.h
// void (SET_GROWABLE_BIT)(SEXP x); // declared in Rinternals.h

/* Vector Access Functions */
// void (SETLENGTH)(SEXP x, R_xlen_t v); // declared in Rinternals.h
// void (SET_TRUELENGTH)(SEXP x, R_xlen_t v); // declared in Rinternals.h
// int  (SETLEVELS)(SEXP x, int v); // declared in Rinternals.h
R_xlen_t (STDVEC_LENGTH)(SEXP);
R_xlen_t (STDVEC_TRUELENGTH)(SEXP);
void (SETALTREP)(SEXP, int);

/* Binding Cell Access Functions */
SEXPTYPE (BNDCELL_TAG)(SEXP e);
void (SET_BNDCELL_TAG)(SEXP e, SEXPTYPE v);
double (BNDCELL_DVAL)(SEXP cell);
int (BNDCELL_IVAL)(SEXP cell);
int (BNDCELL_LVAL)(SEXP cell);
void (SET_BNDCELL_DVAL)(SEXP cell, double v);
void (SET_BNDCELL_IVAL)(SEXP cell, int v);
void (SET_BNDCELL_LVAL)(SEXP cell, int v);
void (INIT_BNDCELL)(SEXP cell, SEXPTYPE type);
void SET_BNDCELL(SEXP cell, SEXP val);
SEXPTYPE (PROMISE_TAG)(SEXP e);
void (SET_PROMISE_TAG)(SEXP e, SEXPTYPE v);

/* List Access Functions */
SEXP (CAR0)(SEXP e);
void (SET_MISSING)(SEXP x, unsigned int v);
SEXP CONS_NR(SEXP a, SEXP b);

/* Symbol Access Functions */
void (SET_DDVAL)(SEXP x, int v);
void SET_PRINTNAME(SEXP x, SEXP v);
void SET_SYMVALUE(SEXP x, SEXP v);
void SET_INTERNAL(SEXP x, SEXP v);

/* Environment Access Functions */
// void (SET_ENVFLAGS)(SEXP x, int v); // declared in Rinternals.h
// void SET_FRAME(SEXP x, SEXP v); // declared in Rinternals.h
// void SET_ENCLOS(SEXP x, SEXP v); // declared in Rinternals.h
// void SET_HASHTAB(SEXP x, SEXP v); // declared in Rinternals.h

/* Promise Access Functions */
void (SET_PRSEEN)(SEXP x, int v);
// void SET_PRENV(SEXP x, SEXP v); // declared in Rinternals.h
// void SET_PRVALUE(SEXP x, SEXP v); // declared in Rinternals.h
// void SET_PRCODE(SEXP x, SEXP v); // declared in Rinternals.h
void IF_PROMSXP_SET_PRVALUE(SEXP x, SEXP v);
bool (PROMISE_IS_EVALUATED)(SEXP x);

/* Hashing Functions */
bool (HASHASH)(SEXP x);
int  (HASHVALUE)(SEXP x);
void (SET_HASHASH)(SEXP x, int v);
void (SET_HASHVALUE)(SEXP x, int v);

/* Bytecode access macros */
<<<<<<< HEAD
#define BCODE_CODE(x)	CODE0(x)
//#define BCODE_CONSTS(x) CONSTS(x)
#define BCODE_EXPR(x)	EXPR(x)
=======
#define BCODE_CODE(x)	CAR(x)
#define BCODE_PTR(x) ((BCODE *) DATAPTR(x))
//#define BCODE_CONSTS(x) CDR(x)
#define BCODE_EXPR(x)	TAG(x)
>>>>>>> 0f7760a2
#define isByteCode(x)	(TYPEOF(x)==BCODESXP)

/* ALTREP internal support */
// int (IS_SCALAR)(SEXP x, SEXPTYPE type); // declared in Rinternals.h
void ALTREP_SET_TYPEOF(SEXP, SEXPTYPE); /* in memory.c */
SEXP ALTREP_DUPLICATE_EX(SEXP x, Rboolean deep);
SEXP ALTREP_COERCE(SEXP x, int type);
Rboolean ALTREP_INSPECT(SEXP, int, int, int, void (*)(SEXP, int, int, int));
SEXP ALTREP_SERIALIZED_CLASS(SEXP);
SEXP ALTREP_SERIALIZED_STATE(SEXP);
SEXP ALTREP_UNSERIALIZE_EX(SEXP, SEXP, SEXP, int, int);
R_xlen_t ALTREP_LENGTH(SEXP x);
R_xlen_t ALTREP_TRUELENGTH(SEXP x);
void *ALTVEC_DATAPTR(SEXP x);
const void *ALTVEC_DATAPTR_RO(SEXP x);
const void *ALTVEC_DATAPTR_OR_NULL(SEXP x);
SEXP ALTVEC_EXTRACT_SUBSET(SEXP x, SEXP indx, SEXP call);

/* data access */
int ALTINTEGER_ELT(SEXP x, R_xlen_t i);
void ALTINTEGER_SET_ELT(SEXP x, R_xlen_t i, int v);
int ALTLOGICAL_ELT(SEXP x, R_xlen_t i);
void ALTLOGICAL_SET_ELT(SEXP x, R_xlen_t i, int v);
double ALTREAL_ELT(SEXP x, R_xlen_t i);
void ALTREAL_SET_ELT(SEXP x, R_xlen_t i, double v);
SEXP ALTSTRING_ELT(SEXP, R_xlen_t);
void ALTSTRING_SET_ELT(SEXP, R_xlen_t, SEXP);
Rcomplex ALTCOMPLEX_ELT(SEXP x, R_xlen_t i);
void ALTCOMPLEX_SET_ELT(SEXP x, R_xlen_t i, Rcomplex v);
Rbyte ALTRAW_ELT(SEXP x, R_xlen_t i);
void ALTRAW_SET_ELT(SEXP x, R_xlen_t i, Rbyte v);
SEXP ALTLIST_ELT(SEXP, R_xlen_t);
void ALTLIST_SET_ELT(SEXP, R_xlen_t, SEXP);

/* invoking ALTREP class methods */
SEXP ALTINTEGER_SUM(SEXP x, Rboolean narm);
SEXP ALTINTEGER_MIN(SEXP x, Rboolean narm);
SEXP ALTINTEGER_MAX(SEXP x, Rboolean narm);
// SEXP INTEGER_MATCH(SEXP, SEXP, int, SEXP, SEXP, Rboolean);
// SEXP INTEGER_IS_NA(SEXP x);
SEXP ALTREAL_SUM(SEXP x, Rboolean narm);
SEXP ALTREAL_MIN(SEXP x, Rboolean narm);
SEXP ALTREAL_MAX(SEXP x, Rboolean narm);
// SEXP REAL_MATCH(SEXP, SEXP, int, SEXP, SEXP, Rboolean);
// SEXP REAL_IS_NA(SEXP x);
SEXP ALTLOGICAL_SUM(SEXP x, Rboolean narm);

/* constructors for internal ALTREP classes */
SEXP R_compact_intrange(R_xlen_t n1, R_xlen_t n2);
SEXP R_deferred_coerceToString(SEXP v, SEXP info);
// SEXP R_virtrep_vec(SEXP, SEXP);
// SEXP R_tryWrap(SEXP); // declared in Rinternals.h
SEXP R_tryUnwrap(SEXP);

bool Rf_pmatch(SEXP, SEXP, bool);
// Rboolean Rf_psmatch(const char *, const char *, Rboolean); // declared in Rinternals.h
void printwhere(void);
void readS3VarsFromFrame(SEXP, SEXP*, SEXP*, SEXP*, SEXP*, SEXP*, SEXP*);

NORET void R_signal_protect_error(void);
NORET void R_signal_unprotect_error(void);
NORET void R_signal_reprotect_error(PROTECT_INDEX i);

// const char *R_curErrorBuf(void); // declared in Rinternals.h
bool R_cycle_detected(SEXP s, SEXP child);

void R_init_altrep(void);
void R_reinit_altrep_classes(DllInfo *);

<<<<<<< HEAD
const char *translateCharFP(SEXP);
const char *translateCharFP2(SEXP);
const char *trCharUTF8(SEXP);
const char *trCharUTF82(SEXP);
const wchar_t *wtransChar2(SEXP);
=======
/* Defining NO_RINLINEDFUNS disables use to simulate platforms where
   this is not available */
#if !defined(__MAIN__) && (defined(COMPILING_R) || ( __GNUC__ && !defined(__INTEL_COMPILER) )) && (defined(COMPILING_R) || !defined(NO_RINLINEDFUNS))
#include "Rinlinedfuns.h"
#else
/* need remapped names here for use with R_NO_REMAP */

/*
   These are the private inlinable functions that are provided in
   Rinlinedfuns.h It is *essential* that these do not appear in any
   other header file, with or without the Rf_ prefix.
*/

SEXP R_FixupRHS(SEXP x, SEXP y);
double SCALAR_DVAL(SEXP x);
int SCALAR_LVAL(SEXP x);
int SCALAR_IVAL(SEXP x);
void SET_SCALAR_DVAL(SEXP x, double v);
void SET_SCALAR_LVAL(SEXP x, int v);
void SET_SCALAR_IVAL(SEXP x, int v);
void SET_SCALAR_CVAL(SEXP x, Rcomplex v);
void SET_SCALAR_BVAL(SEXP x, Rbyte v);

//void *(DATAPTR)(SEXP x);
int *LOGICAL0(SEXP x);
int *INTEGER0(SEXP x);
double *REAL0(SEXP x);
Rcomplex *COMPLEX0(SEXP x);
Rbyte *RAW0(SEXP x);
#endif

#ifdef USE_RINTERNALS

/* Test macros with function versions above */
#undef isNull
#define isNull(s)	(TYPEOF(s) == NILSXP)
#undef isSymbol
#define isSymbol(s)	(TYPEOF(s) == SYMSXP)
#undef isLogical
#define isLogical(s)	(TYPEOF(s) == LGLSXP)
#undef isReal
#define isReal(s)	(TYPEOF(s) == REALSXP)
#undef isComplex
#define isComplex(s)	(TYPEOF(s) == CPLXSXP)
#undef isExpression
#define isExpression(s) (TYPEOF(s) == EXPRSXP)
#undef isEnvironment
#define isEnvironment(s) (TYPEOF(s) == ENVSXP)
#undef isString
#define isString(s)	(TYPEOF(s) == STRSXP)
#undef isObject
#define isObject(s)	(OBJECT(s) != 0)

/* macro version of R_CheckStack */
#define R_CheckStack() do {						\
	NORET void R_SignalCStackOverflow(intptr_t);				\
	int dummy;							\
	intptr_t usage = R_CStackDir * (R_CStackStart - (uintptr_t)&dummy); \
	if(R_CStackLimit != (uintptr_t)(-1) && usage > ((intptr_t) R_CStackLimit)) \
	    R_SignalCStackOverflow(usage);				\
    } while (FALSE)

#ifdef __has_feature
# if __has_feature(address_sanitizer)
#  undef R_CheckStack
# endif
#endif

#ifdef R_CheckStack
# if defined(__SANITIZE_ADDRESS__) || defined(__SANITIZE_THREAD__)
#  undef R_CheckStack
# endif
#endif

#endif /* USE_RINTERNALS */

const char * Rf_translateCharFP(SEXP);
const char * Rf_translateCharFP2(SEXP);
const char * Rf_trCharUTF8(SEXP);
const char * Rf_trCharUTF82(SEXP);
const wchar_t * Rf_wtransChar2(SEXP);
>>>>>>> 0f7760a2

extern0 SEXP	R_CommentSymbol;    /* "comment" */
extern0 SEXP	R_DotEnvSymbol;     /* ".Environment" */
extern0 SEXP	R_ExactSymbol;	    /* "exact" */
extern0 SEXP	R_RecursiveSymbol;  /* "recursive" */
extern0 SEXP	R_WholeSrcrefSymbol;   /* "wholeSrcref" */
extern0 SEXP	R_TmpvalSymbol;     /* "*tmp*" */
extern0 SEXP	R_UseNamesSymbol;   /* "use.names" */
extern0 SEXP	R_ColonSymbol;         /* ":" */
//extern0 SEXP	R_DoubleColonSymbol;   /* "::" */
//extern0 SEXP	R_TripleColonSymbol;   /* ":::" */
extern0 SEXP    R_ConnIdSymbol;  /* "conn_id" */
extern0 SEXP    R_DevicesSymbol;  /* ".Devices" */

extern0 SEXP    R_dot_Methods;  /* ".Methods" */
extern0 SEXP    R_dot_Group;  /* ".Group" */
extern0 SEXP    R_dot_Class;  /* ".Class" */
extern0 SEXP    R_dot_GenericCallEnv;  /* ".GenericCallEnv" */
extern0 SEXP    R_dot_GenericDefEnv;  /* ".GenericDefEnv" */


 /* writable char access for R internal use only */
#define CHAR_RW(x)	((char *) CHAR(x))

/* CHARSXP charset bits */
#define BYTES_MASK (1<<1)
#define LATIN1_MASK (1<<2)
#define UTF8_MASK (1<<3)
/* (1<<4) is taken by S4_OBJECT_MASK */
#define CACHED_MASK (1<<5)
#define ASCII_MASK (1<<6)
#define HASHASH_MASK 1
/**** HASHASH uses the first bit -- see HASHASH_MASK defined below */

#ifdef USE_RINTERNALS
# define IS_BYTES(x) ((x)->sxpinfo.gp & BYTES_MASK)
# define SET_BYTES(x) (((x)->sxpinfo.gp) |= BYTES_MASK)
# define IS_LATIN1(x) ((x)->sxpinfo.gp & LATIN1_MASK)
# define SET_LATIN1(x) (((x)->sxpinfo.gp) |= LATIN1_MASK)
# define IS_ASCII(x) ((x)->sxpinfo.gp & ASCII_MASK)
# define SET_ASCII(x) (((x)->sxpinfo.gp) |= ASCII_MASK)
# define IS_UTF8(x) ((x)->sxpinfo.gp & UTF8_MASK)
# define SET_UTF8(x) (((x)->sxpinfo.gp) |= UTF8_MASK)
# define IS_NATIVE(x) ((!IS_LATIN1(x) && !IS_UTF8(x) && !IS_BYTES(x)))
# define ENC_KNOWN(x) ((x)->sxpinfo.gp & (LATIN1_MASK | UTF8_MASK))
# define SET_CACHED(x) (((x)->sxpinfo.gp) |= CACHED_MASK)
# define IS_CACHED(x) (((x)->sxpinfo.gp) & CACHED_MASK)
#else /* USE_RINTERNALS */
/* Needed only for write-barrier testing */
bool IS_NATIVE(SEXP x);
bool IS_BYTES(SEXP x);
void SET_BYTES(SEXP x);
bool IS_LATIN1(SEXP x);
void SET_LATIN1(SEXP x);
bool IS_ASCII(SEXP x);
void SET_ASCII(SEXP x);
bool IS_UTF8(SEXP x);
void SET_UTF8(SEXP x);
int ENC_KNOWN(SEXP x);
void SET_CACHED(SEXP x);
bool IS_CACHED(SEXP x);
#endif /* USE_RINTERNALS */

/* macros and declarations for managing CHARSXP cache */
# define CXHEAD(x) (x)
# define CXTAIL(x) ATTRIB(x)
SEXP (SET_CXTAIL)(SEXP x, SEXP y);
} // namespace R



#ifdef Unix
# define OSTYPE      "unix"
# define FILESEP     "/"
#endif /* Unix */

#ifdef Win32
# define OSTYPE      "windows"
# define FILESEP     "/"
#endif /* Win32 */

/* F77_SYMBOL was a minimal version of F77_SUB from RS.h, 
   used in main/util.c and main/registration.c
   F77_QSYMBOL is unused
#ifdef HAVE_F77_UNDERSCORE
# define F77_SYMBOL(x)	x ## _
# define F77_QSYMBOL(x)	#x "_"
#else
# define F77_SYMBOL(x)	x
# define F77_QSYMBOL(x) #x
#endif
*/

/*  Heap and Pointer Protection Stack Sizes.  */

/* These headers are all required by C99.
   However, we use types below such as uintptr_t which are optional in C11.
   And on some older systems they were in inttypes.h but not stdint.h.

   Up to 2.11.1 (r52035, May 2010) we had

#if !defined(HAVE_INTPTR_T) && !defined(intptr_t)
 typedef long intptr_t;
#endif
#if !defined(HAVE_UINTPTR_T) && !defined(uintptr_t)
 typedef unsigned long uintptr_t;
#endif
    but size_t might be better.

 */
#ifdef HAVE_INTTYPES_H
# include <cinttypes>
#endif
/* According to POSIX inttypes.h should include stdint.h,
   but let's be sure. */
#ifdef HAVE_STDINT_H
# include <cstdint>
#endif
#ifdef HAVE_LIMITS_H
# include <climits>
#endif

#if defined HAVE_DECL_SIZE_MAX && HAVE_DECL_SIZE_MAX
  typedef size_t R_size_t;
# define R_SIZE_T_MAX SIZE_MAX
#else
# error SIZE_MAX is required for C99
#endif

#define Kilo 1024. /* 1 Kilo Byte := 2^10 Bytes */
#define Mega 1048576.    /* Misnomer !! 1 MiB (mebibyte) := 2^20 (= 1048576) Bytes */
#define Giga 1073741824. /* Misnomer !! 1 GiB (gibibyte) := 2^30 = (2^10)^3 Bytes */

/*	R_PPSSIZE  The pointer protection stack size  */
/*	R_NSIZE	   The number of cons cells	 */
/*	R_VSIZE	   The vector heap size in bytes */
/*  These values are defaults and can be overridden in config.h
    The maxima and minima are in ../main/startup.c */

#ifndef R_PPSSIZE
#define	R_PPSSIZE	50000L
#endif
#ifndef R_NSIZE
#define	R_NSIZE		350000L
#endif
#ifndef R_VSIZE
#define	R_VSIZE		67108864L // 64 MB
#endif

#ifdef __cplusplus
extern "C" {
#endif

/* declare substitutions */
#if !defined(strdup) && defined(HAVE_DECL_STRDUP) && !HAVE_DECL_STRDUP
extern char *strdup(const char *s1);
#endif
#if !defined(strncascmp) && defined(HAVE_DECL_STRNCASECMP) && !HAVE_DECL_STRNCASECMP
extern int strncasecmp(const char *s1, const char *s2, size_t n);
#endif

/* Glibc manages to not define this in -pedantic -ansi */
#if defined(HAVE_PUTENV) && !defined(putenv) && defined(HAVE_DECL_PUTENV) && !HAVE_DECL_PUTENV
extern int putenv(char *string);
#endif
#ifdef __cplusplus
} // extern "C"
#endif

/* PATH_MAX has historically been understood to be the maximal length in
   bytes of an entire path name that may exist.  In current POSIX, when
   defined, it is the maximum number of bytes that will be stored to a
   user-supplied buffer by file-system operations which do not allow the
   caller to provide actual size of the buffer (and such calls are rare).
   If the system limited path names to a certain value, it shall not be less
   than this value, if defined.

   POSIX has required this to be at least 255/256, and X/Open at least 1024.
   Solaris, macOS, *BSD have 1024, Linux glibc has 4192 (but glibc does not
   enforce the limit).  File names are limited to FILENAME_MAX bytes
   (usually the same as PATH_MAX) or NAME_MAX (often 255/256).

   POSIX requires PATH_MAX to be defined in limits.h (included above) if
   independent of the file path (file system).  However, if it can vary by
   filepath, it is required to be undefined there. */
#if !defined(PATH_MAX)
# if defined(HAVE_SYS_PARAM_H)
#  include <sys/param.h>
# endif
# if !defined(PATH_MAX)
#  if defined(MAXPATHLEN)
/* Try BSD name */
#    define PATH_MAX MAXPATHLEN
#  elif defined(Win32)
/* MinGW-W64 defines PATH_MAX to MAX_PATH, which is 260 in Windows. It used to
   be the maximal length of an entire path name (depending on the API used,
   in bytes or in UCS-2 units, including the terminator).  This is no longer
   the case and like PATH_MAX on Unix, MAX_PATH is only used as the limit in
   several old API calls for the user buffer when the size cannot be passed
   by user.  Some additional old components of Windows and old APIs seem not
   to support longer paths.

   But longer paths can and do exist, they can be created using some API,
   usually UCS-2, sometimes using the extended syntax
   (\\?\D:\very_long_path) but sometimes using the common syntax.
   Applications that haven't opted for "long paths" (and those also have to
   be enabled system-wide) are shielded from seeing the long paths in some
   API calls to prevent buffer-overflow and other errors in user code that
   did not check the lengths.

   Like on Unix, user/library code should not depend on that there is a
   maximum to the path length.  The actual real maximum on Windows is not
   even precisely specified.
*/
#    define PATH_MAX 260
#  else
/* quite possibly unlimited, so we make this large, and test when used */
#    define PATH_MAX 5000
#  endif
# endif
#endif

/* R_PATH_MAX is an R-defined limit on the length of entire path name,
   including the terminator.  It may be used in some older code that has not
   yet been rewritten to support arbitrary path lengths.  Such code still
   has to detect longer paths, but may not support them, e.g.  may throw an
   error. R_PATH_MAX shall be at least PATH_MAX, when PATH_MAX is defined. */
#ifdef Unix
# define R_PATH_MAX PATH_MAX
#else
  /* On Windows, 260 is too limiting */
# define R_PATH_MAX 5000
#endif

namespace R {
#define HSIZE	  49157	/* The size of the hash table for symbols */
#define MAXIDSIZE 10000	/* Largest symbol size,
			   in bytes excluding terminator.
			   Was 256 prior to 2.13.0, now just a sanity check.
			*/

/** @brief Current evaluation status.
 */
enum EvaluationStatus
{
    DEFAULT = 0,      /**< Default status of this Promise. */
    UNDER_EVALUATION, /**< This Promise is currently under evaluation. */
    INTERRUPTED       /**< Evaluation of this Promise has been interrupted by a jump */
};

/* Vector Heap Structure */
#if !(SIZEOF_DOUBLE == 8)
# error SIZEOF_DOUBLE has to be equal to 8
#endif
#define VECREC double

#ifdef USE_RINTERNALS
/* There is much more in Rinternals.h, including function versions
 * of the Promise and Hashing groups.
 */

/* Primitive Access Macros */
#define PRIMOFFSET(x)	((x)->u.primsxp.m_offset)
#define SET_PRIMOFFSET(x,v)	(((x)->u.primsxp.m_offset)=(v))
#define PRIMFUN(x)	(R_FunTab[(x)->u.primsxp.m_offset].cfun)
#define PRIMNAME(x)	(R_FunTab[(x)->u.primsxp.m_offset].name)
#define PRIMVAL(x)	(R_FunTab[(x)->u.primsxp.m_offset].code)
#define PRIMARITY(x)	(R_FunTab[(x)->u.primsxp.m_offset].arity)
#define PPINFO(x)	(R_FunTab[(x)->u.primsxp.m_offset].gram)
#define PRIMPRINT(x)	(((R_FunTab[(x)->u.primsxp.m_offset].eval)/100)%10)
#define PRIMINTERNAL(x)	(((R_FunTab[(x)->u.primsxp.m_offset].eval)%100)/10)

/* Promise Access Macros */
#define PRCODE(x)	((x)->u.promsxp.m_expr)
#define PRENV(x)	((x)->u.promsxp.m_env)
#define PRVALUE0(x) ((x)->u.promsxp.m_value)
#define PRSEEN(x)	((x)->sxpinfo.gp)
#define SET_PRSEEN(x,v)	(((x)->sxpinfo.gp)=(v))
#ifdef IMMEDIATE_PROMISE_VALUES
# define PRVALUE(x) \
    (PROMISE_TAG(x) ? R_expand_promise_value(x) : PRVALUE0(x).get())
# define PROMISE_IS_EVALUATED(x) \
    (PROMISE_TAG(x) || PRVALUE0(x) != R_UnboundValue)
# define PROMISE_TAG(x)  BNDCELL_TAG(x)
#else
# define PRVALUE(x) PRVALUE0(x).get()
# define PROMISE_IS_EVALUATED(x) (PRVALUE(x) != R_UnboundValue)
# define PROMISE_TAG(x) NILSXP
#endif

/* Hashing Macros */
#define HASHASH(x)      ((x)->sxpinfo.gp & HASHASH_MASK)
#define HASHVALUE(x)    ((int) TRUELENGTH(x))
#define SET_HASHASH(x,v) ((v) ? (((x)->sxpinfo.gp) |= HASHASH_MASK) : \
			  (((x)->sxpinfo.gp) &= (~HASHASH_MASK)))
#define SET_HASHVALUE(x,v) SET_TRUELENGTH(x, ((int) (v)))

/* Vector Heap Macros */
template <typename T>
R_size_t to_doubles(R_xlen_t n_elem)
{
    if (n_elem <= 0) return 0;

    return 1 + (n_elem * sizeof(T) - 1) / sizeof(VECREC);
}
#define BYTE2VEC(n) to_doubles<Rbyte>(n)
#define INT2VEC(n) to_doubles<int>(n)
#define FLOAT2VEC(n) to_doubles<double>(n)
#define COMPLEX2VEC(n) to_doubles<Rcomplex>(n)
#define PTR2VEC(n) to_doubles<SEXP>(n)

/* Bindings */
/* use the same bits (15 and 14) in symbols and bindings */
#define ACTIVE_BINDING_MASK (1<<15)
#define BINDING_LOCK_MASK (1<<14)
#define SPECIAL_BINDING_MASK (ACTIVE_BINDING_MASK | BINDING_LOCK_MASK)
#define IS_ACTIVE_BINDING(b) ((b)->sxpinfo.gp & ACTIVE_BINDING_MASK)
#define BINDING_IS_LOCKED(b) CXXR_EXPAND2((b), FALSE, (b)->sxpinfo.gp & BINDING_LOCK_MASK)
#define SET_ACTIVE_BINDING_BIT(b) ((b)->sxpinfo.gp |= ACTIVE_BINDING_MASK)
#define LOCK_BINDING(b) do {						\
	SEXP lb__b__ = b;						\
	if (! IS_ACTIVE_BINDING(lb__b__)) {				\
	    if (TYPEOF(lb__b__) == SYMSXP)				\
		MARK_NOT_MUTABLE(SYMVALUE(lb__b__));			\
	    else							\
		MARK_NOT_MUTABLE(CAR(lb__b__));				\
	}								\
	((lb__b__))->sxpinfo.gp |= BINDING_LOCK_MASK;			\
    } while (0)
#define UNLOCK_BINDING(b) ((b)->sxpinfo.gp &= (~BINDING_LOCK_MASK))

#define BASE_SYM_CACHED_MASK (1<<13)
#define SET_BASE_SYM_CACHED(b) ((b)->sxpinfo.gp |= BASE_SYM_CACHED_MASK)
#define UNSET_BASE_SYM_CACHED(b) ((b)->sxpinfo.gp &= (~BASE_SYM_CACHED_MASK))
#define BASE_SYM_CACHED(b) ((b)->sxpinfo.gp & BASE_SYM_CACHED_MASK)

#define SPECIAL_SYMBOL_MASK (1<<12)
#define SET_SPECIAL_SYMBOL(b) ((b)->sxpinfo.gp |= SPECIAL_SYMBOL_MASK)
#define UNSET_SPECIAL_SYMBOL(b) ((b)->sxpinfo.gp &= (~SPECIAL_SYMBOL_MASK))
#define IS_SPECIAL_SYMBOL(b) ((b)->sxpinfo.gp & SPECIAL_SYMBOL_MASK)
#define SET_NO_SPECIAL_SYMBOLS(b) ((b)->sxpinfo.gp |= SPECIAL_SYMBOL_MASK)
#define UNSET_NO_SPECIAL_SYMBOLS(b) ((b)->sxpinfo.gp &= (~SPECIAL_SYMBOL_MASK))
#define NO_SPECIAL_SYMBOLS(b) ((b)->sxpinfo.gp & SPECIAL_SYMBOL_MASK)

#else /* USE_RINTERNALS */

int (PRIMOFFSET)(SEXP x);
void (SET_PRIMOFFSET)(SEXP x, int v);

#define PRIMFUN(x)	(R_FunTab[PRIMOFFSET(x)].cfun)
#define PRIMNAME(x)	(R_FunTab[PRIMOFFSET(x)].name)
#define PRIMVAL(x)	(R_FunTab[PRIMOFFSET(x)].code)
#define PRIMARITY(x)	(R_FunTab[PRIMOFFSET(x)].arity)
#define PPINFO(x)	(R_FunTab[PRIMOFFSET(x)].gram)
#define PRIMPRINT(x)	(((R_FunTab[PRIMOFFSET(x)].eval)/100)%10)
#define PRIMINTERNAL(x) (((R_FunTab[PRIMOFFSET(x)].eval)%100)/10)


bool (IS_ACTIVE_BINDING)(SEXP b);
bool (BINDING_IS_LOCKED)(SEXP b);
void (SET_ACTIVE_BINDING_BIT)(SEXP b);
void (LOCK_BINDING)(SEXP b);
void (UNLOCK_BINDING)(SEXP b);

void (SET_BASE_SYM_CACHED)(SEXP b);
void (UNSET_BASE_SYM_CACHED)(SEXP b);
bool (BASE_SYM_CACHED)(SEXP b);

void (SET_SPECIAL_SYMBOL)(SEXP b);
void (UNSET_SPECIAL_SYMBOL)(SEXP b);
bool (IS_SPECIAL_SYMBOL)(SEXP b);
void (SET_NO_SPECIAL_SYMBOLS)(SEXP b);
void (UNSET_NO_SPECIAL_SYMBOLS)(SEXP b);
bool (NO_SPECIAL_SYMBOLS)(SEXP b);

#endif /* USE_RINTERNALS */

/* saved bcEval() state for implementing recursion using goto */
// typedef struct R_bcFrame R_bcFrame_type;

/* Miscellaneous Definitions */
// #define streql(s, t)	(!strcmp((s), (t)))
// #define streqln(s, t, n)	(!strncmp((s), (t), (n)))

/* Arithmetic and Relation Operators */
typedef enum {
    PLUSOP = 1,
    MINUSOP,
    TIMESOP,
    DIVOP,
    POWOP,
    MODOP,
    IDIVOP
} ARITHOP_TYPE;

typedef enum {
    EQOP = 1,
    NEOP,
    LTOP,
    LEOP,
    GEOP,
    GTOP
} RELOP_TYPE;

typedef enum {
    MATPROD_DEFAULT = 1,
    MATPROD_INTERNAL,
    MATPROD_BLAS,
    MATPROD_DEFAULT_SIMD  /* experimental */
} MATPROD_TYPE;

/* File Handling */
/*
#define R_EOF	65535
*/
#define R_EOF	-1


/*--- Global Variables ---------------------------------------------------- */

/* Defined and initialized in names.c (not main.c) :*/
// #ifndef __R_Names__
// extern
// std::vector<FUNTAB> R_FunTab;	    /* Built in functions */
// #endif
} // namespace R

#include <R_ext/libextern.h>

#ifdef __MAIN__
# define INI_as(v) = v
#define extern0 attribute_hidden
#else
# define INI_as(v)
#define extern0 extern
#endif
namespace R {
LibExtern SEXP  R_SrcfileSymbol;    /* "srcfile" */
LibExtern SEXP  R_SrcrefSymbol;     /* "srcref" */


// LibExtern bool R_interrupts_suspended INI_as(FALSE); // declared in GraphicsDevice.h
// LibExtern bool R_interrupts_pending INI_as(FALSE); // declared in GraphicsDevice.h

/* R Home Directory */
// LibExtern char *R_Home;		    /* Root of the R tree */ // declared in Rinterface.h

/* Memory Management */
// extern0 R_size_t R_NSize  INI_as(R_NSIZE);/* Size of cons cell heap */
// extern0 R_size_t R_VSize  INI_as(R_VSIZE);/* Size of the vector heap */
// extern0 bool	R_GCEnabled INI_as(1);
// extern0 int	R_in_gc INI_as(0);
// extern0 bool	R_BCIntActive INI_as(0); /* bcEval called more recently than eval */
// extern0 void*	R_BCpc INI_as(NULL);/* current byte code instruction */
// extern0 SEXP	R_BCbody INI_as(NULL); /* current byte code object */
// extern0 R_bcFrame_type *R_BCFrame INI_as(NULL); /* bcEval() frame */
// extern0 SEXP	R_NHeap;	    /* Start of the cons cell heap */
extern0 SEXP	R_FreeSEXP;	    /* Cons cell free list */
// extern0 R_size_t R_Collected;	    /* Number of free cons cells (after gc) */

/* The Pointer Protection Stack */
// LibExtern size_t	R_PPStackSize	INI_as(R_PPSSIZE); /* The stack size (elements) */
// LibExtern size_t	R_PPStackTop;	    /* The top of the stack */
// LibExtern SEXP*	R_PPStack;	    /* The pointer protection stack */

void R_ReleaseMSet(SEXP mset, int keepSize);

/* Evaluation Environment */
// extern0 SEXP	R_CurrentExpr;	    /* Currently evaluating expression */
// extern0 SEXP	R_ReturnedValue;    /* Slot for return-ing values */

// extern bool R_Visible;	    /* Value visibility flag */
// extern0 int	R_EvalDepth	INI_as(0);	/* Evaluation recursion depth */
extern0 int	R_BrowseLines	INI_as(0);	/* lines/per call in browser :
						 * options(deparse.max.lines) */
// extern0 int	R_Expressions	INI_as(5000);	/* options(expressions) */
// extern0 int	R_Expressions_keep INI_as(5000);/* options(expressions) */
extern0 bool R_KeepSource	INI_as(FALSE);	/* options(keep.source) */
extern0 bool R_CBoundsCheck	INI_as(FALSE);	/* options(CBoundsCheck) */
extern0 MATPROD_TYPE R_Matprod	INI_as(MATPROD_DEFAULT);  /* options(matprod) */
extern0 int	R_WarnLength	INI_as(1000);	/* Error/warning max length */
extern0 int	R_nwarnings	INI_as(50);

/* C stack checking */
extern uintptr_t R_CStackLimit	INI_as((uintptr_t)-1);	/* C stack limit */
extern uintptr_t R_OldCStackLimit INI_as((uintptr_t)0); /* Old value while
							   handling overflow */
extern uintptr_t R_CStackStart	INI_as((uintptr_t)-1);	/* Initial stack address */
/* Default here is for Windows: set from configure in src/unix/system.c */
extern int	R_CStackDir	INI_as(1);	/* C stack direction */

/* File Input/Output */
// LibExtern bool R_Interactive INI_as(TRUE);	/* TRUE during interactive use*/ // declared in Rinterface.h
extern0 bool R_Quiet	INI_as(FALSE);	/* Be as quiet as possible */
// extern bool  R_NoEcho	INI_as(FALSE);	/* do not echo R code */ // declared in Rinterface.h
extern0 bool R_Verbose	INI_as(FALSE);	/* Be verbose */
/* extern int	R_Console; */	    /* Console active flag */
/* IoBuffer R_ConsoleIob; : --> ./IOStuff.h */
/* R_Consolefile is used in the internet module */
// extern FILE*	R_Consolefile	INI_as(NULL);	/* Console output file */ // declared in Rinterface.h
// extern FILE*	R_Outputfile	INI_as(NULL);	/* Output file */ // declared in Rinterface.h
extern0 int	R_ErrorCon	INI_as(2);	/* Error connection */
// LibExtern char *R_TempDir	INI_as(NULL);	/* Name of per-session dir */ // declared in Rembedded.h
extern0 char   *Sys_TempDir	INI_as(NULL);	/* Name of per-session dir
						   if set by R itself */
extern0 char	R_StdinEnc[31]  INI_as("");	/* Encoding assumed for stdin */

/* Objects Used In Parsing  */
LibExtern int	R_ParseError	INI_as(0); /* Line where parse error occurred */
extern0 int	R_ParseErrorCol;    /* Column of start of token where parse error occurred */
extern0 SEXP	R_ParseErrorFile;   /* Source file where parse error was seen.  Either a
				       STRSXP or (when keeping srcrefs) a SrcFile ENVSXP */
#define PARSE_ERROR_SIZE 256	    /* Parse error messages saved here */
LibExtern char	R_ParseErrorMsg[PARSE_ERROR_SIZE] INI_as("");
#define PARSE_CONTEXT_SIZE 256	    /* Recent parse context kept in a circular buffer */
LibExtern char	R_ParseContext[PARSE_CONTEXT_SIZE] INI_as("");
LibExtern int	R_ParseContextLast INI_as(0); /* last character in context buffer */
LibExtern int	R_ParseContextLine; /* Line in file of the above */

/* Image Dump/Restore */
// extern int	R_DirtyImage	INI_as(0);	/* Current image dirty */ // declared in Rembedded.h

/* History */
// LibExtern char *R_HistoryFile;	/* Name of the history file */ // declared in Rinterface.h
// LibExtern int	R_HistorySize;	/* Size of the history file */ // declared in Rinterface.h
// LibExtern int	R_RestoreHistory;	/* restore the history file? */ // declared in Rinterface.h
// extern void 	R_setupHistory(void); // declared in Rinterface.h

/* Warnings/Errors */
extern0 int	R_CollectWarnings INI_as(0);	/* the number of warnings */
extern0 SEXP	R_Warnings;	    /* the warnings and their calls */
extern0 bool	R_ShowErrorMessages INI_as(1);	/* show error messages? */
extern0 SEXP	R_HandlerStack;	/* Condition handler stack */
extern0 SEXP	R_RestartStack;	/* Stack of available restarts */
extern0 bool R_warn_partial_match_args   INI_as(FALSE);
extern0 bool R_warn_partial_match_dollar INI_as(FALSE);
extern0 bool R_warn_partial_match_attr INI_as(FALSE);
extern0 bool R_ShowWarnCalls INI_as(FALSE);
extern0 bool R_ShowErrorCalls INI_as(FALSE);
extern0 int	R_NShowCalls INI_as(50);

LibExtern bool utf8locale  INI_as(FALSE);  /* is this a UTF-8 locale? */
// LibExtern bool mbcslocale  INI_as(FALSE);  /* is this a MBCS locale? */ // declared in GraphicsDevice.h
extern0   bool latin1locale INI_as(FALSE); /* is this a Latin-1 locale? */
LibExtern int      R_MB_CUR_MAX INI_as(FALSE); /* corrected variant of MB_CUR_MAX */
#ifdef Win32
// LibExtern unsigned int localeCP  INI_as(1252); /* the locale's codepage */ // declared in internal.h
LibExtern unsigned int systemCP  INI_as(437);  /* the ANSI codepage, GetACP */
extern0   bool WinUTF8out  INI_as(FALSE);  /* Use UTF-8 for output */
extern0   void WinCheckUTF8(void);
#endif

extern const char* OutDec	INI_as(".");  /* decimal point used for output */
extern0 bool R_DisableNLinBrowser	INI_as(FALSE);
extern0 char R_BrowserLastCommand	INI_as('n');

/* Initialization of the R environment when it is embedded */
// extern int Rf_initEmbeddedR(int argc, char **argv); // declared in Rembedded.h

/* GUI type */

// extern const char	*R_GUIType	INI_as("unknown"); // declared in Rinterface.h
// extern bool R_isForkedChild		INI_as(FALSE); /* was this forked? */

extern0 double cpuLimit			INI_as(-1.0);
extern0 double cpuLimit2	       	INI_as(-1.0);
extern0 double cpuLimitValue		INI_as(-1.0);
extern0 double elapsedLimit		INI_as(-1.0);
extern0 double elapsedLimit2		INI_as(-1.0);
extern0 double elapsedLimitValue       	INI_as(-1.0);

void resetTimeLimits(void);
void R_CheckTimeLimits(void);

extern0 int R_jit_enabled INI_as(0); /* has to be 0 during R startup */
extern0 int R_compile_pkgs INI_as(0);
extern0 int R_check_constants INI_as(0);
// extern0 int R_disable_bytecode INI_as(0);
extern SEXP R_cmpfun1(SEXP); /* unconditional fresh compilation */
extern void R_init_jit_enabled(void);
extern void R_initEvalSymbols(void);
extern SEXP R_getCurrentSrcref(void);
extern SEXP R_getBCInterpreterExpression(void);
extern ptrdiff_t R_BCRelPC(SEXP, void *);

LibExtern int R_num_math_threads INI_as(1);
LibExtern int R_max_num_math_threads INI_as(1);

/* Pointer  type and utilities for dispatch in the methods package */
typedef SEXP (*R_stdGen_ptr_t)(SEXP, SEXP, SEXP); /* typedef */
//R_stdGen_ptr_t R_get_standardGeneric_ptr(void); /* get method */
R_stdGen_ptr_t R_set_standardGeneric_ptr(R_stdGen_ptr_t, SEXP); /* set method */
LibExtern SEXP R_MethodsNamespace;
SEXP R_deferred_default_method(void);
SEXP R_set_prim_method(SEXP fname, SEXP op, SEXP code_vec, SEXP fundef, SEXP mlist);
SEXP do_set_prim_method(SEXP op, const char *code_string, SEXP fundef, SEXP mlist);
void R_set_quick_method_check(R_stdGen_ptr_t);
SEXP R_primitive_methods(SEXP op);
SEXP R_primitive_generic(SEXP op);

/* smallest decimal exponent, needed in format.c, set in Init_R_Machine */
extern0 int R_dec_min_exponent		INI_as(-308);

/* structure for caching machine accuracy values */
typedef struct {
    int ibeta, it, irnd, ngrd, machep, negep, iexp, minexp, maxexp;
    double eps, epsneg, xmin, xmax;
} AccuracyInfo;

LibExtern AccuracyInfo R_AccuracyInfo;

extern unsigned int max_contour_segments INI_as(25000);

/* used in package utils */
// extern bool known_to_be_latin1 INI_as(FALSE);
// extern0 bool known_to_be_utf8 INI_as(FALSE);

/* pre-allocated boolean values */
// LibExtern SEXP R_TrueValue INI_as(NULL);
// LibExtern SEXP R_FalseValue INI_as(NULL);
// LibExtern SEXP R_LogicalNAValue INI_as(NULL);

/* for PCRE as from R 3.4.0 */
extern0 bool R_PCRE_use_JIT INI_as(TRUE);
#ifdef HAVE_PCRE2
extern0 int R_PCRE_study INI_as(-2);
#else
extern0 int R_PCRE_study INI_as(10);
#endif
extern0 int R_PCRE_limit_recursion;


#ifdef __MAIN__
# undef extern
# undef extern0
# undef LibExtern
#endif
#undef INI_as

#define checkArity(a,b) Rf_checkArityCall(a,b,call)

/*--- FUNCTIONS ------------------------------------------------------ */

/* Internal type coercions */
bool asRbool(SEXP x, SEXP call);
bool asBool2(SEXP x, SEXP call);
int asLogical2(SEXP x, bool checking, SEXP call);
bool asLogicalNoNA(SEXP x, const char *str);
bool asLogicalNAFalse(SEXP x);


typedef enum { iSILENT, iWARN, iERROR } warn_type;

/* Other Internally Used Functions, excluding those which are inline-able*/
SEXP applyClosure(SEXP, SEXP, SEXP, SEXP, SEXP, bool);
void addMissingVarsToNewEnv(SEXP, SEXP);
SEXP allocFormalsList2(SEXP sym1, SEXP sym2);
SEXP allocFormalsList3(SEXP sym1, SEXP sym2, SEXP sym3);
SEXP allocFormalsList4(SEXP sym1, SEXP sym2, SEXP sym3, SEXP sym4);
SEXP allocFormalsList5(SEXP sym1, SEXP sym2, SEXP sym3, SEXP sym4, SEXP sym5);
SEXP allocFormalsList6(SEXP sym1, SEXP sym2, SEXP sym3, SEXP sym4, SEXP sym5, SEXP sym6);
SEXP R_allocObject(void);
SEXP arraySubscript(int, SEXP, SEXP, SEXP (*)(SEXP,SEXP),
                       SEXP (*)(SEXP, int), SEXP);
SEXP int_arraySubscript(int dim, SEXP s, SEXP dims, SEXP x, SEXP call);
SEXP fixSubset3Args(SEXP, SEXP, SEXP, SEXP*);
int countContexts(unsigned int, bool);
SEXP CreateTag(SEXP);
SEXP DropDims(SEXP);
bool R_envHasNoSpecialSymbols(SEXP);
SEXP ExtractSubset(SEXP, SEXP, SEXP);
SEXP findFun3(SEXP, SEXP, SEXP);
void findFunctionForBody(SEXP);
int FixupDigits(SEXP, warn_type);
int FixupWidth(SEXP, warn_type);
SEXP installDDVAL(int i);
SEXP installS3Signature(const char *, const char *);
bool isFree(SEXP);
bool isUnmodifiedSpecSym(SEXP sym, SEXP env);
SEXP matchE(SEXP, SEXP, int, SEXP);
// void setSVector(SEXP*, int, SEXP);
SEXP stringSuffix(SEXP, int);
const char *translateChar0(SEXP);

void R_initialize_bcode(void);
SEXP R_bcEncode(SEXP);
SEXP R_bcDecode(SEXP);
void R_registerBC(SEXP, SEXP);
bool R_checkConstants(bool);
bool R_BCVersionOK(SEXP);
int R_NaN_is_R_NA(double);

/* Environment and Binding Features */
void R_RestoreHashCount(SEXP rho);
#if 0
# define allocCharsxp		Rf_allocCharsxp
# define asBool2	       	Rf_asBool2
# define asRbool		Rf_asRbool
# define asVecSize		Rf_asVecSize
# define asXLength		Rf_asXLength
# define begincontext		Rf_begincontext
# define BindDomain		Rf_BindDomain
# define check_stack_balance	Rf_check_stack_balance
# define check1arg		Rf_check1arg
# define CheckFormals		Rf_CheckFormals
# define CleanEd		Rf_CleanEd
# define CoercionWarning       	Rf_CoercionWarning
# define ComplexFromInteger	Rf_ComplexFromInteger
# define ComplexFromLogical	Rf_ComplexFromLogical
# define ComplexFromReal	Rf_ComplexFromReal
# define ComplexFromString	Rf_ComplexFromString
# define copyMostAttribNoTs	Rf_copyMostAttribNoTs
# define createS3Vars		Rf_createS3Vars
# define currentTime		Rf_currentTime
# define CustomPrintValue	Rf_CustomPrintValue
# define DataFrameClass		Rf_DataFrameClass
# define ddfindVar		Rf_ddfindVar
# define deparse1		Rf_deparse1
# define deparse1m		Rf_deparse1m
# define deparse1w		Rf_deparse1w
# define deparse1line		Rf_deparse1line
# define deparse1s		Rf_deparse1s
# define DispatchGroup		Rf_DispatchGroup
# define DispatchOrEval		Rf_DispatchOrEval
# define DispatchAnyOrEval      Rf_DispatchAnyOrEval
# define dynamicfindVar		Rf_dynamicfindVar
# define EncodeChar             Rf_EncodeChar
# define EncodeRaw              Rf_EncodeRaw
# define EncodeReal2            Rf_EncodeReal2
# define EncodeString           Rf_EncodeString
# define EnsureString 		Rf_EnsureString
# define endcontext		Rf_endcontext
# define errorcall_cpy		Rf_errorcall_cpy
# define ErrorMessage		Rf_ErrorMessage
# define evalList		Rf_evalList
# define evalListKeepMissing	Rf_evalListKeepMissing
# define factorsConform		Rf_factorsConform
# define findcontext		Rf_findcontext
# define findVar1		Rf_findVar1
# define FrameClassFix		Rf_FrameClassFix
# define framedepth		Rf_framedepth
# define frameSubscript		Rf_frameSubscript
# define get1index		Rf_get1index
# define GetOptionCutoff       	Rf_GetOptionCutoff
# define getVar			Rf_getVar
# define getVarInFrame		Rf_getVarInFrame
# define InitArithmetic		Rf_InitArithmetic
# define InitConnections	Rf_InitConnections
# define InitEd			Rf_InitEd
# define InitFunctionHashing	Rf_InitFunctionHashing
# define InitBaseEnv		Rf_InitBaseEnv
# define InitGlobalEnv		Rf_InitGlobalEnv
# define InitGraphics		Rf_InitGraphics
# define InitMemory		Rf_InitMemory
# define InitNames		Rf_InitNames
# define InitOptions		Rf_InitOptions
# define InitStringHash		Rf_InitStringHash
# define InitS3DefaultTypes	Rf_InitS3DefaultTypes
# define InitTempDir		Rf_InitTempDir
# define InitTypeTables		Rf_InitTypeTables
# define initStack		Rf_initStack
# define IntegerFromComplex	Rf_IntegerFromComplex
# define IntegerFromLogical	Rf_IntegerFromLogical
# define IntegerFromReal	Rf_IntegerFromReal
# define IntegerFromString	Rf_IntegerFromString
# define internalTypeCheck	Rf_internalTypeCheck
# define isValidName		Rf_isValidName
//# define installTrChar		Rf_installTrChar
# define ItemName		Rf_ItemName
# define jump_to_toplevel	Rf_jump_to_toplevel
# define KillAllDevices		Rf_KillAllDevices
# define levelsgets		Rf_levelsgets
# define LogicalFromComplex	Rf_LogicalFromComplex
# define LogicalFromInteger	Rf_LogicalFromInteger
# define LogicalFromReal	Rf_LogicalFromReal
# define LogicalFromString	Rf_LogicalFromString
# define mainloop		Rf_mainloop
# define makeSubscript		Rf_makeSubscript
# define markKnown		Rf_markKnown
# define mat2indsub		Rf_mat2indsub
# define matchArg		Rf_matchArg
# define matchArgExact		Rf_matchArgExact
# define matchArgs_NR		Rf_matchArgs_NR
# define matchArgs_RC		Rf_matchArgs_RC
# define matchPar		Rf_matchPar
# define Mbrtowc		Rf_mbrtowc
# define mbtoucs		Rf_mbtoucs
# define mbcsToUcs2		Rf_mbcsToUcs2
# define memtrace_report	Rf_memtrace_report
# define mkCharWUTF8		Rf_mkCharWUTF8
# define mkCLOSXP		Rf_mkCLOSXP
# define mkFalse		Rf_mkFalse
# define mkPROMISE		Rf_mkPROMISE
# define mkQUOTE		Rf_mkQUOTE
# define mkSYMSXP		Rf_mkSYMSXP
# define mkTrue			Rf_mkTrue
# define NewEnvironment		Rf_NewEnvironment
# define OneIndex		Rf_OneIndex
# define onintr			Rf_onintr
# define onintrNoResume		Rf_onintrNoResume
# define onsigusr1              Rf_onsigusr1
# define onsigusr2              Rf_onsigusr2
# define parse			Rf_parse
# define patchArgsByActuals	Rf_patchArgsByActuals
# define PrintInit              Rf_PrintInit
# define PrintDefaults		Rf_PrintDefaults
# define PrintGreeting		Rf_PrintGreeting
# define PrintValueEnv		Rf_PrintValueEnv
# define PrintValueRec		Rf_PrintValueRec
# define PrintVersion		Rf_PrintVersion
# define PrintVersion_part_1	Rf_PrintVersion_part_1
# define PrintVersionString    	Rf_PrintVersionString
# define PrintWarnings		Rf_PrintWarnings
# define promiseArgs		Rf_promiseArgs
# define RealFromComplex	Rf_RealFromComplex
# define RealFromInteger	Rf_RealFromInteger
# define RealFromLogical	Rf_RealFromLogical
# define RealFromString		Rf_RealFromString
# define Seql			Rf_Seql
# define sexptype2char		Rf_sexptype2char
# define Scollate		Rf_Scollate
# define sortVector		Rf_sortVector
# define SrcrefPrompt		Rf_SrcrefPrompt
# define ssort			Rf_ssort
# define StringFromComplex	Rf_StringFromComplex
# define StringFromInteger	Rf_StringFromInteger
# define StringFromLogical	Rf_StringFromLogical
# define StringFromReal		Rf_StringFromReal
# define strIsASCII		Rf_strIsASCII
# define StrToInternal		Rf_StrToInternal
# define strmat2intmat		Rf_strmat2intmat
# define substituteList		Rf_substituteList
# define TimeToSeed		Rf_TimeToSeed
# define translateCharFP	Rf_translateCharFP
# define translateCharFP2	Rf_translateCharFP2
# define trCharUTF8      	Rf_trCharUTF8
# define trCharUTF82      	Rf_trCharUTF82
# define tspgets		Rf_tspgets
# define type2symbol		Rf_type2symbol
# define unbindVar		Rf_unbindVar
# define usemethod		Rf_usemethod
# define ucstomb		Rf_ucstomb
# define ucstoutf8		Rf_ucstoutf8
# define utf8toucs		Rf_utf8toucs
# define utf8towcs		Rf_utf8towcs
# define vectorIndex		Rf_vectorIndex
# define warningcall		Rf_warningcall
# define WarningMessage		Rf_WarningMessage
# define wcstoutf8		Rf_wcstoutf8
# define wtransChar		Rf_wtransChar
# define wtransChar2		Rf_wtransChar2
# define yychar			Rf_yychar
# define yylval			Rf_yylval
# define yynerrs		Rf_yynerrs
# define yyparse		Rf_yyparse
#endif
/* Platform Dependent Gui Hooks */

#define	R_CONSOLE	1
#define	R_FILE		2
#define R_TEXT		3

/* The maximum length of input line which will be asked for,
   in bytes, including the terminator */
#define CONSOLE_BUFFER_SIZE 4096
int	R_ReadConsole(const char *, unsigned char *, int, int);
void	R_WriteConsole(const char *, int); /* equivalent to R_WriteConsoleEx(a, b, otype_t(0)) */
void	R_WriteConsoleEx(const char *, int, otype_t);
void	R_ResetConsole(void);
// void R_FlushConsole(void); // declared in R.h and Rinterface.h
// void R_ClearerrConsole(void); // declared in Rinterface.h
void	R_Busy(int);
int	R_ShowFiles(int, const char **, const char **, const char *,
		    Rboolean, const char *);
int     R_EditFiles(int, const char **, const char **, const char *);
int	R_ChooseFile(int, char *, int);
// char	*R_HomeDir(void); // declared in Rinterface.h
bool R_FileExists(const char *);
bool R_HiddenFile(const char *);
double	R_FileMtime(const char *);
int	R_GetFDLimit(void);
int	R_EnsureFDLimit(int);
bool R_IsDirPath(const char *);

/* environment cell access */
typedef struct { SEXP cell; } R_varloc_t; /* use struct to prevent casting */
#define R_VARLOC_IS_NULL(loc) ((loc).cell == NULL)
R_varloc_t R_findVarLocInFrame(SEXP, SEXP);
R_varloc_t R_findVarLoc(SEXP, SEXP);
SEXP R_GetVarLocValue(R_varloc_t);
SEXP R_GetVarLocSymbol(R_varloc_t);
bool R_GetVarLocMISSING(R_varloc_t);
void R_SetVarLocValue(R_varloc_t, SEXP);
SEXP R_findVar(SEXP, SEXP);
SEXP R_findVarInFrame(SEXP, SEXP);

/* deparse option bits: change do_dump if more are added */
enum DeparseOptionBits
{
    KEEPINTEGER = 1,
    QUOTEEXPRESSIONS = 2,
    SHOWATTRIBUTES = 4,
    USESOURCE = 8,
    WARNINCOMPLETE = 16,
    DELAYPROMISES = 32,
    KEEPNA = 64,
    S_COMPAT = 128,
    HEXNUMERIC = 256,
    DIGITS17 = 512,
    NICE_NAMES = 1024,
    /* common combinations of the above */
    SIMPLEDEPARSE = 0,
    DEFAULTDEPARSE = 1089, /* KEEPINTEGER | KEEPNA | NICE_NAMES, used for calls */
    FORSOURCING = 95       /* not DELAYPROMISES, used in edit.c */
};

/* Coercion functions */
int LogicalFromString(SEXP, int*);
int IntegerFromString(SEXP, int*);
double RealFromString(SEXP, int*);
Rcomplex ComplexFromString(SEXP, int*);
SEXP StringFromLogical(int);
SEXP StringFromInteger(int, int*);
SEXP StringFromReal(double, int*);
SEXP StringFromComplex(Rcomplex, int*);
SEXP EnsureString(SEXP);

/* ../../main/printutils.c : */
enum Rprt_adj {
    Rprt_adj_left = 0,
    Rprt_adj_right = 1,
    Rprt_adj_centre = 2,
    Rprt_adj_none = 3
};

/* ../../main/print.c : */
struct R_PrintData {
    int width;
    int na_width;
    int na_width_noquote;
    int digits;
    int scipen;
    int gap;
    bool quote;
    Rprt_adj right;
    int max;
    SEXP na_string;
    SEXP na_string_noquote;
    DeparseOptionBits useSource;
    size_t cutoff; // for deparsed language objects
    SEXP env;
    SEXP callArgs;
};

/* Dirent wrappers/implementation */

struct R_dirent {
    char *d_name; /* null-terminated filename */
};

typedef struct R_DIR_INTERNAL R_DIR;

R_DIR *R_opendir(const char *name);
struct R_dirent *R_readdir(R_DIR *rdir);
int R_closedir(R_DIR *rdir);

#ifdef Win32
struct R_wdirent {
    wchar_t *d_name; /* null-terminated filename */
};

typedef struct R_WDIR_INTERNAL R_WDIR;

R_WDIR *R_wopendir(const wchar_t *name);
struct R_wdirent *R_wreaddir(R_WDIR *rdir);
int R_wclosedir(R_WDIR *rdir);
#endif

/* Other Internally Used Functions */

SEXP allocCharsxp(R_xlen_t);
// SEXP Rf_append(SEXP, SEXP); /* apparently unused now */
R_xlen_t asVecSize(SEXP x);
R_xlen_t asXLength(SEXP x);
void check1arg(SEXP, SEXP, const char *);
void Rf_checkArityCall(SEXP, SEXP, SEXP);
void CheckFormals(SEXP, const char*);
void R_check_locale(void);
void check_stack_balance(SEXP op, size_t save);
// void CleanEd(void); // declared in Rembedded.h
void copyMostAttribNoTs(SEXP, SEXP);
SEXP createS3Vars(SEXP, SEXP, SEXP, SEXP, SEXP, SEXP);
void CustomPrintValue(SEXP, SEXP);
double currentTime(void);
void DataFrameClass(SEXP);
SEXP ddfindVar(SEXP, SEXP);
SEXP deparse1(SEXP,bool,int);
SEXP deparse1m(SEXP call, bool abbrev, int opts);
SEXP deparse1w(SEXP,bool,int);
SEXP deparse1line(SEXP, bool);
SEXP deparse1line_ex(SEXP, bool, int);
SEXP deparse1s(SEXP call);
std::pair<bool, SEXP> DispatchAnyOrEval(SEXP, SEXP, const char *, SEXP, SEXP, bool, bool);
bool DispatchAnyOrEval(SEXP, SEXP, const char *, SEXP, SEXP, SEXP*, bool, bool);
std::pair<bool, SEXP> DispatchOrEval(SEXP, SEXP, const char *, SEXP, SEXP, bool, bool);
bool DispatchOrEval(SEXP, SEXP, const char *, SEXP, SEXP, SEXP*, bool, bool);
std::pair<bool, SEXP> DispatchGroup(const char *, SEXP, SEXP, SEXP, SEXP);
bool DispatchGroup(const char *, SEXP,SEXP,SEXP,SEXP,SEXP*);
R_xlen_t dispatch_xlength(SEXP, SEXP, SEXP);
R_len_t dispatch_length(SEXP, SEXP, SEXP);
SEXP dispatch_subset2(SEXP, R_xlen_t, SEXP, SEXP);
// SEXP Rf_duplicated(SEXP, Rboolean); // declared in Rinternals.h
// R_xlen_t Rf_any_duplicated(SEXP, Rboolean); // declared in Rinternals.h
// R_xlen_t Rf_any_duplicated3(SEXP, SEXP, Rboolean); // declared in Rinternals.h
SEXP evalList(SEXP, SEXP, SEXP, int);
SEXP evalListKeepMissing(SEXP, SEXP);
int factorsConform(SEXP, SEXP);
NORET void findcontext(int, SEXP, SEXP);
SEXP findVar1(SEXP, SEXP, SEXPTYPE, bool);
void FrameClassFix(SEXP);
// SEXP frameSubscript(int, SEXP, SEXP); // unused
R_xlen_t get1index(SEXP, SEXP, R_xlen_t, int, int, SEXP);
int GetOptionCutoff(void);
SEXP getVar(SEXP, SEXP);
SEXP getVarInFrame(SEXP, SEXP);
bool Rf_GetOptionDeviceAsk(void);
void R_SignalCStackOverflow(intptr_t usage);
void InitArithmetic(void);
void InitConnections(void);
void InitEd(void);
void InitFunctionHashing(void);
void InitBaseEnv(void);
void InitGlobalEnv(void);
bool R_current_trace_state(void);
bool R_current_debug_state(void);
bool R_has_methods(SEXP);
void R_InitialData(void);
std::pair<bool, SEXP> R_possible_dispatch(SEXP, SEXP, SEXP, SEXP, bool);
bool inherits2(SEXP, const char *);
void InitGraphics(void);
void InitMemory(void);
void InitNames(void);
void InitOptions(void);
void InitStringHash(void);
void Init_R_Variables(SEXP);
void InitTempDir(void);
void R_reInitTempDir(int);
void InitTypeTables(void);
void initStack(void);
void InitS3DefaultTypes(void);
void internalTypeCheck(SEXP, SEXP, SEXPTYPE);
bool isMethodsDispatchOn(void);
bool isValidName(const char *);
// NORET void Rf_jump_to_toplevel(void); // declared in Rinterface.h
// void Rf_KillAllDevices(void); // declared in Rembedded.h
SEXP levelsgets(SEXP, SEXP);
// void Rf_mainloop(void); // declared in Rinterface.h
SEXP makeSubscript(SEXP, SEXP, R_xlen_t *, SEXP);
SEXP markKnown(const char *, SEXP);
SEXP mat2indsub(SEXP, SEXP, SEXP, SEXP);
SEXP matchArg(SEXP, SEXP*);
SEXP matchArgExact(SEXP, SEXP*);
SEXP matchArgs_NR(SEXP, SEXP, SEXP);
SEXP matchArgs_RC(SEXP, SEXP, SEXP);
SEXP matchPar(const char *, SEXP*);
void memtrace_report(void *, void *);
SEXP mkCharWUTF8(const wchar_t *);
SEXP mkCLOSXP(SEXP, SEXP, SEXP);
SEXP mkFalse(void);
SEXP mkPRIMSXP(unsigned int, bool);
SEXP mkPROMISE(SEXP, SEXP);
SEXP R_mkEVPROMISE(SEXP, SEXP);
SEXP R_mkEVPROMISE_NR(SEXP, SEXP);
SEXP mkQUOTE(SEXP);
SEXP mkSYMSXP(SEXP, SEXP);
SEXP mkTrue(void);
const char *R_nativeEncoding(void);
SEXP NewEnvironment(SEXP, SEXP, SEXP);
// void Rf_onintr(void); // declared in Rinterface.h
// void Rf_onintrNoResume(void); // declared in Rinterface.h
void onsigusr1(int);
void onsigusr2(int);
R_xlen_t OneIndex(SEXP, SEXP, R_xlen_t, int, SEXP*, int, SEXP);
SEXP parse(FILE*, int);
SEXP patchArgsByActuals(SEXP, SEXP, SEXP);
void PrintInit(R_PrintData *, SEXP);
void PrintDefaults(void);
void PrintGreeting(void);
void PrintValueEnv(SEXP, SEXP);
void PrintValueRec(SEXP, R_PrintData *);
void PrintVersion(char *, size_t len);
void PrintVersion_part_1(char *, size_t len);
void PrintVersionString(char *, size_t len);
void PrintWarnings(const char *hdr = nullptr);
// void process_site_Renviron(void); // declared in Rinterface.h
// void process_system_Renviron(void); // declared in Rinterface.h
// void process_user_Renviron(void); // declared in Rinterface.h
SEXP promiseArgs(SEXP, SEXP);
int Rcons_vprintf(const char *, va_list);
int REvprintf_internal(otype_t otype, const char *, va_list);
SEXP R_data_class(SEXP , bool);
SEXP R_data_class2(SEXP);
char *R_LibraryFileName(const char *, char *, size_t);
SEXP R_LoadFromFile(FILE*, int);
SEXP R_NewHashedEnv(SEXP, int);
int R_Newhashpjw(const char *);
FILE* R_OpenLibraryFile(const char *);
SEXP R_Primitive(const char *);
// void R_RestoreGlobalEnv(void); // declared in Rinterface.h
// void R_RestoreGlobalEnvFromFile(const char *, bool); // declared in Rinterface.h
// void R_SaveGlobalEnv(void); // declared in Rembedded.h and Rinterface.h
// void R_SaveGlobalEnvToFile(const char *); // declared in Rinterface.h
void R_SaveToFile(SEXP, FILE*, int);
void R_SaveToFileV(SEXP, FILE*, int, int);
bool R_seemsOldStyleS4Object(SEXP object);
int R_SetOptionWarn(int);
int R_SetOptionWidth(int);
SEXP R_SetOption(SEXP, SEXP);
// NORET void R_Suicide(const char *); // defined in Rinterface.h
SEXP R_flexiblas_info(void);
void R_getProcTime(double *data);
bool R_isMissing(SEXP symbol, SEXP rho);
bool R_missing(SEXP symbol, SEXP rho);
const char *sexptype2char(SEXPTYPE type);
void sortVector(SEXP, bool);
void SrcrefPrompt(const char *, SEXP);
// void ssort(SEXP*,int);
int StrToInternal(const char *);
SEXP strmat2intmat(SEXP, SEXP, SEXP, SEXP);
SEXP substituteList(SEXP, SEXP);
unsigned int TimeToSeed(void);
SEXP tspgets(SEXP, SEXP);
SEXP type2symbol(SEXPTYPE);
void unbindVar(SEXP, SEXP);
#ifdef ALLOW_OLD_SAVE
// void unmarkPhase(void); // unused
#endif
SEXP R_LookupMethod(SEXP, SEXP, SEXP, SEXP);
std::pair<bool, SEXP> usemethod(const char *, SEXP, SEXP, SEXP, SEXP, SEXP, SEXP);
int usemethod(const char *, SEXP, SEXP, SEXP, SEXP, SEXP, SEXP, SEXP*);
SEXP vectorIndex(SEXP, SEXP, int, int, int, SEXP, bool);

/* ../main/bind.c */
SEXP ItemName(SEXP, R_xlen_t);

/* ../main/errors.c : */
NORET void errorcall_cpy(SEXP, const char *, ...) R_PRINTF_FORMAT(2,3);
NORET void ErrorMessage(SEXP, int, ...);
void WarningMessage(SEXP, int, ...); // R_WARNING replaced by int
SEXP R_GetTraceback(int);    // including deparse()ing
SEXP R_GetTracebackOnly(int);// no        deparse()ing
NORET void R_signalErrorCondition(SEXP cond, SEXP call);
NORET void R_signalErrorConditionEx(SEXP cond, SEXP call, int exitOnly);
void R_signalWarningCondition(SEXP cond);
SEXP R_vmakeErrorCondition(SEXP call,
			   const char *classname, const char *subclassname,
			   int nextra, const char *format, va_list ap)
     R_PRINTF_FORMAT(5,0);

SEXP R_makeErrorCondition(SEXP call,
			  const char *classname, const char *subclassname,
			  int nextra, const char *format, ...)
     R_PRINTF_FORMAT(5,0);
SEXP R_makeWarningCondition(SEXP call,
			  const char *classname, const char *subclassname,
			  int nextra, const char *format, ...)
     R_PRINTF_FORMAT(5,0);

NORET void R_MissingArgError     (SEXP symbol,     SEXP call, const char* subclass);
NORET void R_MissingArgError_c   (const char *arg, SEXP call, const char* subclass);

SEXP R_makePartialMatchWarningCondition(SEXP call, SEXP argument, SEXP formal);

void R_setConditionField(SEXP cond, R_xlen_t idx, const char *name, SEXP val);
SEXP R_makeNotSubsettableError(SEXP x, SEXP call);
SEXP R_makeMissingSubscriptError(SEXP x, SEXP call);
SEXP R_makeMissingSubscriptError1(SEXP call);
SEXP R_makeOutOfBoundsError(SEXP x, int subscript, SEXP sindex,
			    SEXP call, const char *prefix);
SEXP R_makeCStackOverflowError(SEXP call, intptr_t usage);
SEXP R_getProtectStackOverflowError(void);
SEXP R_getExpressionStackOverflowError(void);
SEXP R_getNodeStackOverflowError(void);
void R_InitConditions(void);

// R_size_t R_GetMaxVSize(void);
// bool R_SetMaxVSize(R_size_t);
// R_size_t R_GetMaxNSize(void);
// bool R_SetMaxNSize(R_size_t);
R_size_t R_Decode2Long(char *p, int *ierr);
void R_SetPPSize(R_size_t);
void R_SetNconn(int);

void R_expand_binding_value(SEXP);
#ifdef IMMEDIATE_PROMISE_VALUES
SEXP R_expand_promise_value(SEXP);
#endif

void R_args_enable_refcnt(SEXP);
void R_try_clear_args_refcnt(SEXP);

/* ../main/devices.c, used in memory.c, gnuwin32/extra.c */
#define R_MaxDevices 64

/* gnuwin32/extra.c */
wchar_t *R_getFullPathNameW(const wchar_t *);
char *R_getFullPathName(const char *);

int Rstrwid(const char *str, int slen, cetype_t ienc, int quote);
int Rstrlen(SEXP, int);
const char *EncodeRaw(Rbyte, const char *);
const char *EncodeString(SEXP, int, int, Rprt_adj);
const char *EncodeReal2(double, int, int, int);
const char *EncodeChar(SEXP);

/* main/raw.c */
int mbrtoint(int *w, const char *s);

/* main/sort.c */
void orderVector1(int *indx, int n, SEXP key, bool nalast,
		  bool decreasing, SEXP rho);

/* main/subset.c */
SEXP R_subset3_dflt(SEXP, SEXP, SEXP);

/* main/subassign.c */
SEXP R_subassign3_dflt(SEXP, SEXP, SEXP, SEXP);


/* main/util.c */
NORET void UNIMPLEMENTED_TYPE(const char *s, SEXP x);
NORET void UNIMPLEMENTED_TYPEt(const char *s, SEXPTYPE t);
bool strIsASCII(const char *str);
int utf8clen(const char c);
int Rf_AdobeSymbol2ucs2(int n);
double R_strtod5(const char *str, char **endptr, char dec, bool NA, int exact);
SEXP R_listCompact(SEXP s, bool keep_initial);

typedef unsigned short R_ucs2_t;
size_t mbcsToUcs2(const char *in, R_ucs2_t *out, int nout, int enc);
/* size_t mbcsMblen(char *in);
size_t ucs2ToMbcs(R_ucs2_t *in, char *out);
size_t ucs2Mblen(R_ucs2_t *in); */
size_t utf8toucs(wchar_t *wc, const char *s);
// size_t Rf_utf8towcs(wchar_t *wc, const char *s, size_t n); // used in graphapp
size_t ucstomb(char *s, const unsigned int wc);
// size_t Rf_ucstoutf8(char *s, const unsigned int wc); // declared in GraphicsDevice.h
size_t mbtoucs(unsigned int *wc, const char *s, size_t n);
size_t wcstoutf8(char *s, const wchar_t *wc, size_t n);

// SEXP Rf_installTrChar(SEXP); // declared in Rinternals.h

const wchar_t *wtransChar(SEXP x); /* from sysutils.c */
const char *reEnc3(const char *x, const char *fromcode, const char *tocode, int subst);

#define mbs_init(x) memset(x, 0, sizeof(mbstate_t))
// size_t Rf_mbrtowc(wchar_t *wc, const char *s, size_t n, mbstate_t *ps); // used in graphapp
bool mbcsValid(const char *str);
char *mbcsTruncateToValid(char *s);
bool utf8Valid(const char *str);
// char *Rf_strchr(const char *s, int c); // used in graphapp
char *Rf_strrchr(const char *s, int c);
int Rvsnprintf_mbcs(char *buf, size_t size, const char *format, va_list ap)
    R_PRINTF_FORMAT(3,0);

int Rsnprintf_mbcs(char *str, size_t size, const char *format, ...)
    R_PRINTF_FORMAT(3,4);

int Rasprintf_malloc(char **str, const char *fmt, ...)
    R_PRINTF_FORMAT(2,3);

SEXP fixup_NaRm(SEXP args); /* summary.c */
void invalidate_cached_recodings(void);  /* from sysutils.c */
void resetICUcollator(bool disable); /* from util.c */
void dt_invalidate_locale(void); /* from Rstrptime.h */
extern int R_OutputCon; /* from connections.c */

extern int R_InitReadItemDepth, R_ReadItemDepth; /* from serialize.c */
SEXP R_SerializeInfo(R_inpstream_t ips);

void get_current_mem(size_t *,size_t *,size_t *); /* from memory.c */
unsigned long get_duplicate_counter(void);  /* from duplicate.c */
void reset_duplicate_counter(void);  /* from duplicate.c */
void BindDomain(char *); /* from main.c */
extern bool LoadInitFile;  /* from startup.c, uses in sys-*.c */

// Unix and Windows versions
double R_getClockIncrement(void);
// void R_getProcTime(double *data); //already declared in this file
void InitDynload(void);
// void R_CleanTempDir(void); // declared in Rembedded.h

#ifdef Win32
void R_fixslash(char *s);
void R_fixbackslash(char *s);
void R_wfixbackslash(wchar_t *s);
void R_wfixslash(wchar_t *s);
void R_UTF8fixslash(char *s);
wchar_t *filenameToWchar(const SEXP fn, const bool expand);
#endif

FILE *RC_fopen(const SEXP fn, const char *mode, const bool expand);
bool Seql(SEXP a, SEXP b);
int Scollate(SEXP a, SEXP b);

double R_strtod4(const char *str, char **endptr, char dec, bool NA);
// double R_strtod(const char *str, char **endptr); // declared in Utils.h
// double R_atof(const char *str); // declared in Utils.h

/* unix/sys-std.c, main/options.c */
void set_rl_word_breaks(const char *str);

/* unix/sys-unix.c, main/connections.c */
FILE *R_popen_pg(const char *cmd, const char *type);
int R_pclose_pg(FILE *fp);
#ifdef Unix
bool R_access_X11(void); /* from src/unix/X11.c */
#endif
SEXP R_execMethod(SEXP op, SEXP rho);
SEXP csduplicated(SEXP x); /* from unique.c */

/* from connections.c */
SEXP R_compress1(SEXP in);
SEXP R_decompress1(SEXP in, bool *err);
SEXP R_compress2(SEXP in);
SEXP R_decompress2(SEXP in, bool *err);
SEXP R_compress3(SEXP in);
SEXP R_decompress3(SEXP in, bool *err);

SEXP R_FixupExitingHandlerResult(SEXP); /* defined in error.c */
SEXP R_UnwindHandlerStack(SEXP); /* defined in error.c */

void savePalette(bool save); /* from colors.c */
const char *get_workspace_name(void);  /* from startup.c */
void R_init_base(DllInfo *); /* In registration.c */

#ifdef _WIN32
void reEnc2(const char *x, char *y, int ny,
	    cetype_t ce_in, cetype_t ce_out, int subst); /* from sysutils.c */
#endif

    /** @brief Print expression.
     *
     * @note Formely defined in main.cpp and eval.cpp.
     */
    void PrintCall(SEXP call, SEXP rho);

int Rf_envlength(SEXP rho);
R_xlen_t Rf_envxlength(SEXP rho);
int R_isWriteableDir(const char *path); // from sysutils.c
FILE *R_wfopen(const wchar_t *filename, const wchar_t *mode);
const char *typeName(SEXP v);
bool RunFinalizers(void);
bool R_cairoCdynload(int local, int now);
const char *getPRIMNAME(SEXP object);
} // namespace R
/* From localecharset.c */
// extern const char *locale2charset(const char *); // used in extra/intl/localecharset.c

/* Defining NO_RINLINEDFUNS disables use to simulate platforms where
   this is not available */
#if !defined(__MAIN__) && (defined(COMPILING_R) || ( __GNUC__ && !defined(__INTEL_COMPILER) )) && (defined(COMPILING_R) || !defined(NO_RINLINEDFUNS))
#include "Rinlinedfuns.h"
#else
/* need remapped names here for use with R_NO_REMAP */

/*
   These are the private inlinable functions that are provided in
   Rinlinedfuns.h It is *essential* that these do not appear in any
   other header file, with or without the Rf_ prefix.
*/
namespace R {
SEXP R_FixupRHS(SEXP x, SEXP y);
double SCALAR_DVAL(SEXP x);
int SCALAR_LVAL(SEXP x);
int SCALAR_IVAL(SEXP x);
Rbyte SCALAR_BVAL(SEXP x);
Rcomplex SCALAR_CVAL(SEXP x);
void SET_SCALAR_DVAL(SEXP x, double v);
void SET_SCALAR_LVAL(SEXP x, int v);
void SET_SCALAR_IVAL(SEXP x, int v);
void SET_SCALAR_CVAL(SEXP x, Rcomplex v);
void SET_SCALAR_BVAL(SEXP x, Rbyte v);

int *LOGICAL0(SEXP x);
int *INTEGER0(SEXP x);
double *REAL0(SEXP x);
Rcomplex *COMPLEX0(SEXP x);
Rbyte *RAW0(SEXP x);
} // namespace R
#endif

/* Macros for suspending interrupts: also in GraphicsDevice.h */
#define BEGIN_SUSPEND_INTERRUPTS do { \
    bool __oldsusp__ = R_interrupts_suspended; \
    R_interrupts_suspended = TRUE;
#define END_SUSPEND_INTERRUPTS R_interrupts_suspended = __oldsusp__; \
    if (R_interrupts_pending && ! R_interrupts_suspended) \
        Rf_onintr(); \
} while(0)

// Functions and variables declared also in other headers
#ifdef __cplusplus
extern "C" {
#endif
#include <R_ext/libextern.h>

#ifdef __MAIN__
# define INI_as(v) = v
#define extern0 attribute_hidden
#else
# define INI_as(v)
#define extern0 extern
#endif

LibExtern bool R_interrupts_suspended INI_as(FALSE); // declared in GraphicsDevice.h
LibExtern bool R_interrupts_pending INI_as(FALSE); // declared in GraphicsDevice.h

 /* R Home Directory */
LibExtern char *R_Home;		    /* Root of the R tree */ // declared in Rinterface.h

/* The Pointer Protection Stack */
LibExtern size_t	R_PPStackSize	INI_as(R_PPSSIZE); /* The stack size (elements) */
// #define R_PPStackTop R_PPStack.size()	    /* The top of the stack */
// LibExtern std::vector<SEXP>	R_PPStack;	    /* The pointer protection stack */

/* File Input/Output */
// Next two are duplicated in Rinterface.h
// R_Interactive is accessed in parallel's fork.c and on Windows in util's stubs.c
LibExtern bool R_Interactive INI_as(TRUE);	/* TRUE during interactive use*/ // declared in Rinterface.h
extern bool  R_NoEcho	INI_as(FALSE);	/* do not echo R code */ // declared in Rinterface.h
extern FILE*	R_Consolefile	INI_as(NULL);	/* Console output file */ // declared in Rinterface.h
extern FILE*	R_Outputfile	INI_as(NULL);	/* Output file */ // declared in Rinterface.h
LibExtern char *R_TempDir	INI_as(NULL);	/* Name of per-session dir */ // declared in Rembedded.h

LibExtern bool mbcslocale  INI_as(FALSE);  /* is this a MBCS locale? */ // declared in GraphicsDevice.h

/* Image Dump/Restore */
extern int	R_DirtyImage	INI_as(0);	/* Current image dirty */ // declared in Rembedded.h

/* History */
LibExtern char *R_HistoryFile;	/* Name of the history file */ // declared in Rinterface.h
LibExtern int	R_HistorySize;	/* Size of the history file */ // declared in Rinterface.h
LibExtern int	R_RestoreHistory;	/* restore the history file? */ // declared in Rinterface.h

/* GUI type */

extern const char	*R_GUIType	INI_as("unknown"); // declared in Rinterface.h
extern bool R_isForkedChild		INI_as(FALSE); /* was this forked? */

#ifdef Win32
LibExtern unsigned int localeCP  INI_as(1252); /* the locale's codepage */ // declared in internal.h
#endif

/* pre-allocated boolean values */
LibExtern SEXP R_TrueValue INI_as(NULL);
LibExtern SEXP R_FalseValue INI_as(NULL);
LibExtern SEXP R_LogicalNAValue INI_as(NULL);

#ifdef __MAIN__
# undef extern
# undef extern0
# undef LibExtern
#endif
#undef INI_as

/* safer alternative */
char *Rstrdup(const char *s);
void R_ProcessEvents(void); // declared in R.h
#ifdef Win32
void R_WaitEvent(void); // declared in R.h
#endif
void R_setupHistory(void); // declared in Rinterface.h
#define utf8towcs Rf_utf8towcs
size_t Rf_utf8towcs(wchar_t *wc, const char *s, size_t n); // used in graphapp/gdraw.c
#define Mbrtowc Rf_mbrtowc
size_t Rf_mbrtowc(wchar_t *wc, const char *s, size_t n, mbstate_t *ps); // used in graphapp/menus.c
char *Rf_strchr(const char *s, int c); // used in graphapp/menus.c
const char *locale2charset(const char *); // used in extra/intl/localecharset.c
size_t Rf_ucstoutf8(char *s, const unsigned int wc); // declared in GraphicsDevice.h
// below are declared in Rinterface.h and/or R.h/Rembedded.h
void R_FlushConsole(void);
void R_ClearerrConsole(void);
char *R_HomeDir(void);
NORET void Rf_jump_to_toplevel(void);
void Rf_KillAllDevices(void);
void Rf_mainloop(void);
void Rf_onintr(void);
void Rf_onintrNoResume(void);
void process_site_Renviron(void);
void process_system_Renviron(void);
void process_user_Renviron(void);
void R_RestoreGlobalEnv(void);
void R_RestoreGlobalEnvFromFile(const char *, bool);
void R_SaveGlobalEnv(void);
void R_SaveGlobalEnvToFile(const char *);
NORET void R_Suicide(const char *);
#ifdef __cplusplus
} // extern "C"
#endif

/*
   alloca is neither C99 nor POSIX.

   It might be better to try alloca.h first, see
   https://www.gnu.org/software/autoconf/manual/autoconf-2.60/html_node/Particular-Functions.html
*/
#ifdef __GNUC__
// This covers GNU, Clang and Intel compilers
// The undef is needed in case some other header, e.g. malloc.h, already did this
# undef alloca
# define alloca(x) __builtin_alloca((x))
#else
# ifdef HAVE_ALLOCA_H
// Needed for native compilers on Solaris and AIX
#  include <alloca.h>
# endif
// it might have been defined via some other standard header, e.g. stdlib.h
# if !HAVE_DECL_ALLOCA
#  include <cstddef> // for size_t
extern void *alloca(size_t);
# endif
#endif

/* Required by C99, but might be slow */
#ifdef HAVE_LONG_DOUBLE
# define LDOUBLE long double
#else
# define LDOUBLE double
#endif

/* int_fast64_t is required by C99/C11
   Alternative would be to use intmax_t.
   Used in summary.c
 */
#ifdef HAVE_INT64_T
# define LONG_INT int64_t
# define LONG_INT_MAX INT64_MAX
#elif defined(HAVE_INT_FAST64_T)
# define LONG_INT int_fast64_t
# define LONG_INT_MAX INT_FAST64_MAX
#endif

// for reproducibility for now: use exp10 or pown later if accurate enough.
#define Rexp10(x) pow(10.0, x)

#endif /* DEFN_H_ */
/*
 *- Local Variables:
 *- page-delimiter: "^/\\*---"
 *- End:
 */<|MERGE_RESOLUTION|>--- conflicted
+++ resolved
@@ -645,16 +645,10 @@
 void (SET_HASHVALUE)(SEXP x, int v);
 
 /* Bytecode access macros */
-<<<<<<< HEAD
 #define BCODE_CODE(x)	CODE0(x)
+#define BCODE_PTR(x) ((BCODE *) DATAPTR(x))
 //#define BCODE_CONSTS(x) CONSTS(x)
 #define BCODE_EXPR(x)	EXPR(x)
-=======
-#define BCODE_CODE(x)	CAR(x)
-#define BCODE_PTR(x) ((BCODE *) DATAPTR(x))
-//#define BCODE_CONSTS(x) CDR(x)
-#define BCODE_EXPR(x)	TAG(x)
->>>>>>> 0f7760a2
 #define isByteCode(x)	(TYPEOF(x)==BCODESXP)
 
 /* ALTREP internal support */
@@ -724,95 +718,11 @@
 void R_init_altrep(void);
 void R_reinit_altrep_classes(DllInfo *);
 
-<<<<<<< HEAD
 const char *translateCharFP(SEXP);
 const char *translateCharFP2(SEXP);
 const char *trCharUTF8(SEXP);
 const char *trCharUTF82(SEXP);
 const wchar_t *wtransChar2(SEXP);
-=======
-/* Defining NO_RINLINEDFUNS disables use to simulate platforms where
-   this is not available */
-#if !defined(__MAIN__) && (defined(COMPILING_R) || ( __GNUC__ && !defined(__INTEL_COMPILER) )) && (defined(COMPILING_R) || !defined(NO_RINLINEDFUNS))
-#include "Rinlinedfuns.h"
-#else
-/* need remapped names here for use with R_NO_REMAP */
-
-/*
-   These are the private inlinable functions that are provided in
-   Rinlinedfuns.h It is *essential* that these do not appear in any
-   other header file, with or without the Rf_ prefix.
-*/
-
-SEXP R_FixupRHS(SEXP x, SEXP y);
-double SCALAR_DVAL(SEXP x);
-int SCALAR_LVAL(SEXP x);
-int SCALAR_IVAL(SEXP x);
-void SET_SCALAR_DVAL(SEXP x, double v);
-void SET_SCALAR_LVAL(SEXP x, int v);
-void SET_SCALAR_IVAL(SEXP x, int v);
-void SET_SCALAR_CVAL(SEXP x, Rcomplex v);
-void SET_SCALAR_BVAL(SEXP x, Rbyte v);
-
-//void *(DATAPTR)(SEXP x);
-int *LOGICAL0(SEXP x);
-int *INTEGER0(SEXP x);
-double *REAL0(SEXP x);
-Rcomplex *COMPLEX0(SEXP x);
-Rbyte *RAW0(SEXP x);
-#endif
-
-#ifdef USE_RINTERNALS
-
-/* Test macros with function versions above */
-#undef isNull
-#define isNull(s)	(TYPEOF(s) == NILSXP)
-#undef isSymbol
-#define isSymbol(s)	(TYPEOF(s) == SYMSXP)
-#undef isLogical
-#define isLogical(s)	(TYPEOF(s) == LGLSXP)
-#undef isReal
-#define isReal(s)	(TYPEOF(s) == REALSXP)
-#undef isComplex
-#define isComplex(s)	(TYPEOF(s) == CPLXSXP)
-#undef isExpression
-#define isExpression(s) (TYPEOF(s) == EXPRSXP)
-#undef isEnvironment
-#define isEnvironment(s) (TYPEOF(s) == ENVSXP)
-#undef isString
-#define isString(s)	(TYPEOF(s) == STRSXP)
-#undef isObject
-#define isObject(s)	(OBJECT(s) != 0)
-
-/* macro version of R_CheckStack */
-#define R_CheckStack() do {						\
-	NORET void R_SignalCStackOverflow(intptr_t);				\
-	int dummy;							\
-	intptr_t usage = R_CStackDir * (R_CStackStart - (uintptr_t)&dummy); \
-	if(R_CStackLimit != (uintptr_t)(-1) && usage > ((intptr_t) R_CStackLimit)) \
-	    R_SignalCStackOverflow(usage);				\
-    } while (FALSE)
-
-#ifdef __has_feature
-# if __has_feature(address_sanitizer)
-#  undef R_CheckStack
-# endif
-#endif
-
-#ifdef R_CheckStack
-# if defined(__SANITIZE_ADDRESS__) || defined(__SANITIZE_THREAD__)
-#  undef R_CheckStack
-# endif
-#endif
-
-#endif /* USE_RINTERNALS */
-
-const char * Rf_translateCharFP(SEXP);
-const char * Rf_translateCharFP2(SEXP);
-const char * Rf_trCharUTF8(SEXP);
-const char * Rf_trCharUTF82(SEXP);
-const wchar_t * Rf_wtransChar2(SEXP);
->>>>>>> 0f7760a2
 
 extern0 SEXP	R_CommentSymbol;    /* "comment" */
 extern0 SEXP	R_DotEnvSymbol;     /* ".Environment" */
