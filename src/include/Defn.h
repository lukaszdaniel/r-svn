--- conflicted
+++ resolved
@@ -1805,19 +1805,11 @@
 double currentTime(void);
 void DataFrameClass(SEXP);
 SEXP ddfindVar(SEXP, SEXP);
-<<<<<<< HEAD
 SEXP deparse1(SEXP,bool,int);
 SEXP deparse1m(SEXP call, bool abbrev, int opts);
 SEXP deparse1w(SEXP,bool,int);
 SEXP deparse1line(SEXP, bool);
-SEXP deparse1line_(SEXP, bool, int);
-=======
-SEXP deparse1(SEXP,Rboolean,int);
-SEXP deparse1m(SEXP call, Rboolean abbrev, int opts);
-SEXP deparse1w(SEXP,Rboolean,int);
-SEXP deparse1line (SEXP, Rboolean);
-SEXP deparse1line_ex(SEXP, Rboolean, int);
->>>>>>> ddd72c57
+SEXP deparse1line_ex(SEXP, bool, int);
 SEXP deparse1s(SEXP call);
 std::pair<bool, SEXP> DispatchAnyOrEval(SEXP, SEXP, const char *, SEXP, SEXP, int, int);
 int DispatchAnyOrEval(SEXP, SEXP, const char *, SEXP, SEXP, SEXP*, int, int);
