--- conflicted
+++ resolved
@@ -309,7 +309,7 @@
     } while (0)
 
 #define IS_SCALAR(x, t) ((x) != R_NilValue && ((x)->sxpinfo.type == (t)) && (x)->sxpinfo.scalar)
-#define LENGTH(x) LENGTH_EX(x, __FILE__, __LINE__)
+#define LENGTH(x) R::LENGTH_EX(x, __FILE__, __LINE__)
 #define TRUELENGTH(x) XTRUELENGTH(x)
 
 /* defined as a macro since fastmatch packages tests for it */
@@ -558,18 +558,11 @@
 
 /* General Cons Cell Attributes */
 int  (MARK)(SEXP x);
-<<<<<<< HEAD
+int  (REFCNT)(SEXP x);
 bool (REFCNT_ENABLED)(SEXP x);
 // void (SET_OBJECT)(SEXP x, int v); // declared in Rinternals.h
 // void (SET_TYPEOF)(SEXP x, SEXPTYPE v); // declared in Rinternals.h
 // void (SET_NAMED)(SEXP x, int v); // declared in Rinternals.h
-=======
-int  (REFCNT)(SEXP x);
-int  (TRACKREFS)(SEXP x);
-void (SET_OBJECT)(SEXP x, int v);
-void (SET_TYPEOF)(SEXP x, int v);
-void (SET_NAMED)(SEXP x, int v);
->>>>>>> 1c9c1b8f
 void (ENSURE_NAMEDMAX)(SEXP x);
 void (ENSURE_NAMED)(SEXP x);
 void (SETTER_CLEAR_NAMED)(SEXP x);
@@ -760,109 +753,17 @@
 void R_init_altrep(void);
 void R_reinit_altrep_classes(DllInfo *);
 
-<<<<<<< HEAD
+SEXP Rf_allocVector3(SEXPTYPE, R_xlen_t, R_allocator_t*);
+const char * R_typeToChar(SEXP);
+#ifdef USE_TYPE2CHAR_2
+const char * R_typeToChar2(SEXP, SEXPTYPE);
+#endif
+
 const char *translateCharFP(SEXP);
 const char *translateCharFP2(SEXP);
 const char *trCharUTF8(SEXP);
 const char *trCharUTF82(SEXP);
 const wchar_t *wtransChar2(SEXP);
-=======
-
-SEXP Rf_allocVector3(SEXPTYPE, R_xlen_t, R_allocator_t*);
-const char * R_typeToChar(SEXP);
-#ifdef USE_TYPE2CHAR_2
-const char * R_typeToChar2(SEXP, SEXPTYPE);
-#endif
-
-/* Defining NO_RINLINEDFUNS disables use to simulate platforms where
-   this is not available */
-#if !defined(__MAIN__) && (defined(COMPILING_R) || ( __GNUC__ && !defined(__INTEL_COMPILER) )) && (defined(COMPILING_R) || !defined(NO_RINLINEDFUNS))
-#include "Rinlinedfuns.h"
-#else
-/* need remapped names here for use with R_NO_REMAP */
-
-/*
-   These are the private inlinable functions that are provided in
-   Rinlinedfuns.h It is *essential* that these do not appear in any
-   other header file, with or without the Rf_ prefix.
-*/
-
-SEXP R_FixupRHS(SEXP x, SEXP y);
-double SCALAR_DVAL(SEXP x);
-int SCALAR_LVAL(SEXP x);
-int SCALAR_IVAL(SEXP x);
-void SET_SCALAR_DVAL(SEXP x, double v);
-void SET_SCALAR_LVAL(SEXP x, int v);
-void SET_SCALAR_IVAL(SEXP x, int v);
-void SET_SCALAR_CVAL(SEXP x, Rcomplex v);
-void SET_SCALAR_BVAL(SEXP x, Rbyte v);
-
-//void *(DATAPTR)(SEXP x);
-int *LOGICAL0(SEXP x);
-int *INTEGER0(SEXP x);
-double *REAL0(SEXP x);
-Rcomplex *COMPLEX0(SEXP x);
-Rbyte *RAW0(SEXP x);
-
-Rboolean Rf_conformable(SEXP, SEXP);
-Rboolean Rf_isUserBinop(SEXP);
-int	 Rf_stringPositionTr(SEXP, const char *);
-int LENGTH_EX(SEXP x, const char *file, int line);
-Rboolean Rf_isValidStringF(SEXP);
-//R_xlen_t XLENGTH_EX(SEXP x);
-#endif
-
-#ifdef USE_RINTERNALS
-
-/* Test macros with function versions above */
-#undef isNull
-#define isNull(s)	(TYPEOF(s) == NILSXP)
-#undef isSymbol
-#define isSymbol(s)	(TYPEOF(s) == SYMSXP)
-#undef isLogical
-#define isLogical(s)	(TYPEOF(s) == LGLSXP)
-#undef isReal
-#define isReal(s)	(TYPEOF(s) == REALSXP)
-#undef isComplex
-#define isComplex(s)	(TYPEOF(s) == CPLXSXP)
-#undef isExpression
-#define isExpression(s) (TYPEOF(s) == EXPRSXP)
-#undef isEnvironment
-#define isEnvironment(s) (TYPEOF(s) == ENVSXP)
-#undef isString
-#define isString(s)	(TYPEOF(s) == STRSXP)
-#undef isObject
-#define isObject(s)	(OBJECT(s) != 0)
-
-/* macro version of R_CheckStack */
-#define R_CheckStack() do {						\
-	NORET void R_SignalCStackOverflow(intptr_t);				\
-	int dummy;							\
-	intptr_t usage = R_CStackDir * (R_CStackStart - (uintptr_t)&dummy); \
-	if(R_CStackLimit != (uintptr_t)(-1) && usage > ((intptr_t) R_CStackLimit)) \
-	    R_SignalCStackOverflow(usage);				\
-    } while (FALSE)
-
-#ifdef __has_feature
-# if __has_feature(address_sanitizer)
-#  undef R_CheckStack
-# endif
-#endif
-
-#ifdef R_CheckStack
-# if defined(__SANITIZE_ADDRESS__) || defined(__SANITIZE_THREAD__)
-#  undef R_CheckStack
-# endif
-#endif
-
-#endif /* USE_RINTERNALS */
-
-const char * Rf_translateCharFP(SEXP);
-const char * Rf_translateCharFP2(SEXP);
-const char * Rf_trCharUTF8(SEXP);
-const char * Rf_trCharUTF82(SEXP);
-const wchar_t * Rf_wtransChar2(SEXP);
->>>>>>> 1c9c1b8f
 
 extern0 SEXP	R_CommentSymbol;    /* "comment" */
 extern0 SEXP	R_DotEnvSymbol;     /* ".Environment" */
@@ -1527,7 +1428,6 @@
 SEXP R_allocObject(void);
 SEXP arraySubscript(int, SEXP, SEXP, SEXP (*)(SEXP,SEXP),
                        SEXP (*)(SEXP, int), SEXP);
-<<<<<<< HEAD
 SEXP int_arraySubscript(int dim, SEXP s, SEXP dims, SEXP x, SEXP call);
 SEXP fixSubset3Args(SEXP, SEXP, SEXP, SEXP*);
 int countContexts(unsigned int, bool);
@@ -1539,6 +1439,7 @@
 void findFunctionForBody(SEXP);
 int FixupDigits(SEXP, warn_type);
 int FixupWidth(SEXP, warn_type);
+void Rf_gsetVar(SEXP, SEXP, SEXP);
 SEXP installDDVAL(int i);
 SEXP installS3Signature(const char *, const char *);
 bool isFree(SEXP);
@@ -1547,27 +1448,6 @@
 // void setSVector(SEXP*, int, SEXP);
 SEXP stringSuffix(SEXP, int);
 const char *translateChar0(SEXP);
-=======
-SEXP Rf_fixSubset3Args(SEXP, SEXP, SEXP, SEXP*);
-int Rf_countContexts(int, int);
-SEXP Rf_CreateTag(SEXP);
-SEXP Rf_DropDims(SEXP);
-Rboolean R_envHasNoSpecialSymbols(SEXP);
-SEXP Rf_ExtractSubset(SEXP, SEXP, SEXP);
-SEXP Rf_findFun3(SEXP, SEXP, SEXP);
-void Rf_findFunctionForBody(SEXP);
-int Rf_FixupDigits(SEXP, warn_type);
-int Rf_FixupWidth (SEXP, warn_type);
-void Rf_gsetVar(SEXP, SEXP, SEXP);
-SEXP Rf_installDDVAL(int i);
-SEXP Rf_installS3Signature(const char *, const char *);
-bool Rf_isFree(SEXP);
-Rboolean Rf_isUnmodifiedSpecSym(SEXP sym, SEXP env);
-SEXP Rf_matchE(SEXP, SEXP, int, SEXP);
-// void Rf_setSVector(SEXP*, int, SEXP);
-SEXP Rf_stringSuffix(SEXP, int);
-const char * Rf_translateChar0(SEXP);
->>>>>>> 1c9c1b8f
 
 void R_initialize_bcode(void);
 SEXP R_bcEncode(SEXP);
@@ -1914,16 +1794,10 @@
 R_xlen_t dispatch_xlength(SEXP, SEXP, SEXP);
 R_len_t dispatch_length(SEXP, SEXP, SEXP);
 SEXP dispatch_subset2(SEXP, R_xlen_t, SEXP, SEXP);
-<<<<<<< HEAD
 // SEXP Rf_duplicated(SEXP, Rboolean); // declared in Rinternals.h
+SEXP R_duplicate_attr(SEXP);
 // R_xlen_t Rf_any_duplicated(SEXP, Rboolean); // declared in Rinternals.h
 // R_xlen_t Rf_any_duplicated3(SEXP, SEXP, Rboolean); // declared in Rinternals.h
-=======
-SEXP duplicated(SEXP, Rboolean);
-SEXP R_duplicate_attr(SEXP);
-R_xlen_t any_duplicated(SEXP, Rboolean);
-R_xlen_t any_duplicated3(SEXP, SEXP, Rboolean);
->>>>>>> 1c9c1b8f
 SEXP evalList(SEXP, SEXP, SEXP, int);
 SEXP evalListKeepMissing(SEXP, SEXP);
 int factorsConform(SEXP, SEXP);
@@ -2032,12 +1906,8 @@
 int R_SetOptionWarn(int);
 int R_SetOptionWidth(int);
 SEXP R_SetOption(SEXP, SEXP);
-<<<<<<< HEAD
+SEXP Rf_substitute(SEXP,SEXP);
 // NORET void R_Suicide(const char *); // defined in Rinterface.h
-=======
-SEXP Rf_substitute(SEXP,SEXP);
-void R_Suicide(const char *);
->>>>>>> 1c9c1b8f
 SEXP R_flexiblas_info(void);
 void R_getProcTime(double *data);
 bool R_isMissing(SEXP symbol, SEXP rho);
@@ -2313,6 +2183,9 @@
 Rboolean Rf_conformable(SEXP, SEXP);
 Rboolean Rf_isUserBinop(SEXP);
 int Rf_stringPositionTr(SEXP, const char *);
+int LENGTH_EX(SEXP x, const char *file, int line);
+Rboolean isValidStringF(SEXP);
+//R_xlen_t XLENGTH_EX(SEXP x);
 } // namespace R
 #endif
 
