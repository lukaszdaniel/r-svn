/*
 *  R : A Computer Language for Statistical Data Analysis
 *  Copyright (C) 1998--2024  The R Core Team.
 *  Copyright (C) 1995, 1996  Robert Gentleman and Ross Ihaka
 *
 *  This program is free software; you can redistribute it and/or modify
 *  it under the terms of the GNU General Public License as published by
 *  the Free Software Foundation; either version 2 of the License, or
 *  (at your option) any later version.
 *
 *  This program is distributed in the hope that it will be useful,
 *  but WITHOUT ANY WARRANTY; without even the implied warranty of
 *  MERCHANTABILITY or FITNESS FOR A PARTICULAR PURPOSE.  See the
 *  GNU General Public License for more details.
 *
 *  You should have received a copy of the GNU General Public License
 *  along with this program; if not, a copy is available at
 *  https://www.R-project.org/Licenses/
 */

/* Internal header, not installed */

/** @file Defn.h
 *
 * @brief A ragbag.
 *
 * As CXXR development proceeds, the type definitions, many function
 * prototypes etc. defined in this header file will disappear, because
 * the relevant functionality will have been absorbed into the rho
 * core, and declared within the appropriate header file in the
 * <tt>src/include/CXXR</tt> directory.
 *
 * In a few cases, a declaration within this file is repeated in a
 * header file under <tt>src/include/CXXR</tt>; this is because source
 * files within the rho core never <tt>\#include</tt>s
 * <tt>Defn.h</tt> itself (nor <tt>Rinternals.h</tt>).  In such a case
 * the relevant rho header file is <tt>\#include</tt>d back into
 * <tt>Defn.h</tt>, so that the compiler can detect any inconsistency
 * between the two declarations.
 */

#ifndef DEFN_H_
#define DEFN_H_

#ifndef __cplusplus
#error Defn.h can only be included in C++ files
#endif

#include <CXXR/config.hpp>

#include <vector>
#include <cwchar>
/* some commonly needed headers */
#include <cmath>
#include <cstdlib>
#include <cstring>

/* seems unused */
#define COUNTING

#define BYTECODE

/* probably no longer needed */
#define NEW_CONDITION_HANDLING

/* To test the write barrier used by the generational collector,
   define TESTING_WRITE_BARRIER.  This makes the internal structure of
   SEXPRECs visible only inside of files that explicitly define
   USE_RINTERNALS, and all uses of RObject fields that do not go
   through the appropriate functions or macros will become compilation
   errors.  Since this does impose a small but noticable performance
   penalty, code that includes Defn.h (or code that explicitly defines
   USE_RINTERNALS) can access a RObject's fields directly. */

#ifndef TESTING_WRITE_BARRIER
# define USE_RINTERNALS
#endif

#include <R_ext/Visibility.h>
#include <R_ext/Complex.h>
#include <R_ext/Print.h>
#include <Errormsg.h>

#ifdef __MAIN__
# define extern0 attribute_hidden
#else
# define extern0 extern
#endif

#define attribute_no_sanitizer_instrumentation
#ifdef __has_attribute
# if __has_attribute(disable_sanitizer_instrumentation)
#  undef attribute_no_sanitizer_instrumentation
#  define attribute_no_sanitizer_instrumentation \
     __attribute__((disable_sanitizer_instrumentation))
# elif __has_attribute(no_sanitize)
#  undef attribute_no_sanitizer_instrumentation
#  define attribute_no_sanitizer_instrumentation \
     __attribute__ ((no_sanitize ("address", "thread", "leak", "undefined")))
# endif
#endif

#define MAXELTSIZE 8192 /* Used as a default for string buffer sizes,
			   and occasionally as a limit. */

namespace R {
void CoercionWarning(int);/* warning code */
int LogicalFromInteger(int, int*);
int LogicalFromReal(double, int*);
int LogicalFromComplex(Rcomplex, int*);
int IntegerFromLogical(int, int*);
int IntegerFromReal(double, int*);
int IntegerFromComplex(Rcomplex, int*);
double RealFromLogical(int, int*);
double RealFromInteger(int, int*);
double RealFromComplex(Rcomplex, int*);
Rcomplex ComplexFromLogical(int, int*);
Rcomplex ComplexFromInteger(int, int*);
Rcomplex ComplexFromReal(double, int*);
} // namespace R 

#define CALLED_FROM_DEFN_H 1
#include <Rinternals.h>		/*-> Arith.h, Boolean.h, Complex.h, Error.h,
				  Memory.h, PrtUtil.h, Utils.h */
#undef CALLED_FROM_DEFN_H

/* UUID identifying the internals version -- packages using compiled
   code should be re-installed when this changes */
#define R_INTERNALS_UUID "2fdf6c18-697a-4ba7-b8ef-11c0d92f1327"

// ======================= USE_RINTERNALS section
namespace R {
#ifdef USE_RINTERNALS
/* This is intended for use only within R itself.
 * It defines internal structures that are otherwise only accessible
 * via SEXP, and macros to replace many (but not all) of accessor functions
 * (which are always defined).
 */

#define NAMED_BITS 16

/* Flags */


struct sxpinfo_struct {
    SEXPTYPE type      :  TYPE_BITS;
    unsigned int scalar:  1;
    unsigned int obj   :  1;
    unsigned int alt   :  1;
    unsigned int gp    : 16;
    unsigned int mark  :  1;
    unsigned int debug :  1;
    unsigned int trace :  1;  /* functions and memory tracing */
    unsigned int spare :  1;  /* used on closures and when REFCNT is defined */
    unsigned int gcgen :  1;  /* old generation number */
    unsigned int gccls :  3;  /* node class */
    unsigned int named : NAMED_BITS;
    SEXPTYPE m_binding_tag : TYPE_BITS; /* used for immediate bindings */
    unsigned int extra : 5; /* unused bits */
}; /*		    Tot: 64 */

struct vecsxp_struct {
    R_xlen_t m_length;
    R_xlen_t m_truelength;
};

struct primsxp_struct {
    int m_offset;
};

struct symsxp_struct {
    RObject *m_pname;
    RObject *m_value;
    RObject *m_internal;
};

struct listsxp_struct {
    RObject *m_car;
    RObject *m_tail;
    RObject *m_tag;
};

struct envsxp_struct {
    RObject *m_frame;
    RObject *m_enclos;
    RObject *m_hashtab;
};

struct closxp_struct {
    RObject *m_formals;
    RObject *m_body;
    RObject *m_env;
};

struct promsxp_struct {
    RObject *m_value;
    RObject *m_expr;
    RObject *m_env;
};

struct bytecode_struct
{
    RObject *m_code;
    RObject *m_constants;
    RObject *m_expression;
};

struct altrep_struct
{
    RObject *m_data1;
    RObject *m_data2;
    RObject *m_altclass;
};

struct extptr_struct
{
    RObject *m_ptr;
    RObject *m_protege;
    RObject *m_tag;
};

struct s4ptr_struct
{
    RObject *m_car_dummy;
    RObject *m_tail_dummy;
    RObject *m_tag;
};

struct weakref_struct
{
    RObject *m_key;
    RObject *m_value;
    RObject *m_finalizer;
};

/* Every node must start with a set of sxpinfo flags and an attribute
   field. Under the generational collector these are followed by the
   fields used to maintain the collector's linked list structures. */

#ifdef SWITCH_TO_REFCNT
# define REFCNTMAX ((1 << NAMED_BITS) - 1)
#endif

/*
Triplet's translation table:
+------------------------------------------------------------------------------+
| Type     | CAR               | CDR                 | TAG                     |
+------------------------------------------------------------------------------+
| LIST     | (SET)CAR          | (SET)CDR            | (SET_)TAG               |
| ENV      | (SET_)FRAME       | (SET_)ENCLOS        | (SET_)HASHTAB           |
| CLO      | (SET_)FORMALS     | (SET_)BODY          | (SET_)CLOENV            |
| PROM     | (SET_)PRVALUE     | (SET_)PRCODE        | (SET_)PRENV             |
| SYM      | (SET_)PRINTNAME   | (SET_)SYMVALUE      | (SET_)INTERNAL          |
| BYTECODE | (SET_)CODE        | (SET_)CONSTS        | (SET_)EXPR              |
| ALTREP   | (SET_)DATA1       | (SET_)DATA2         | (SET_)CLASS             |
| EXTPTR   | (....)EXTPTR_PTR  | (....)EXTPTR_PROT   | (....)EXTPTR_TAG        |
| S4OBJ    | ................. | ................... | (SET_)S4TAG             |
| WEAKREF  | (SET_)WEAKREF_KEY | (SET_)WEAKREF_VALUE | (SET_)WEAKREF_FINALIZER |
+------------------------------------------------------------------------------+
*/

/* The standard node structure consists of a header followed by the
   node data. */
class GCNode {
    public:
    struct sxpinfo_struct sxpinfo;
    GCNode *m_next;
    GCNode *m_prev;

    RObject *attrib;
};

class RObject : public GCNode {
    public:
    union {
	struct primsxp_struct primsxp;
	struct symsxp_struct symsxp;
	struct listsxp_struct listsxp;
	struct envsxp_struct envsxp;
	struct closxp_struct closxp;
	struct promsxp_struct promsxp;
	struct bytecode_struct bytecode;
	struct altrep_struct altrep;
	struct extptr_struct extptr;
	struct s4ptr_struct s4ptr;
	struct weakref_struct weakrrefptr;
    } u;
};

/* The generational collector uses a reduced version of RObject as a
   header in vector nodes.  The layout MUST be kept consistent with
   the RObject definition. The standard RObject takes up the size of 7 doubles
   and the reduced version takes 6 doubles on most 64-bit systems. On most
   32-bit systems, RObject takes 8 doubles and the reduced version 7 doubles. */
class VectorBase : public GCNode {
    public:
    struct vecsxp_struct vecsxp;
};
typedef class VectorBase *VECSEXP;

/* General Cons Cell Attributes */
#define ATTRIB(x)	((x)->attrib)
#define OBJECT(x)	((x)->sxpinfo.obj)
#define MARK(x)		((x)->sxpinfo.mark)
#define TYPEOF(x)	((x)->sxpinfo.type)
#define NAMED(x)	((x)->sxpinfo.named)
#define RTRACE(x)	((x)->sxpinfo.trace)
#define LEVELS(x)	((x)->sxpinfo.gp)
#define SET_OBJECT(x,v)	(((x)->sxpinfo.obj)=(v))
#define SET_TYPEOF(x,v)	(((x)->sxpinfo.type)=(v))
#define SET_NAMED(x,v)	(((x)->sxpinfo.named)=(v))
#define SET_RTRACE(x,v)	(((x)->sxpinfo.trace)=(v))
#define SETLEVELS(x,v)	(((x)->sxpinfo.gp)=((unsigned short)v))
#define ALTREP(x)       ((x)->sxpinfo.alt)
#define SETALTREP(x, v) (((x)->sxpinfo.alt) = (v))
#define SETSCALAR(x, v) (((x)->sxpinfo.scalar) = (v))

#if defined(COMPUTE_REFCNT_VALUES)
# define REFCNT(x) ((x)->sxpinfo.named)
# define REFCNT_ENABLED(x) (TYPEOF(x) == CLOSXP ? TRUE : ! (x)->sxpinfo.spare)
// # define TRACKREFS(x) REFCNT_ENABLED(x)
#else
# define REFCNT(x) 0
# define REFCNT_ENABLED(x) FALSE
// # define TRACKREFS(x) REFCNT_ENABLED(x)
#endif

#if defined(COMPUTE_REFCNT_VALUES)
# define SET_REFCNT(x,v) (REFCNT(x) = (v))
# if defined(EXTRA_REFCNT_FIELDS)
#  define SET_TRACKREFS(x,v) (REFCNT_ENABLED(x) = (v))
# else
#  define SET_TRACKREFS(x,v) ((x)->sxpinfo.spare = ! (v))
# endif
# define DECREMENT_REFCNT(x) do {					\
	SEXP drc__x__ = (x);						\
	if (REFCNT(drc__x__) > 0 && REFCNT(drc__x__) < REFCNTMAX)	\
	    SET_REFCNT(drc__x__, REFCNT(drc__x__) - 1);			\
    } while (0)
# define INCREMENT_REFCNT(x) do {			      \
	SEXP irc__x__ = (x);				      \
	if (REFCNT(irc__x__) < REFCNTMAX)		      \
	    SET_REFCNT(irc__x__, REFCNT(irc__x__) + 1);	      \
    } while (0)
#else
# define SET_REFCNT(x,v) do {} while(0)
# define SET_TRACKREFS(x,v) do {} while(0)
# define DECREMENT_REFCNT(x) do {} while(0)
# define INCREMENT_REFCNT(x) do {} while(0)
#endif

#define ENABLE_REFCNT(x) SET_TRACKREFS(x, TRUE)
#define DISABLE_REFCNT(x) SET_TRACKREFS(x, FALSE)

#ifdef SWITCH_TO_REFCNT
# define MARK_NOT_MUTABLE(x) SET_REFCNT(x, REFCNTMAX)
#else
# define MARK_NOT_MUTABLE(x) SET_NAMED(x, NAMEDMAX)
#endif

/* To make complex assignments a bit safer, in particular with
   reference counting, a bit is set on the LHS binding cell or symbol
   at the beginning of the complex assignment process and unset at the
   end.

   - When the assignment bit is set and a new value is assigned to the
     binding then the reference count on the old value is not
     decremented. This prevents moving a single binding from the LHS
     variable of the assignment to another variable during the
     assignment process.

  - If a complex assignment tries to update a binding that already has
    its bit set then, the value of the binding is shallow-duplicated
    before proceeding. This ensures that the structure involved in the
    original complex assignment will not be mutated by further R level
    assignments during the original assignment process.

  For now, no attempt is made to unset the bit if the end of an
  assignment is not reached because of a jump. This may result in some
  unnecessary duplications. This could be prevented by maintaining a
  stack of pending assignments to resent the bits on jump, but that
  seems like overkill.

  It might also be useful to use this bit to communicate to functions
  when they are used in a getter/setter context.

  The bit used is bit 11 in the 'gp' field. An alternative would be to
  take a bit from the 'extra' field.

  LT
*/

#define ASSIGNMENT_PENDING_MASK (1 << 11)
#define ASSIGNMENT_PENDING(x) ((x)->sxpinfo.gp & ASSIGNMENT_PENDING_MASK)
#define SET_ASSIGNMENT_PENDING(x, v) do {			\
	if (v) (((x)->sxpinfo.gp) |= ASSIGNMENT_PENDING_MASK);	\
	else (((x)->sxpinfo.gp) &= ~ASSIGNMENT_PENDING_MASK);	\
    } while (0)

/* The same bit can be used to mark calls used in complex assignments
   to allow replacement functions to determine when they are being
   called in an assignment context and can modify an object with one
   reference */
#define MARK_ASSIGNMENT_CALL(call) SET_ASSIGNMENT_PENDING(call, TRUE)
#define IS_ASSIGNMENT_CALL(call) ASSIGNMENT_PENDING(call)

#ifdef SWITCH_TO_REFCNT
# undef NAMED
# undef SET_NAMED
# define NAMED(x) REFCNT(x)
/* no definition for SET_NAMED; any calls will use the one in memory.c */
# define ENSURE_NAMEDMAX(v) do { } while (0)
# define ENSURE_NAMED(v) do { } while (0)
#else
# define ENSURE_NAMEDMAX(v) do {		\
	SEXP __enm_v__ = (v);			\
	if (NAMED(__enm_v__) < NAMEDMAX)	\
	    SET_NAMED( __enm_v__, NAMEDMAX);	\
    } while (0)
# define ENSURE_NAMED(v) do { if (NAMED(v) == 0) SET_NAMED(v, 1); } while (0)
#endif

#ifdef SWITCH_TO_REFCNT
# define SETTER_CLEAR_NAMED(x) do { } while (0)
# define RAISE_NAMED(x, n) do { } while (0)
#else
# define SETTER_CLEAR_NAMED(x) do {			\
	SEXP __x__ = (x);				\
	if (NAMED(__x__) == 1) SET_NAMED(__x__, 0);	\
    } while (0)
# define RAISE_NAMED(x, n) do {			\
	SEXP __x__ = (x);			\
	int __n__ = (n);			\
	if (NAMED(__x__) < __n__)		\
	    SET_NAMED(__x__, __n__);		\
    } while (0)
#endif

/* S4 object bit, set by R_do_new_object for all new() calls */
#define S4_OBJECT_MASK ((unsigned short)(1<<4))
#define S4TAG(e) ((e)->u.s4ptr.m_tag)
#define IS_S4_OBJECT(x) ((x)->sxpinfo.gp & S4_OBJECT_MASK)
#define SET_S4_OBJECT(x) (((x)->sxpinfo.gp) |= S4_OBJECT_MASK)
#define UNSET_S4_OBJECT(x) (((x)->sxpinfo.gp) &= ~S4_OBJECT_MASK)

/* JIT optimization support */
#define NOJIT_MASK ((unsigned short)(1<<5))
#define NOJIT(x) ((x)->sxpinfo.gp & NOJIT_MASK)
#define SET_NOJIT(x) (((x)->sxpinfo.gp) |= NOJIT_MASK)
#define MAYBEJIT_MASK ((unsigned short)(1<<6))
#define MAYBEJIT(x) ((x)->sxpinfo.gp & MAYBEJIT_MASK)
#define SET_MAYBEJIT(x) (((x)->sxpinfo.gp) |= MAYBEJIT_MASK)
#define UNSET_MAYBEJIT(x) (((x)->sxpinfo.gp) &= ~MAYBEJIT_MASK)

/* Growable vector support */
#define GROWABLE_MASK ((unsigned short)(1<<5))
#define GROWABLE_BIT_SET(x) ((x)->sxpinfo.gp & GROWABLE_MASK)
#define SET_GROWABLE_BIT(x) (((x)->sxpinfo.gp) |= GROWABLE_MASK)
#define IS_GROWABLE(x) (GROWABLE_BIT_SET(x) && XLENGTH(x) < XTRUELENGTH(x))

/* Vector Access Macros */
#ifdef LONG_VECTOR_SUPPORT
# define IS_LONG_VEC(x) (XLENGTH(x) > R_SHORT_LEN_MAX)
#else
# define IS_LONG_VEC(x) 0
#endif
#define STDVEC_LENGTH(x) (((R::VECSEXP) (x))->vecsxp.m_length)
#define STDVEC_TRUELENGTH(x) (((R::VECSEXP) (x))->vecsxp.m_truelength)
#define SET_STDVEC_TRUELENGTH(x, v) (STDVEC_TRUELENGTH(x)=(v))
#define SET_TRUELENGTH(x,v) do {				\
	SEXP sl__x__ = (x);					\
	R_xlen_t sl__v__ = (v);					\
	if (ALTREP(x)) error("can't set ALTREP truelength");	\
	SET_STDVEC_TRUELENGTH(sl__x__, sl__v__);	\
    } while (0)

#define IS_SCALAR(x, t) (((x)->sxpinfo.type == (t)) && (x)->sxpinfo.scalar)
#define LENGTH(x) LENGTH_EX(x, __FILE__, __LINE__)
#define TRUELENGTH(x) XTRUELENGTH(x)

/* defined as a macro since fastmatch packages tests for it */
#define XLENGTH(x) XLENGTH_EX(x)

/* THIS ABSOLUTELY MUST NOT BE USED IN PACKAGES !!! */
#define SET_STDVEC_LENGTH(x,v) do {		\
	SEXP __x__ = (x);			\
	R_xlen_t __v__ = (v);			\
	STDVEC_LENGTH(__x__) = __v__;		\
	SETSCALAR(__x__, __v__ == 1 ? 1 : 0);	\
    } while (0)

/* Under the generational allocator the data for vector nodes comes
   immediately after the node structure, so the data address is a
   known offset from the node SEXP. */
#define STDVEC_DATAPTR(x) ((void *) (((R::VectorBase *) (x)) + 1)) // data part
#undef CHAR
#define CHAR(x)		((const char *) STDVEC_DATAPTR(x))
#define LOGICAL(x)	((int *) DATAPTR(x))
#define INTEGER(x)	((int *) DATAPTR(x))
#define RAW(x)		((Rbyte *) DATAPTR(x))
#define COMPLEX(x)	((Rcomplex *) DATAPTR(x))
#define REAL(x)		((double *) DATAPTR(x))
#define STRING_PTR(x)	((SEXP *) DATAPTR(x))
#define VECTOR_PTR(x)	((SEXP *) DATAPTR(x))
#define LOGICAL_RO(x)	((const int *) DATAPTR_RO(x))
#define INTEGER_RO(x)	((const int *) DATAPTR_RO(x))
#define RAW_RO(x)	((const Rbyte *) DATAPTR_RO(x))
#define COMPLEX_RO(x)	((const Rcomplex *) DATAPTR_RO(x))
#define REAL_RO(x)	((const double *) DATAPTR_RO(x))
#define STRING_PTR_RO(x)((const SEXP *) DATAPTR_RO(x))

/* External Pointer Access Macros */
#define EXTPTR_PROT(x)	CDR(x)
#define EXTPTR_TAG(x)	TAG(x)
#define EXTPTR_PTR(e)	((e)->u.listsxp.m_car)

/* Weak Reference Access Macros */
#define WEAKREF_KEY(w) ((w)->u.weakrrefptr.m_key)
#define WEAKREF_VALUE(w) ((w)->u.weakrrefptr.m_value)
#define WEAKREF_FINALIZER(w) ((w)->u.weakrrefptr.m_finalizer)
void SET_WEAKREF_KEY(SEXP x, SEXP v);
void SET_WEAKREF_VALUE(SEXP x, SEXP v);
void SET_WEAKREF_FINALIZER(SEXP x, SEXP v);

/* List Access Macros */
/* These also work for ... objects */
#define LISTVAL(x)	((x)->u.listsxp)
#define TAG(e)		((e)->u.listsxp.m_tag)
#define CAR0(e)		((e)->u.listsxp.m_car)
#define CDR(e)		((e)->u.listsxp.m_tail)
#define CAAR(e)		CAR(CAR(e))
#define CDAR(e)		CDR(CAR(e))
#define CADR(e)		CAR(CDR(e))
#define CDDR(e)		CDR(CDR(e))
#define CDDDR(e)	CDR(CDR(CDR(e)))
#define CD4R(e)		CDR(CDR(CDR(CDR(e))))
#define CADDR(e)	CAR(CDR(CDR(e)))
#define CADDDR(e)	CAR(CDR(CDR(CDR(e))))
#define CAD3R(e)	CAR(CDR(CDR(CDR(e))))
#define CAD4R(e)	CAR(CDR(CDR(CDR(CDR(e)))))
#define CAD5R(e)	CAR(CDR(CDR(CDR(CDR(CDR(e))))))
#define MISSING_MASK	15 /* reserve 4 bits--only 2 uses now */
#define MISSING(x)	((x)->sxpinfo.gp & MISSING_MASK)/* for closure calls */
#define SET_MISSING(x,v) do { \
  SEXP __x__ = (x); \
  int __v__ = (v); \
  int __other_flags__ = __x__->sxpinfo.gp & ~MISSING_MASK; \
  __x__->sxpinfo.gp = __other_flags__ | __v__; \
} while (0)
#define BNDCELL_TAG(e)	((e)->sxpinfo.m_binding_tag)
#define SET_BNDCELL_TAG(e, v) ((e)->sxpinfo.m_binding_tag = (v))

#if ( SIZEOF_SIZE_T < SIZEOF_DOUBLE )
# define BOXED_BINDING_CELLS 1
#else
# define BOXED_BINDING_CELLS 0
# define IMMEDIATE_PROMISE_VALUES
#endif

#if BOXED_BINDING_CELLS
/* Use allocated scalars to hold immediate binding values. A little
   less efficient but does not change memory layout or use. These
   allocated scalars must not escape their bindings. */
#define BNDCELL_DVAL(v) SCALAR_DVAL(CAR0(v))
#define BNDCELL_IVAL(v) SCALAR_IVAL(CAR0(v))
#define BNDCELL_LVAL(v) SCALAR_LVAL(CAR0(v))

#define SET_BNDCELL_DVAL(cell, dval) SET_SCALAR_DVAL(CAR0(cell), dval)
#define SET_BNDCELL_IVAL(cell, ival) SET_SCALAR_IVAL(CAR0(cell), ival)
#define SET_BNDCELL_LVAL(cell, lval) SET_SCALAR_LVAL(CAR0(cell), lval)

#define INIT_BNDCELL(cell, type) do {		\
	SEXP val = allocVector(type, 1);	\
	SETCAR(cell, val);			\
	INCREMENT_NAMED(val);			\
	SET_BNDCELL_TAG(cell, type);		\
	SET_MISSING(cell, 0);			\
    } while (0)
#else
/* Use a union in the CAR field to represent an SEXP or an immediate
   value.  More efficient, but changes the menory layout on 32 bit
   platforms since the size of the union is larger than the size of a
   pointer. The layout should not change on 64 bit platforms. */
typedef union {
    SEXP sxpval;
    double dval;
    int ival;
    int lval;
} R_bndval_t;

#define BNDCELL_DVAL(v) ((R::R_bndval_t *) &CAR0(v))->dval
#define BNDCELL_IVAL(v) ((R::R_bndval_t *) &CAR0(v))->ival
#define BNDCELL_LVAL(v) ((R::R_bndval_t *) &CAR0(v))->lval

#define SET_BNDCELL_DVAL(cell, dval) (BNDCELL_DVAL(cell) = (dval))
#define SET_BNDCELL_IVAL(cell, ival) (BNDCELL_IVAL(cell) = (ival))
#define SET_BNDCELL_LVAL(cell, lval) (BNDCELL_LVAL(cell) = (lval))

#define INIT_BNDCELL(cell, type) do {		\
	if (BNDCELL_TAG(cell) == NILSXP)	\
	    SETCAR(cell, R_NilValue);		\
	SET_BNDCELL_TAG(cell, type);		\
	SET_MISSING(cell, 0);			\
    } while (0)
#endif

/* ByteCode Access Macros */
#define CODE0(x)	((x)->u.bytecode.m_code)
#define CONSTS(x)	((x)->u.bytecode.m_constants)
#define EXPR(x)	((x)->u.bytecode.m_expression)

/* AltRep Access Macros */
#define DATA1(x)	((x)->u.altrep.m_data1)
#define DATA2(x)	((x)->u.altrep.m_data2)
#define CLASS(x)	((x)->u.altrep.m_altclass)

/* Closure Access Macros */
#define FORMALS(x)	((x)->u.closxp.m_formals)
#define BODY(x)		((x)->u.closxp.m_body)
#define CLOENV(x)	((x)->u.closxp.m_env)
#define RDEBUG(x)	((x)->sxpinfo.debug)
#define SET_RDEBUG(x,v)	(((x)->sxpinfo.debug)=(v))
#define RSTEP(x)	((x)->sxpinfo.spare)
#define SET_RSTEP(x,v)	(((x)->sxpinfo.spare)=(v))

/* Symbol Access Macros */
#define PRINTNAME(x)	((x)->u.symsxp.m_pname)
#define SYMVALUE(x)	((x)->u.symsxp.m_value)
#define INTERNAL(x)	((x)->u.symsxp.m_internal)
#define DDVAL_MASK	1
#define DDVAL(x)	((x)->sxpinfo.gp & DDVAL_MASK) /* for ..1, ..2 etc */
#define SET_DDVAL_BIT(x) (((x)->sxpinfo.gp) |= DDVAL_MASK)
#define UNSET_DDVAL_BIT(x) (((x)->sxpinfo.gp) &= ~DDVAL_MASK)
#define SET_DDVAL(x,v) if (v) { SET_DDVAL_BIT(x); } else { UNSET_DDVAL_BIT(x); } /* for ..1, ..2 etc */

/* Environment Access Macros */
#define FRAME(x)	((x)->u.envsxp.m_frame)
#define ENCLOS(x)	((x)->u.envsxp.m_enclos)
#define HASHTAB(x)	((x)->u.envsxp.m_hashtab)
#define ENVFLAGS(x)	((x)->sxpinfo.gp)	/* for environments */
#define SET_ENVFLAGS(x,v)	(((x)->sxpinfo.gp)=(v))

/* Test macros with function versions above */
#undef isNull
#define isNull(s)	(TYPEOF(s) == NILSXP)
#undef isSymbol
#define isSymbol(s)	(TYPEOF(s) == SYMSXP)
#undef isLogical
#define isLogical(s)	(TYPEOF(s) == LGLSXP)
#undef isReal
#define isReal(s)	(TYPEOF(s) == REALSXP)
#undef isComplex
#define isComplex(s)	(TYPEOF(s) == CPLXSXP)
#undef isRaw
#define isRaw(s)	(TYPEOF(s) == RAWSXP)
#undef isExpression
#define isExpression(s) (TYPEOF(s) == EXPRSXP)
#undef isEnvironment
#define isEnvironment(s) (TYPEOF(s) == ENVSXP)
#undef isString
#define isString(s)	(TYPEOF(s) == STRSXP)
#undef isObject
#define isObject(s)	(OBJECT(s) != 0)

/* macro version of R_CheckStack */
#define R_CheckStack() do {						\
	int dummy;							\
	intptr_t usage = R_CStackDir * (R_CStackStart - (uintptr_t)&dummy); \
	if (R_CStackLimit != (uintptr_t)(-1) && usage > ((intptr_t) R_CStackLimit)) \
	    R_SignalCStackOverflow(usage);				\
    } while (FALSE)

#ifdef __has_feature
# if __has_feature(address_sanitizer)
#  undef R_CheckStack
# endif
#endif

#ifdef R_CheckStack
# if defined(__SANITIZE_ADDRESS__) || defined(__SANITIZE_THREAD__)
#  undef R_CheckStack
# endif
#endif

#endif /* USE_RINTERNALS */

#define INCREMENT_LINKS(x) do {			\
	SEXP il__x__ = (x);			\
	INCREMENT_NAMED(il__x__);		\
	INCREMENT_REFCNT(il__x__);		\
    } while (0)
#define DECREMENT_LINKS(x) do {			\
	SEXP dl__x__ = (x);			\
	DECREMENT_NAMED(dl__x__);		\
	DECREMENT_REFCNT(dl__x__);		\
    } while (0)

/* Complex assignment support */
/* temporary definition that will need to be refined to distinguish
   getter from setter calls */
#define IS_GETTER_CALL(call) (CADR(call) == R_TmpvalSymbol)

#ifdef LONG_VECTOR_SUPPORT
NORET R_len_t R_BadLongVector(SEXP, const char *, int);
#endif

/* checking for mis-use of multi-threading */
#ifdef TESTING_WRITE_BARRIER
# define THREADCHECK
#endif
#ifdef THREADCHECK
void R_check_thread(const char *s);
# define R_CHECK_THREAD R_check_thread(__func__)
#else
# define R_CHECK_THREAD do {} while (0)
#endif

/* Accessor functions.  Many are declared using () to avoid the macro
   definitions in the internal headers.
   The function STRING_ELT is used as an argument to arrayAssign even
   if the macro version is in use.
*/

/* General Cons Cell Attributes */
bool (REFCNT_ENABLED)(SEXP x);
// void (SET_OBJECT)(SEXP x, int v); // declared in Rinternals.h
// void (SET_TYPEOF)(SEXP x, SEXPTYPE v); // declared in Rinternals.h
// void (SET_NAMED)(SEXP x, int v); // declared in Rinternals.h
void (ENSURE_NAMEDMAX)(SEXP x);
void (ENSURE_NAMED)(SEXP x);
void (SETTER_CLEAR_NAMED)(SEXP x);
void (RAISE_NAMED)(SEXP x, int n);
void (DECREMENT_REFCNT)(SEXP x);
void (INCREMENT_REFCNT)(SEXP x);
void (DISABLE_REFCNT)(SEXP x);
void (ENABLE_REFCNT)(SEXP x);

/* S4 object setting */
// void (SET_S4_OBJECT)(SEXP x); // declared in Rinternals.h
// void (UNSET_S4_OBJECT)(SEXP x); // declared in Rinternals.h

bool (ASSIGNMENT_PENDING)(SEXP x);
void (SET_ASSIGNMENT_PENDING)(SEXP x, int v);
bool (IS_ASSIGNMENT_CALL)(SEXP x);
void (MARK_ASSIGNMENT_CALL)(SEXP x);

/* JIT optimization support */
bool (NOJIT)(SEXP x);
bool (MAYBEJIT)(SEXP x);
void (SET_NOJIT)(SEXP x);
void (SET_MAYBEJIT)(SEXP x);
void (UNSET_MAYBEJIT)(SEXP x);

/* Growable vector support */
// int (IS_GROWABLE)(SEXP x); // declared in Rinternals.h
// void (SET_GROWABLE_BIT)(SEXP x); // declared in Rinternals.h

/* Vector Access Functions */
// void (SETLENGTH)(SEXP x, R_xlen_t v); // declared in Rinternals.h
// void (SET_TRUELENGTH)(SEXP x, R_xlen_t v); // declared in Rinternals.h
// int  (SETLEVELS)(SEXP x, int v); // declared in Rinternals.h
#ifdef TESTING_WRITE_BARRIER
R_xlen_t (STDVEC_LENGTH)(SEXP);
R_xlen_t (STDVEC_TRUELENGTH)(SEXP);
void (SETALTREP)(SEXP, int);
#endif

/* Binding Cell Access Functions */
SEXPTYPE (BNDCELL_TAG)(SEXP e);
void (SET_BNDCELL_TAG)(SEXP e, SEXPTYPE v);
double (BNDCELL_DVAL)(SEXP cell);
int (BNDCELL_IVAL)(SEXP cell);
int (BNDCELL_LVAL)(SEXP cell);
void (SET_BNDCELL_DVAL)(SEXP cell, double v);
void (SET_BNDCELL_IVAL)(SEXP cell, int v);
void (SET_BNDCELL_LVAL)(SEXP cell, int v);
void (INIT_BNDCELL)(SEXP cell, SEXPTYPE type);
void SET_BNDCELL(SEXP cell, SEXP val);
SEXPTYPE (PROMISE_TAG)(SEXP e);
void (SET_PROMISE_TAG)(SEXP e, SEXPTYPE v);

/* List Access Functions */
SEXP (CAR0)(SEXP e);
void (SET_MISSING)(SEXP x, int v);
SEXP CONS_NR(SEXP a, SEXP b);

/* Symbol Access Functions */
void (SET_DDVAL)(SEXP x, int v);
void SET_PRINTNAME(SEXP x, SEXP v);
void SET_SYMVALUE(SEXP x, SEXP v);
void SET_INTERNAL(SEXP x, SEXP v);

/* Environment Access Functions */
// void (SET_ENVFLAGS)(SEXP x, int v); // declared in Rinternals.h
// void SET_FRAME(SEXP x, SEXP v); // declared in Rinternals.h
// void SET_ENCLOS(SEXP x, SEXP v); // declared in Rinternals.h
// void SET_HASHTAB(SEXP x, SEXP v); // declared in Rinternals.h

/* Promise Access Functions */
void (SET_PRSEEN)(SEXP x, int v);
// void SET_PRENV(SEXP x, SEXP v); // declared in Rinternals.h
// void SET_PRVALUE(SEXP x, SEXP v); // declared in Rinternals.h
// void SET_PRCODE(SEXP x, SEXP v); // declared in Rinternals.h
void IF_PROMSXP_SET_PRVALUE(SEXP x, SEXP v);
bool (PROMISE_IS_EVALUATED)(SEXP x);

/* Hashing Functions */
bool (HASHASH)(SEXP x);
int  (HASHVALUE)(SEXP x);
void (SET_HASHASH)(SEXP x, int v);
void (SET_HASHVALUE)(SEXP x, int v);

/* Bytecode access macros */
#define BCODE_CODE(x)	CODE0(x)
//#define BCODE_CONSTS(x) CONSTS(x)
#define BCODE_EXPR(x)	EXPR(x)
#define isByteCode(x)	(TYPEOF(x)==BCODESXP)

/* ALTREP internal support */
// int (IS_SCALAR)(SEXP x, SEXPTYPE type); // declared in Rinternals.h
SEXP ALTREP_DUPLICATE_EX(SEXP x, Rboolean deep);
SEXP ALTREP_COERCE(SEXP x, int type);
Rboolean ALTREP_INSPECT(SEXP, int, int, int, void (*)(SEXP, int, int, int));
SEXP ALTREP_SERIALIZED_CLASS(SEXP);
SEXP ALTREP_SERIALIZED_STATE(SEXP);
SEXP ALTREP_UNSERIALIZE_EX(SEXP, SEXP, SEXP, int, int);
R_xlen_t ALTREP_LENGTH(SEXP x);
R_xlen_t ALTREP_TRUELENGTH(SEXP x);
void *ALTVEC_DATAPTR(SEXP x);
const void *ALTVEC_DATAPTR_RO(SEXP x);
const void *ALTVEC_DATAPTR_OR_NULL(SEXP x);
SEXP ALTVEC_EXTRACT_SUBSET(SEXP x, SEXP indx, SEXP call);

/* data access */
int ALTINTEGER_ELT(SEXP x, R_xlen_t i);
void ALTINTEGER_SET_ELT(SEXP x, R_xlen_t i, int v);
int ALTLOGICAL_ELT(SEXP x, R_xlen_t i);
void ALTLOGICAL_SET_ELT(SEXP x, R_xlen_t i, int v);
double ALTREAL_ELT(SEXP x, R_xlen_t i);
void ALTREAL_SET_ELT(SEXP x, R_xlen_t i, double v);
SEXP ALTSTRING_ELT(SEXP, R_xlen_t);
void ALTSTRING_SET_ELT(SEXP, R_xlen_t, SEXP);
Rcomplex ALTCOMPLEX_ELT(SEXP x, R_xlen_t i);
void ALTCOMPLEX_SET_ELT(SEXP x, R_xlen_t i, Rcomplex v);
Rbyte ALTRAW_ELT(SEXP x, R_xlen_t i);
void ALTRAW_SET_ELT(SEXP x, R_xlen_t i, Rbyte v);
SEXP ALTLIST_ELT(SEXP, R_xlen_t);
void ALTLIST_SET_ELT(SEXP, R_xlen_t, SEXP);

/* invoking ALTREP class methods */
SEXP ALTINTEGER_SUM(SEXP x, Rboolean narm);
SEXP ALTINTEGER_MIN(SEXP x, Rboolean narm);
SEXP ALTINTEGER_MAX(SEXP x, Rboolean narm);
// SEXP INTEGER_MATCH(SEXP, SEXP, int, SEXP, SEXP, Rboolean);
// SEXP INTEGER_IS_NA(SEXP x);
SEXP ALTREAL_SUM(SEXP x, Rboolean narm);
SEXP ALTREAL_MIN(SEXP x, Rboolean narm);
SEXP ALTREAL_MAX(SEXP x, Rboolean narm);
// SEXP REAL_MATCH(SEXP, SEXP, int, SEXP, SEXP, Rboolean);
// SEXP REAL_IS_NA(SEXP x);
SEXP ALTLOGICAL_SUM(SEXP x, Rboolean narm);

/* constructors for internal ALTREP classes */
SEXP R_compact_intrange(R_xlen_t n1, R_xlen_t n2);
SEXP R_deferred_coerceToString(SEXP v, SEXP info);
// SEXP R_virtrep_vec(SEXP, SEXP);
// SEXP R_tryWrap(SEXP); // declared in Rinternals.h
SEXP R_tryUnwrap(SEXP);

bool Rf_pmatch(SEXP, SEXP, bool);
// Rboolean Rf_psmatch(const char *, const char *, Rboolean); // declared in Rinternals.h
void printwhere(void);
void readS3VarsFromFrame(SEXP, SEXP*, SEXP*, SEXP*, SEXP*, SEXP*, SEXP*);

NORET void R_signal_protect_error(void);
NORET void R_signal_unprotect_error(void);
NORET void R_signal_reprotect_error(PROTECT_INDEX i);

// const char *R_curErrorBuf(void); // declared in Rinternals.h
bool R_cycle_detected(SEXP s, SEXP child);

void R_init_altrep(void);
void R_reinit_altrep_classes(DllInfo *);

const char *translateCharFP(SEXP);
const char *translateCharFP2(SEXP);
const char *trCharUTF8(SEXP);
const char *trCharUTF82(SEXP);
const wchar_t *wtransChar2(SEXP);

extern0 SEXP	R_CommentSymbol;    /* "comment" */
extern0 SEXP	R_DotEnvSymbol;     /* ".Environment" */
extern0 SEXP	R_ExactSymbol;	    /* "exact" */
extern0 SEXP	R_RecursiveSymbol;  /* "recursive" */
extern0 SEXP	R_WholeSrcrefSymbol;   /* "wholeSrcref" */
extern0 SEXP	R_TmpvalSymbol;     /* "*tmp*" */
extern0 SEXP	R_UseNamesSymbol;   /* "use.names" */
extern0 SEXP	R_ColonSymbol;         /* ":" */
//extern0 SEXP	R_DoubleColonSymbol;   /* "::" */
//extern0 SEXP	R_TripleColonSymbol;   /* ":::" */
extern0 SEXP    R_ConnIdSymbol;  /* "conn_id" */
extern0 SEXP    R_DevicesSymbol;  /* ".Devices" */

extern0 SEXP    R_dot_Methods;  /* ".Methods" */
extern0 SEXP    R_dot_Group;  /* ".Group" */
extern0 SEXP    R_dot_Class;  /* ".Class" */
extern0 SEXP    R_dot_GenericCallEnv;  /* ".GenericCallEnv" */
extern0 SEXP    R_dot_GenericDefEnv;  /* ".GenericDefEnv" */

extern0 SEXP	R_StringHash;       /* Global hash of CHARSXPs */


 /* writable char access for R internal use only */
#define CHAR_RW(x)	((char *) CHAR(x))

/* CHARSXP charset bits */
#define BYTES_MASK (1<<1)
#define LATIN1_MASK (1<<2)
#define UTF8_MASK (1<<3)
/* (1<<4) is taken by S4_OBJECT_MASK */
#define CACHED_MASK (1<<5)
#define ASCII_MASK (1<<6)
#define HASHASH_MASK 1
/**** HASHASH uses the first bit -- see HASHASH_MASK defined below */

#ifdef USE_RINTERNALS
# define IS_BYTES(x) ((x)->sxpinfo.gp & BYTES_MASK)
# define SET_BYTES(x) (((x)->sxpinfo.gp) |= BYTES_MASK)
# define IS_LATIN1(x) ((x)->sxpinfo.gp & LATIN1_MASK)
# define SET_LATIN1(x) (((x)->sxpinfo.gp) |= LATIN1_MASK)
# define IS_ASCII(x) ((x)->sxpinfo.gp & ASCII_MASK)
# define SET_ASCII(x) (((x)->sxpinfo.gp) |= ASCII_MASK)
# define IS_UTF8(x) ((x)->sxpinfo.gp & UTF8_MASK)
# define SET_UTF8(x) (((x)->sxpinfo.gp) |= UTF8_MASK)
# define IS_NATIVE(x) ((!IS_LATIN1(x) && !IS_UTF8(x) && !IS_BYTES(x)))
# define ENC_KNOWN(x) ((x)->sxpinfo.gp & (LATIN1_MASK | UTF8_MASK))
# define SET_CACHED(x) (((x)->sxpinfo.gp) |= CACHED_MASK)
# define IS_CACHED(x) (((x)->sxpinfo.gp) & CACHED_MASK)
#else /* USE_RINTERNALS */
/* Needed only for write-barrier testing */
bool IS_NATIVE(SEXP x);
bool IS_BYTES(SEXP x);
void SET_BYTES(SEXP x);
bool IS_LATIN1(SEXP x);
void SET_LATIN1(SEXP x);
bool IS_ASCII(SEXP x);
void SET_ASCII(SEXP x);
bool IS_UTF8(SEXP x);
void SET_UTF8(SEXP x);
int ENC_KNOWN(SEXP x);
void SET_CACHED(SEXP x);
bool IS_CACHED(SEXP x);
#endif /* USE_RINTERNALS */

/* macros and declarations for managing CHARSXP cache */
# define CXHEAD(x) (x)
# define CXTAIL(x) ATTRIB(x)
SEXP (SET_CXTAIL)(SEXP x, SEXP y);
} // namespace R



#ifdef Unix
# define OSTYPE      "unix"
# define FILESEP     "/"
#endif /* Unix */

#ifdef Win32
# define OSTYPE      "windows"
# define FILESEP     "/"
#endif /* Win32 */

#ifdef HAVE_F77_UNDERSCORE
# define F77_SYMBOL(x)	x ## _
# define F77_QSYMBOL(x)	#x "_"
#else
# define F77_SYMBOL(x)	x
# define F77_QSYMBOL(x) #x
#endif

/*  Heap and Pointer Protection Stack Sizes.  */

/* These headers are all required by C99.
   However, we use types below such as uintptr_t which are optional in C11.
   And on some older systems they were in inttypes.h but not stdint.h.

   Up to 2.11.1 (r52035, May 2010) we had

#if !defined(HAVE_INTPTR_T) && !defined(intptr_t)
 typedef long intptr_t;
#endif
#if !defined(HAVE_UINTPTR_T) && !defined(uintptr_t)
 typedef unsigned long uintptr_t;
#endif
    but size_t might be better.

 */
#ifdef HAVE_INTTYPES_H
# include <cinttypes>
#endif
/* According to POSIX inttypes.h should include stdint.h,
   but let's be sure. */
#ifdef HAVE_STDINT_H
# include <cstdint>
#endif
#ifdef HAVE_LIMITS_H
# include <climits>
#endif

#if defined HAVE_DECL_SIZE_MAX && HAVE_DECL_SIZE_MAX
  typedef size_t R_size_t;
# define R_SIZE_T_MAX SIZE_MAX
#else
# error SIZE_MAX is required for C99
#endif

#define Kilo 1024. /* 1 Kilo Byte := 2^10 Bytes */
#define Mega 1048576. /* 1 Mega Byte := 2^20 (= 1048576) Bytes */
#define Giga 1073741824. /* 1 Giga Byte := 2^30 Bytes */

/*	R_PPSSIZE  The pointer protection stack size  */
/*	R_NSIZE	   The number of cons cells	 */
/*	R_VSIZE	   The vector heap size in bytes */
/*  These values are defaults and can be overridden in config.h
    The maxima and minima are in ../main/startup.c */

#ifndef R_PPSSIZE
#define	R_PPSSIZE	50000L
#endif
#ifndef R_NSIZE
#define	R_NSIZE		350000L
#endif
#ifndef R_VSIZE
#define	R_VSIZE		67108864L
#endif

#ifdef __cplusplus
extern "C" {
#endif

/* declare substitutions */
#if !defined(strdup) && defined(HAVE_DECL_STRDUP) && !HAVE_DECL_STRDUP
extern char *strdup(const char *s1);
#endif
#if !defined(strncascmp) && defined(HAVE_DECL_STRNCASECMP) && !HAVE_DECL_STRNCASECMP
extern int strncasecmp(const char *s1, const char *s2, size_t n);
#endif

/* Glibc manages to not define this in -pedantic -ansi */
#if defined(HAVE_PUTENV) && !defined(putenv) && defined(HAVE_DECL_PUTENV) && !HAVE_DECL_PUTENV
extern int putenv(char *string);
#endif
#ifdef __cplusplus
} // extern "C"
#endif

/* PATH_MAX has historically been understood to be the maximal length in
   bytes of an entire path name that may exist.  In current POSIX, when
   defined, it is the maximum number of bytes that will be stored to a
   user-supplied buffer by file-system operations which do not allow the
   caller to provide actual size of the buffer (and such calls are rare).
   If the system limited path names to a certain value, it shall not be less
   than this value, if defined.

   POSIX has required this to be at least 255/256, and X/Open at least 1024.
   Solaris, macOS, *BSD have 1024, Linux glibc has 4192 (but glibc does not
   enforce the limit).  File names are limited to FILENAME_MAX bytes
   (usually the same as PATH_MAX) or NAME_MAX (often 255/256).

   POSIX requires PATH_MAX to be defined in limits.h (included above) if
   independent of the file path (file system).  However, if it can vary by
   filepath, it is required to be undefined there. */
#if !defined(PATH_MAX)
# if defined(HAVE_SYS_PARAM_H)
#  include <sys/param.h>
# endif
# if !defined(PATH_MAX)
#  if defined(MAXPATHLEN)
/* Try BSD name */
#    define PATH_MAX MAXPATHLEN
#  elif defined(Win32)
/* MinGW-W64 defines PATH_MAX to MAX_PATH, which is 260 in Windows. It used to
   be the maximal length of an entire path name (depending on the API used,
   in bytes or in UCS-2 units, including the terminator).  This is no longer
   the case and like PATH_MAX on Unix, MAX_PATH is only used as the limit in
   several old API calls for the user buffer when the size cannot be passed
   by user.  Some additional old components of Windows and old APIs seem not
   to support longer paths.

   But longer paths can and do exist, they can be created using some API,
   usually UCS-2, sometimes using the extended syntax
   (\\?\D:\very_long_path) but sometimes using the common syntax.
   Applications that haven't opted for "long paths" (and those also have to
   be enabled system-wide) are shielded from seeing the long paths in some
   API calls to prevent buffer-overflow and other errors in user code that
   did not check the lengths.

   Like on Unix, user/library code should not depend on that there is a
   maximum to the path length.  The actual real maximum on Windows is not
   even precisely specified.
*/
#    define PATH_MAX 260
#  else
/* quite possibly unlimited, so we make this large, and test when used */
#    define PATH_MAX 5000
#  endif
# endif
#endif

/* R_PATH_MAX is an R-defined limit on the length of entire path name,
   including the terminator.  It may be used in some older code that has not
   yet been rewritten to support arbitrary path lengths.  Such code still
   has to detect longer paths, but may not support them, e.g.  may throw an
   error. R_PATH_MAX shall be at least PATH_MAX, when PATH_MAX is defined. */
#ifdef Unix
# define R_PATH_MAX PATH_MAX
#else
  /* On Windows, 260 is too limiting */
# define R_PATH_MAX 5000
#endif

#ifdef R_USE_SIGNALS
#include <TryCatch.h>
#endif
namespace R {
#define HSIZE	  49157	/* The size of the hash table for symbols */
#define MAXIDSIZE 10000	/* Largest symbol size,
			   in bytes excluding terminator.
			   Was 256 prior to 2.13.0, now just a sanity check.
			*/

/* The type of the do_xxxx functions. */
/* These are the built-in R functions. */
typedef SEXP (*CCODE)(SEXP, SEXP, SEXP, SEXP);

/* Information for Deparsing Expressions */
enum PPkind {
    PP_INVALID  =  0,
    PP_ASSIGN   =  1,
    PP_ASSIGN2  =  2,
    PP_BINARY   =  3,
    PP_BINARY2  =  4,
    PP_BREAK    =  5,
    PP_CURLY    =  6,
    PP_FOR      =  7,
    PP_FUNCALL  =  8,
    PP_FUNCTION =  9,
    PP_IF 	= 10,
    PP_NEXT 	= 11,
    PP_PAREN    = 12,
    PP_RETURN   = 13,
    PP_SUBASS   = 14,
    PP_SUBSET   = 15,
    PP_WHILE 	= 16,
    PP_UNARY 	= 17,
    PP_DOLLAR 	= 18,
    PP_FOREIGN 	= 19,
    PP_REPEAT 	= 20
};

enum PPprec {
    PREC_FN	 = 0,
    PREC_EQ	 = 1,
    PREC_LEFT    = 2,
    PREC_RIGHT	 = 3,
    PREC_TILDE	 = 4,
    PREC_OR	 = 5,
    PREC_AND	 = 6,
    PREC_NOT	 = 7,
    PREC_COMPARE = 8,
    PREC_SUM	 = 9,
    PREC_PROD	 = 10,
    PREC_PERCENT = 11,
    PREC_COLON	 = 12,
    PREC_SIGN	 = 13,
    PREC_POWER	 = 14,
    PREC_SUBSET  = 15,
    PREC_DOLLAR	 = 16,
    PREC_NS	 = 17
};

struct PPinfo {
	PPkind kind; 	 /* deparse kind */
	PPprec precedence; /* operator precedence */
	unsigned int rightassoc;  /* right associative? */
};

/* The type definitions for the table of built-in functions. */
/* This table can be found in ../main/names.c */
struct FUNTAB {
    const char *name;    /* print name */
    CCODE  cfun;     /* c-code address */
    int	   code;     /* offset within c-code */
    int	   eval;     /* evaluate args? */
    int	   arity;    /* function arity */
    PPinfo gram;     /* pretty-print info */
};

#ifdef USE_RINTERNALS
/* There is much more in Rinternals.h, including function versions
 * of the Promise and Hashing groups.
 */

/* Primitive Access Macros */
#define PRIMOFFSET(x)	((x)->u.primsxp.m_offset)
#define SET_PRIMOFFSET(x,v)	(((x)->u.primsxp.m_offset)=(v))
#define PRIMFUN(x)	(R_FunTab[(x)->u.primsxp.m_offset].cfun)
#define PRIMNAME(x)	(R_FunTab[(x)->u.primsxp.m_offset].name)
#define PRIMVAL(x)	(R_FunTab[(x)->u.primsxp.m_offset].code)
#define PRIMARITY(x)	(R_FunTab[(x)->u.primsxp.m_offset].arity)
#define PPINFO(x)	(R_FunTab[(x)->u.primsxp.m_offset].gram)
#define PRIMPRINT(x)	(((R_FunTab[(x)->u.primsxp.m_offset].eval)/100)%10)
#define PRIMINTERNAL(x)	(((R_FunTab[(x)->u.primsxp.m_offset].eval)%100)/10)

/* Promise Access Macros */
#define PRCODE(x)	((x)->u.promsxp.m_expr)
#define PRENV(x)	((x)->u.promsxp.m_env)
#define PRSEEN(x)	((x)->sxpinfo.gp)
#define SET_PRSEEN(x,v)	(((x)->sxpinfo.gp)=(v))
#ifdef IMMEDIATE_PROMISE_VALUES
# define PRVALUE0(x) ((x)->u.promsxp.m_value)
# define PRVALUE(x) \
    (PROMISE_TAG(x) ? R_expand_promise_value(x) : PRVALUE0(x))
# define PROMISE_IS_EVALUATED(x) \
    (PROMISE_TAG(x) || PRVALUE0(x) != R_UnboundValue)
# define PROMISE_TAG(x)  BNDCELL_TAG(x)
# define SET_PROMISE_TAG(x, v) SET_BNDCELL_TAG(x, v)
#else
# define PRVALUE0(x) ((x)->u.promsxp.value)
# define PRVALUE(x) PRVALUE0(x)
# define PROMISE_IS_EVALUATED(x) (PRVALUE(x) != R_UnboundValue)
# define PROMISE_TAG(x) NILSXP
#endif

/** @brief Current evaluation status.
 */
enum EvaluationStatus
{
    DEFAULT = 0,      /**< Default status of this Promise. */
    UNDER_EVALUATION, /**< This Promise is currently under evaluation. */
    INTERRUPTED       /**< Evaluation of this Promise has been interrupted by a jump */
};


/* Hashing Macros */
#define HASHASH(x)      ((x)->sxpinfo.gp & HASHASH_MASK)
#define HASHVALUE(x)    ((int) TRUELENGTH(x))
#define SET_HASHASH(x,v) ((v) ? (((x)->sxpinfo.gp) |= HASHASH_MASK) : \
			  (((x)->sxpinfo.gp) &= (~HASHASH_MASK)))
#define SET_HASHVALUE(x,v) SET_TRUELENGTH(x, ((int) (v)))

/* Vector Heap Structure */
#if !(SIZEOF_DOUBLE == 8)
# error SIZEOF_DOUBLE has to be equal to 8
#endif
#define VECREC double

/* Vector Heap Macros */
#define BACKPOINTER(v)	((v).u.backpointer)
#define BYTE2VEC(n)	(((n)>0)?(((n)-1)/sizeof(VECREC)+1):0)
#define INT2VEC(n)	(((n)>0)?(((n)*sizeof(int)-1)/sizeof(VECREC)+1):0)
#define FLOAT2VEC(n)	(((n)>0)?(((n)*sizeof(double)-1)/sizeof(VECREC)+1):0)
#define COMPLEX2VEC(n)	(((n)>0)?(((n)*sizeof(Rcomplex)-1)/sizeof(VECREC)+1):0)
#define PTR2VEC(n)	(((n)>0)?(((n)*sizeof(SEXP)-1)/sizeof(VECREC)+1):0)

/* Bindings */
/* use the same bits (15 and 14) in symbols and bindings */
#define ACTIVE_BINDING_MASK (1<<15)
#define BINDING_LOCK_MASK (1<<14)
#define SPECIAL_BINDING_MASK (ACTIVE_BINDING_MASK | BINDING_LOCK_MASK)
#define IS_ACTIVE_BINDING(b) ((b)->sxpinfo.gp & ACTIVE_BINDING_MASK)
#define BINDING_IS_LOCKED(b) ((b)->sxpinfo.gp & BINDING_LOCK_MASK)
#define SET_ACTIVE_BINDING_BIT(b) ((b)->sxpinfo.gp |= ACTIVE_BINDING_MASK)
#define LOCK_BINDING(b) do {						\
	SEXP lb__b__ = b;						\
	if (! IS_ACTIVE_BINDING(lb__b__)) {				\
	    if (TYPEOF(lb__b__) == SYMSXP)				\
		MARK_NOT_MUTABLE(SYMVALUE(lb__b__));			\
	    else							\
		MARK_NOT_MUTABLE(CAR(lb__b__));				\
	}								\
	((lb__b__))->sxpinfo.gp |= BINDING_LOCK_MASK;			\
    } while (0)
#define UNLOCK_BINDING(b) ((b)->sxpinfo.gp &= (~BINDING_LOCK_MASK))

#define BASE_SYM_CACHED_MASK (1<<13)
#define SET_BASE_SYM_CACHED(b) ((b)->sxpinfo.gp |= BASE_SYM_CACHED_MASK)
#define UNSET_BASE_SYM_CACHED(b) ((b)->sxpinfo.gp &= (~BASE_SYM_CACHED_MASK))
#define BASE_SYM_CACHED(b) ((b)->sxpinfo.gp & BASE_SYM_CACHED_MASK)

#define SPECIAL_SYMBOL_MASK (1<<12)
#define SET_SPECIAL_SYMBOL(b) ((b)->sxpinfo.gp |= SPECIAL_SYMBOL_MASK)
#define UNSET_SPECIAL_SYMBOL(b) ((b)->sxpinfo.gp &= (~SPECIAL_SYMBOL_MASK))
#define IS_SPECIAL_SYMBOL(b) ((b)->sxpinfo.gp & SPECIAL_SYMBOL_MASK)
#define SET_NO_SPECIAL_SYMBOLS(b) ((b)->sxpinfo.gp |= SPECIAL_SYMBOL_MASK)
#define UNSET_NO_SPECIAL_SYMBOLS(b) ((b)->sxpinfo.gp &= (~SPECIAL_SYMBOL_MASK))
#define NO_SPECIAL_SYMBOLS(b) ((b)->sxpinfo.gp & SPECIAL_SYMBOL_MASK)

#else /* USE_RINTERNALS */

int (PRIMOFFSET)(SEXP x);
void (SET_PRIMOFFSET)(SEXP x, int v);

#define PRIMFUN(x)	(R_FunTab[PRIMOFFSET(x)].cfun)
#define PRIMNAME(x)	(R_FunTab[PRIMOFFSET(x)].name)
#define PRIMVAL(x)	(R_FunTab[PRIMOFFSET(x)].code)
#define PRIMARITY(x)	(R_FunTab[PRIMOFFSET(x)].arity)
#define PPINFO(x)	(R_FunTab[PRIMOFFSET(x)].gram)
#define PRIMPRINT(x)	(((R_FunTab[PRIMOFFSET(x)].eval)/100)%10)
#define PRIMINTERNAL(x) (((R_FunTab[PRIMOFFSET(x)].eval)%100)/10)


bool (IS_ACTIVE_BINDING)(SEXP b);
bool (BINDING_IS_LOCKED)(SEXP b);
void (SET_ACTIVE_BINDING_BIT)(SEXP b);
void (LOCK_BINDING)(SEXP b);
void (UNLOCK_BINDING)(SEXP b);

void (SET_BASE_SYM_CACHED)(SEXP b);
void (UNSET_BASE_SYM_CACHED)(SEXP b);
bool (BASE_SYM_CACHED)(SEXP b);

void (SET_SPECIAL_SYMBOL)(SEXP b);
void (UNSET_SPECIAL_SYMBOL)(SEXP b);
bool (IS_SPECIAL_SYMBOL)(SEXP b);
void (SET_NO_SPECIAL_SYMBOLS)(SEXP b);
void (UNSET_NO_SPECIAL_SYMBOLS)(SEXP b);
bool (NO_SPECIAL_SYMBOLS)(SEXP b);

#endif /* USE_RINTERNALS */

/* The byte code engine uses a typed stack. The typed stack's entries
   consist of a tag and a union. An entry can represent a standard
   SEXP value (tag = 0) or an unboxed scalar value.  For now real,
   integer, and logical values are supported. It would in principle be
   possible to support complex scalars and short scalar strings, but
   it isn't clear if this is worth while.

   In addition to unboxed values the typed stack can hold partially
   evaluated or incomplete allocated values. For now this is only used
   for holding a short representation of an integer sequence as produce
   by the colon operator, seq_len, or seq_along, and as consumed by
   compiled 'for' loops. This could be used more extensively in the
   future, though the ALTREP framework may be a better choice.

   Allocating memory on the stack is also supported; this is currently
   used for jump buffers.
*/
struct R_bcstack_t {
    unsigned int tag;
    bool flags;
    union {
	int ival;
	int lval;
	double dval;
	SEXP sxpval;
    } u;

    R_bcstack_t(unsigned int tg, SEXP val): tag(tg), flags(false)
    {
        u.sxpval = val;
    }

    R_bcstack_t(unsigned int tg = 0, int val = 0): tag(tg), flags(false)
    {
        u.ival = val;
    }

    R_bcstack_t(unsigned int tg, double val): tag(tg), flags(false)
    {
        u.dval = val;
    }
};
# define PARTIALSXP_MASK (~255)
# define IS_PARTIAL_SXP_TAG(x) ((x) & PARTIALSXP_MASK)
# define RAWMEM_TAG 254
# define CACHESZ_TAG 253

/* saved bcEval() state for implementing recursion using goto */
typedef struct R_bcFrame R_bcFrame_type;

#ifdef R_USE_SIGNALS

/* Evaluation Context Structure */
class RCNTXT {
    public:
    RCNTXT *nextcontext;	/* The next context up the chain */
    int callflag;		/* The context "type" */
    JMP_BUF cjmpbuf;		/* C stack and register information */
    size_t cstacktop;		/* Top of the pointer protection stack */
    int evaldepth;	        /* evaluation depth at inception */
    SEXP promargs;		/* Promises supplied to closure */
    SEXP callfun;		/* The closure called */
    SEXP sysparent;		/* environment the closure was called from */
    SEXP call;			/* The call that effected this context*/
    SEXP cloenv;		/* The environment */
    SEXP conexit;		/* Interpreted "on.exit" code */
    void (*cend)(void *);	/* C "on.exit" thunk */
    void *cenddata;		/* data for C "on.exit" thunk */
    void *vmax;		        /* top of R_alloc stack */
    bool intsusp;               /* interrupts are suspended */
    bool gcenabled;		/* R_GCEnabled value */
    bool bcintactive;            /* R_BCIntActive value */
    SEXP bcbody;                /* R_BCbody value */
    void* bcpc;                 /* R_BCpc value */
    ptrdiff_t relpc;            /* pc offset when begincontext is called */
    SEXP handlerstack;          /* condition handler stack */
    SEXP restartstack;          /* stack of available restarts */
    R_bcstack_t *nodestack;
    R_bcstack_t *bcprottop;
    R_bcFrame_type *bcframe;
    SEXP srcref;	        /* The source line in effect */
    int browserfinish;          /* should browser finish this context without
                                   stopping */
    R_bcstack_t returnValue;    /* only set during on.exit calls */
    int jumpmask;               /* associated LONGJMP argument */
};

/* The Various Context Types.

 * In general the type is a bitwise OR of the values below.
 * Note that CTXT_LOOP is already the or of CTXT_NEXT and CTXT_BREAK.
 * Only functions should have the third bit turned on;
 * this allows us to move up the context stack easily
 * with either RETURN's or GENERIC's or RESTART's.
 * If you add a new context type for functions make sure
 *   CTXT_NEWTYPE & CTXT_FUNCTION > 0
 */
enum {
    CTXT_TOPLEVEL = 0,
    CTXT_NEXT	  = 1,
    CTXT_BREAK	  = 2,
    CTXT_LOOP	  = 3,	/* break OR next target */
    CTXT_FUNCTION = 4,
    CTXT_CCODE	  = 8,
    CTXT_RETURN	  = 12,
    CTXT_BROWSER  = 16,
    CTXT_GENERIC  = 20,
    CTXT_RESTART  = 32,
    CTXT_BUILTIN  = 64, /* used in profiling */
    CTXT_UNWIND   = 128
};

extern0 RCNTXT *getLexicalContext(SEXP);
extern0 SEXP getLexicalCall(SEXP);

/*
TOP   0 0 0 0 0 0  = 0
NEX   1 0 0 0 0 0  = 1
BRE   0 1 0 0 0 0  = 2
LOO   1 1 0 0 0 0  = 3
FUN   0 0 1 0 0 0  = 4
CCO   0 0 0 1 0 0  = 8
BRO   0 0 0 0 1 0  = 16
RET   0 0 1 1 0 0  = 12
GEN   0 0 1 0 1 0  = 20
RES   0 0 0 0 0 0 1 = 32
BUI   0 0 0 0 0 0 0 1 = 64
*/

#define IS_RESTART_BIT_SET(flags) ((flags) & CTXT_RESTART)
#define SET_RESTART_BIT_ON(flags) (flags |= CTXT_RESTART)
#define SET_RESTART_BIT_OFF(flags) (flags &= ~CTXT_RESTART)

class JMPException
{
public:
    /** @brief Constructor.
     *
     * @param the_context Pointer to the context within which the
     *          exception is to be caught.  (catch blocks within
     *          other contexts should rethrow the exception.)
     *
     * @param the_mask Context mask, or zero.
     */
    JMPException(RCNTXT *the_context = nullptr, int the_mask = 0)
        : m_context(the_context), m_mask(the_mask)
    {
    }

    /** @brief Target Context of this JMPException.
     *
     * @return pointer to the Context within which this
     * JMPException should be caught.
     */
    RCNTXT *context() const
    {
        return m_context;
    }

    int mask() const
    {
        return m_mask;
    }

private:
    RCNTXT *m_context;
    int m_mask;
};

void FinalizeSrcRefStateOnError(void *dummy);
#endif

/* Miscellaneous Definitions */
#define streql(s, t)	(!strcmp((s), (t)))
#define streqln(s, t, n)	(!strncmp((s), (t), (n)))

/* Arithmetic and Relation Operators */
typedef enum {
    PLUSOP = 1,
    MINUSOP,
    TIMESOP,
    DIVOP,
    POWOP,
    MODOP,
    IDIVOP
} ARITHOP_TYPE;

typedef enum {
    EQOP = 1,
    NEOP,
    LTOP,
    LEOP,
    GEOP,
    GTOP
} RELOP_TYPE;

typedef enum {
    MATPROD_DEFAULT = 1,
    MATPROD_INTERNAL,
    MATPROD_BLAS,
    MATPROD_DEFAULT_SIMD  /* experimental */
} MATPROD_TYPE;

/* File Handling */
/*
#define R_EOF	65535
*/
#define R_EOF	-1


/*--- Global Variables ---------------------------------------------------- */

/* Defined and initialized in names.c (not main.c) :*/
// #ifndef __R_Names__
extern
FUNTAB R_FunTab[];	    /* Built in functions */
// #endif
} // namespace R

#include <R_ext/libextern.h>

#ifdef __MAIN__
# define INI_as(v) = v
#define extern0 attribute_hidden
#else
# define INI_as(v)
#define extern0 extern
#endif
namespace R {
LibExtern SEXP  R_SrcfileSymbol;    /* "srcfile" */
LibExtern SEXP  R_SrcrefSymbol;     /* "srcref" */


// LibExtern bool R_interrupts_suspended INI_as(FALSE); // declared in GraphicsDevice.h
// LibExtern bool R_interrupts_pending INI_as(FALSE); // declared in GraphicsDevice.h

/* R Home Directory */
// LibExtern char *R_Home;		    /* Root of the R tree */ // declared in Rinterface.h

/* Memory Management */
extern0 R_size_t R_NSize  INI_as(R_NSIZE);/* Size of cons cell heap */
extern0 R_size_t R_VSize  INI_as(R_VSIZE);/* Size of the vector heap */
extern0 bool	R_GCEnabled INI_as(1);
extern0 int	R_in_gc INI_as(0);
extern0 bool	R_BCIntActive INI_as(0); /* bcEval called more recently than
                                            eval */
extern0 void*	R_BCpc INI_as(NULL);/* current byte code instruction */
extern0 SEXP	R_BCbody INI_as(NULL); /* current byte code object */
extern0 R_bcFrame_type *R_BCFrame INI_as(NULL); /* bcEval() frame */
extern0 SEXP	R_NHeap;	    /* Start of the cons cell heap */
extern0 SEXP	R_FreeSEXP;	    /* Cons cell free list */
extern0 R_size_t R_Collected;	    /* Number of free cons cells (after gc) */
extern0 int	R_Is_Running;	    /* for Windows memory manager */

/* The Pointer Protection Stack */
// LibExtern size_t	R_PPStackSize	INI_as(R_PPSSIZE); /* The stack size (elements) */
// LibExtern size_t	R_PPStackTop;	    /* The top of the stack */
// LibExtern SEXP*	R_PPStack;	    /* The pointer protection stack */

/* Evaluation Environment */
extern0 SEXP	R_CurrentExpr;	    /* Currently evaluating expression */
extern0 SEXP	R_ReturnedValue;    /* Slot for return-ing values */
extern0 SEXP*	R_SymbolTable;	    /* The symbol table */
#ifdef R_USE_SIGNALS
extern0 RCNTXT R_Toplevel;	      /* Storage for the toplevel context */
extern0 RCNTXT* R_ToplevelContext;  /* The toplevel context */
LibExtern RCNTXT* R_GlobalContext;    /* The global context */
extern0 RCNTXT* R_SessionContext;   /* The session toplevel context */
extern0 RCNTXT* R_ExitContext;      /* The active context for on.exit processing */
#endif
// extern bool R_Visible;	    /* Value visibility flag */
extern0 int	R_EvalDepth	INI_as(0);	/* Evaluation recursion depth */
extern0 int	R_BrowseLines	INI_as(0);	/* lines/per call in browser :
						 * options(deparse.max.lines) */
extern0 int	R_Expressions	INI_as(5000);	/* options(expressions) */
extern0 int	R_Expressions_keep INI_as(5000);/* options(expressions) */
extern0 bool R_KeepSource	INI_as(FALSE);	/* options(keep.source) */
extern0 bool R_CBoundsCheck	INI_as(FALSE);	/* options(CBoundsCheck) */
extern0 MATPROD_TYPE R_Matprod	INI_as(MATPROD_DEFAULT);  /* options(matprod) */
extern0 int	R_WarnLength	INI_as(1000);	/* Error/warning max length */
extern0 int	R_nwarnings	INI_as(50);

/* C stack checking */
extern uintptr_t R_CStackLimit	INI_as((uintptr_t)-1);	/* C stack limit */
extern uintptr_t R_OldCStackLimit INI_as((uintptr_t)0); /* Old value while
							   handling overflow */
extern uintptr_t R_CStackStart	INI_as((uintptr_t)-1);	/* Initial stack address */
/* Default here is for Windows: set from configure in src/unix/system.c */
extern int	R_CStackDir	INI_as(1);	/* C stack direction */

/* File Input/Output */
// LibExtern bool R_Interactive INI_as(TRUE);	/* TRUE during interactive use*/ // declared in Rinterface.h
extern0 bool R_Quiet	INI_as(FALSE);	/* Be as quiet as possible */
// extern bool  R_NoEcho	INI_as(FALSE);	/* do not echo R code */ // declared in Rinterface.h
extern0 bool R_Verbose	INI_as(FALSE);	/* Be verbose */
/* extern int	R_Console; */	    /* Console active flag */
/* IoBuffer R_ConsoleIob; : --> ./IOStuff.h */
/* R_Consolefile is used in the internet module */
// extern FILE*	R_Consolefile	INI_as(NULL);	/* Console output file */ // declared in Rinterface.h
// extern FILE*	R_Outputfile	INI_as(NULL);	/* Output file */ // declared in Rinterface.h
extern0 int	R_ErrorCon	INI_as(2);	/* Error connection */
// LibExtern char *R_TempDir	INI_as(NULL);	/* Name of per-session dir */ // declared in Rembedded.h
extern0 char   *Sys_TempDir	INI_as(NULL);	/* Name of per-session dir
						   if set by R itself */
extern0 char	R_StdinEnc[31]  INI_as("");	/* Encoding assumed for stdin */

/* Objects Used In Parsing  */
LibExtern int	R_ParseError	INI_as(0); /* Line where parse error occurred */
extern0 int	R_ParseErrorCol;    /* Column of start of token where parse error occurred */
extern0 SEXP	R_ParseErrorFile;   /* Source file where parse error was seen.  Either a
				       STRSXP or (when keeping srcrefs) a SrcFile ENVSXP */
#define PARSE_ERROR_SIZE 256	    /* Parse error messages saved here */
LibExtern char	R_ParseErrorMsg[PARSE_ERROR_SIZE] INI_as("");
#define PARSE_CONTEXT_SIZE 256	    /* Recent parse context kept in a circular buffer */
LibExtern char	R_ParseContext[PARSE_CONTEXT_SIZE] INI_as("");
LibExtern int	R_ParseContextLast INI_as(0); /* last character in context buffer */
LibExtern int	R_ParseContextLine; /* Line in file of the above */

/* Image Dump/Restore */
// extern int	R_DirtyImage	INI_as(0);	/* Current image dirty */ // declared in Rembedded.h

/* History */
// LibExtern char *R_HistoryFile;	/* Name of the history file */ // declared in Rinterface.h
// LibExtern int	R_HistorySize;	/* Size of the history file */ // declared in Rinterface.h
// LibExtern int	R_RestoreHistory;	/* restore the history file? */ // declared in Rinterface.h
// extern void 	R_setupHistory(void); // declared in Rinterface.h

/* Warnings/Errors */
extern0 int	R_CollectWarnings INI_as(0);	/* the number of warnings */
extern0 SEXP	R_Warnings;	    /* the warnings and their calls */
extern0 bool	R_ShowErrorMessages INI_as(1);	/* show error messages? */
extern0 SEXP	R_HandlerStack;	/* Condition handler stack */
extern0 SEXP	R_RestartStack;	/* Stack of available restarts */
extern0 bool R_warn_partial_match_args   INI_as(FALSE);
extern0 bool R_warn_partial_match_dollar INI_as(FALSE);
extern0 bool R_warn_partial_match_attr INI_as(FALSE);
extern0 bool R_ShowWarnCalls INI_as(FALSE);
extern0 bool R_ShowErrorCalls INI_as(FALSE);
extern0 int	R_NShowCalls INI_as(50);

LibExtern bool utf8locale  INI_as(FALSE);  /* is this a UTF-8 locale? */
// LibExtern bool mbcslocale  INI_as(FALSE);  /* is this a MBCS locale? */ // declared in GraphicsDevice.h
extern0   bool latin1locale INI_as(FALSE); /* is this a Latin-1 locale? */
LibExtern int      R_MB_CUR_MAX INI_as(FALSE); /* corrected variant of MB_CUR_MAX */
#ifdef Win32
// LibExtern unsigned int localeCP  INI_as(1252); /* the locale's codepage */ // declared in internal.h
LibExtern unsigned int systemCP  INI_as(437);  /* the ANSI codepage, GetACP */
extern0   bool WinUTF8out  INI_as(FALSE);  /* Use UTF-8 for output */
extern0   void WinCheckUTF8(void);
#endif

extern const char* OutDec	INI_as(".");  /* decimal point used for output */
extern0 bool R_DisableNLinBrowser	INI_as(FALSE);
extern0 char R_BrowserLastCommand	INI_as('n');

/* Initialization of the R environment when it is embedded */
// extern int Rf_initEmbeddedR(int argc, char **argv); // declared in Rembedded.h

/* GUI type */

// extern const char	*R_GUIType	INI_as("unknown"); // declared in Rinterface.h
// extern bool R_isForkedChild		INI_as(FALSE); /* was this forked? */

extern0 double cpuLimit			INI_as(-1.0);
extern0 double cpuLimit2	       	INI_as(-1.0);
extern0 double cpuLimitValue		INI_as(-1.0);
extern0 double elapsedLimit		INI_as(-1.0);
extern0 double elapsedLimit2		INI_as(-1.0);
extern0 double elapsedLimitValue       	INI_as(-1.0);

void resetTimeLimits(void);
void R_CheckTimeLimits(void);

#define R_BCNODESTACKSIZE 300000
LibExtern R_bcstack_t *R_BCNodeStackTop, *R_BCNodeStackEnd;
extern0 R_bcstack_t *R_BCNodeStackBase;
extern0 R_bcstack_t *R_BCProtTop;
extern0 int R_jit_enabled INI_as(0); /* has to be 0 during R startup */
extern0 int R_compile_pkgs INI_as(0);
extern0 int R_check_constants INI_as(0);
extern0 int R_disable_bytecode INI_as(0);
extern SEXP R_cmpfun1(SEXP); /* unconditional fresh compilation */
extern void R_init_jit_enabled(void);
extern void R_initEvalSymbols(void);
#ifdef R_USE_SIGNALS
extern SEXP R_findBCInterpreterSrcref(RCNTXT*);
#endif
extern SEXP R_getCurrentSrcref(void);
extern SEXP R_getBCInterpreterExpression(void);
extern ptrdiff_t R_BCRelPC(SEXP, void *);

void R_BCProtReset(R_bcstack_t *);

LibExtern int R_num_math_threads INI_as(1);
LibExtern int R_max_num_math_threads INI_as(1);

/* Pointer  type and utilities for dispatch in the methods package */
typedef SEXP (*R_stdGen_ptr_t)(SEXP, SEXP, SEXP); /* typedef */
//R_stdGen_ptr_t R_get_standardGeneric_ptr(void); /* get method */
R_stdGen_ptr_t R_set_standardGeneric_ptr(R_stdGen_ptr_t, SEXP); /* set method */
LibExtern SEXP R_MethodsNamespace;
SEXP R_deferred_default_method(void);
SEXP R_set_prim_method(SEXP fname, SEXP op, SEXP code_vec, SEXP fundef, SEXP mlist);
SEXP do_set_prim_method(SEXP op, const char *code_string, SEXP fundef, SEXP mlist);
void R_set_quick_method_check(R_stdGen_ptr_t);
SEXP R_primitive_methods(SEXP op);
SEXP R_primitive_generic(SEXP op);

/* smallest decimal exponent, needed in format.c, set in Init_R_Machine */
extern0 int R_dec_min_exponent		INI_as(-308);

/* structure for caching machine accuracy values */
typedef struct {
    int ibeta, it, irnd, ngrd, machep, negep, iexp, minexp, maxexp;
    double eps, epsneg, xmin, xmax;
} AccuracyInfo;

LibExtern AccuracyInfo R_AccuracyInfo;

extern unsigned int max_contour_segments INI_as(25000);

/* used in package utils */
extern bool known_to_be_latin1 INI_as(FALSE);
extern0 bool known_to_be_utf8 INI_as(FALSE);

/* pre-allocated boolean values */
// LibExtern SEXP R_TrueValue INI_as(NULL);
// LibExtern SEXP R_FalseValue INI_as(NULL);
// LibExtern SEXP R_LogicalNAValue INI_as(NULL);

/* for PCRE as from R 3.4.0 */
extern0 bool R_PCRE_use_JIT INI_as(TRUE);
#ifdef HAVE_PCRE2
extern0 int R_PCRE_study INI_as(-2);
#else
extern0 int R_PCRE_study INI_as(10);
#endif
extern0 int R_PCRE_limit_recursion;


#ifdef __MAIN__
# undef extern
# undef extern0
# undef LibExtern
#endif
#undef INI_as

#define checkArity(a,b) Rf_checkArityCall(a,b,call)

/*--- FUNCTIONS ------------------------------------------------------ */

/* Internal type coercions */
int asLogical2(SEXP x, bool checking, SEXP call);
bool asLogicalNoNA(SEXP x, const char *str);


typedef enum { iSILENT, iWARN, iERROR } warn_type;

/* Other Internally Used Functions, excluding those which are inline-able*/
SEXP applyClosure(SEXP, SEXP, SEXP, SEXP, SEXP, bool);
void addMissingVarsToNewEnv(SEXP, SEXP);
SEXP allocFormalsList2(SEXP sym1, SEXP sym2);
SEXP allocFormalsList3(SEXP sym1, SEXP sym2, SEXP sym3);
SEXP allocFormalsList4(SEXP sym1, SEXP sym2, SEXP sym3, SEXP sym4);
SEXP allocFormalsList5(SEXP sym1, SEXP sym2, SEXP sym3, SEXP sym4, SEXP sym5);
SEXP allocFormalsList6(SEXP sym1, SEXP sym2, SEXP sym3, SEXP sym4, SEXP sym5, SEXP sym6);
SEXP R_allocObject(void);
SEXP arraySubscript(int, SEXP, SEXP, SEXP (*)(SEXP,SEXP),
                       SEXP (*)(SEXP, int), SEXP);
SEXP fixSubset3Args(SEXP, SEXP, SEXP, SEXP*);
int countContexts(int, int);
SEXP CreateTag(SEXP);
SEXP DropDims(SEXP);
bool R_envHasNoSpecialSymbols(SEXP);
SEXP ExtractSubset(SEXP, SEXP, SEXP);
SEXP findFun3(SEXP, SEXP, SEXP);
void findFunctionForBody(SEXP);
int FixupDigits(SEXP, warn_type);
int FixupWidth(SEXP, warn_type);
SEXP installDDVAL(int i);
SEXP installS3Signature(const char *, const char *);
bool isFree(SEXP);
bool isUnmodifiedSpecSym(SEXP sym, SEXP env);
SEXP matchE(SEXP, SEXP, int, SEXP);
// void setSVector(SEXP*, int, SEXP);
SEXP stringSuffix(SEXP, int);
const char *translateChar0(SEXP);

void R_initialize_bcode(void);
SEXP R_bcEncode(SEXP);
SEXP R_bcDecode(SEXP);
void R_registerBC(SEXP, SEXP);
bool R_checkConstants(bool);
bool R_BCVersionOK(SEXP);
int R_NaN_is_R_NA(double);

/* Environment and Binding Features */
void R_RestoreHashCount(SEXP rho);
#if 0
# define allocCharsxp		Rf_allocCharsxp
# define asVecSize		Rf_asVecSize
# define asXLength		Rf_asXLength
# define begincontext		Rf_begincontext
# define BindDomain		Rf_BindDomain
# define check_stack_balance	Rf_check_stack_balance
# define check1arg		Rf_check1arg
# define CheckFormals		Rf_CheckFormals
# define CleanEd		Rf_CleanEd
# define CoercionWarning       	Rf_CoercionWarning
# define ComplexFromInteger	Rf_ComplexFromInteger
# define ComplexFromLogical	Rf_ComplexFromLogical
# define ComplexFromReal	Rf_ComplexFromReal
# define ComplexFromString	Rf_ComplexFromString
# define copyMostAttribNoTs	Rf_copyMostAttribNoTs
# define createS3Vars		Rf_createS3Vars
# define currentTime		Rf_currentTime
# define CustomPrintValue	Rf_CustomPrintValue
# define DataFrameClass		Rf_DataFrameClass
# define ddfindVar		Rf_ddfindVar
# define deparse1		Rf_deparse1
# define deparse1m		Rf_deparse1m
# define deparse1w		Rf_deparse1w
# define deparse1line		Rf_deparse1line
# define deparse1s		Rf_deparse1s
# define DispatchGroup		Rf_DispatchGroup
# define DispatchOrEval		Rf_DispatchOrEval
# define DispatchAnyOrEval      Rf_DispatchAnyOrEval
# define dynamicfindVar		Rf_dynamicfindVar
# define EncodeChar             Rf_EncodeChar
# define EncodeRaw              Rf_EncodeRaw
# define EncodeReal2            Rf_EncodeReal2
# define EncodeString           Rf_EncodeString
# define EnsureString 		Rf_EnsureString
# define endcontext		Rf_endcontext
# define errorcall_cpy		Rf_errorcall_cpy
# define ErrorMessage		Rf_ErrorMessage
# define evalList		Rf_evalList
# define evalListKeepMissing	Rf_evalListKeepMissing
# define factorsConform		Rf_factorsConform
# define findcontext		Rf_findcontext
# define findVar1		Rf_findVar1
# define FrameClassFix		Rf_FrameClassFix
# define framedepth		Rf_framedepth
# define frameSubscript		Rf_frameSubscript
# define get1index		Rf_get1index
# define GetOptionCutoff       	Rf_GetOptionCutoff
# define getVar			Rf_getVar
# define getVarInFrame		Rf_getVarInFrame
# define InitArithmetic		Rf_InitArithmetic
# define InitConnections	Rf_InitConnections
# define InitEd			Rf_InitEd
# define InitFunctionHashing	Rf_InitFunctionHashing
# define InitBaseEnv		Rf_InitBaseEnv
# define InitGlobalEnv		Rf_InitGlobalEnv
# define InitGraphics		Rf_InitGraphics
# define InitMemory		Rf_InitMemory
# define InitNames		Rf_InitNames
# define InitOptions		Rf_InitOptions
# define InitStringHash		Rf_InitStringHash
# define InitS3DefaultTypes	Rf_InitS3DefaultTypes
# define InitTempDir		Rf_InitTempDir
# define InitTypeTables		Rf_InitTypeTables
# define initStack		Rf_initStack
# define IntegerFromComplex	Rf_IntegerFromComplex
# define IntegerFromLogical	Rf_IntegerFromLogical
# define IntegerFromReal	Rf_IntegerFromReal
# define IntegerFromString	Rf_IntegerFromString
# define internalTypeCheck	Rf_internalTypeCheck
# define isValidName		Rf_isValidName
//# define installTrChar		Rf_installTrChar
# define ItemName		Rf_ItemName
# define jump_to_toplevel	Rf_jump_to_toplevel
# define KillAllDevices		Rf_KillAllDevices
# define levelsgets		Rf_levelsgets
# define LogicalFromComplex	Rf_LogicalFromComplex
# define LogicalFromInteger	Rf_LogicalFromInteger
# define LogicalFromReal	Rf_LogicalFromReal
# define LogicalFromString	Rf_LogicalFromString
# define mainloop		Rf_mainloop
# define makeSubscript		Rf_makeSubscript
# define markKnown		Rf_markKnown
# define mat2indsub		Rf_mat2indsub
# define matchArg		Rf_matchArg
# define matchArgExact		Rf_matchArgExact
# define matchArgs_NR		Rf_matchArgs_NR
# define matchArgs_RC		Rf_matchArgs_RC
# define matchPar		Rf_matchPar
# define Mbrtowc		Rf_mbrtowc
# define mbtoucs		Rf_mbtoucs
# define mbcsToUcs2		Rf_mbcsToUcs2
# define memtrace_report	Rf_memtrace_report
# define mkCharWUTF8		Rf_mkCharWUTF8
# define mkCLOSXP		Rf_mkCLOSXP
# define mkFalse		Rf_mkFalse
# define mkPROMISE		Rf_mkPROMISE
# define mkQUOTE		Rf_mkQUOTE
# define mkSYMSXP		Rf_mkSYMSXP
# define mkTrue			Rf_mkTrue
# define NewEnvironment		Rf_NewEnvironment
# define OneIndex		Rf_OneIndex
# define onintr			Rf_onintr
# define onintrNoResume		Rf_onintrNoResume
# define onsigusr1              Rf_onsigusr1
# define onsigusr2              Rf_onsigusr2
# define parse			Rf_parse
# define patchArgsByActuals	Rf_patchArgsByActuals
# define PrintInit              Rf_PrintInit
# define PrintDefaults		Rf_PrintDefaults
# define PrintGreeting		Rf_PrintGreeting
# define PrintValueEnv		Rf_PrintValueEnv
# define PrintValueRec		Rf_PrintValueRec
# define PrintVersion		Rf_PrintVersion
# define PrintVersion_part_1	Rf_PrintVersion_part_1
# define PrintVersionString    	Rf_PrintVersionString
# define PrintWarnings		Rf_PrintWarnings
# define promiseArgs		Rf_promiseArgs
# define RealFromComplex	Rf_RealFromComplex
# define RealFromInteger	Rf_RealFromInteger
# define RealFromLogical	Rf_RealFromLogical
# define RealFromString		Rf_RealFromString
# define Seql			Rf_Seql
# define sexptype2char		Rf_sexptype2char
# define Scollate		Rf_Scollate
# define sortVector		Rf_sortVector
# define SrcrefPrompt		Rf_SrcrefPrompt
# define ssort			Rf_ssort
# define StringFromComplex	Rf_StringFromComplex
# define StringFromInteger	Rf_StringFromInteger
# define StringFromLogical	Rf_StringFromLogical
# define StringFromReal		Rf_StringFromReal
# define strIsASCII		Rf_strIsASCII
# define StrToInternal		Rf_StrToInternal
# define strmat2intmat		Rf_strmat2intmat
# define substituteList		Rf_substituteList
# define TimeToSeed		Rf_TimeToSeed
# define translateCharFP	Rf_translateCharFP
# define translateCharFP2	Rf_translateCharFP2
# define trCharUTF8      	Rf_trCharUTF8
# define trCharUTF82      	Rf_trCharUTF82
# define tspgets		Rf_tspgets
# define type2symbol		Rf_type2symbol
# define unbindVar		Rf_unbindVar
# define usemethod		Rf_usemethod
# define ucstomb		Rf_ucstomb
# define ucstoutf8		Rf_ucstoutf8
# define utf8toucs		Rf_utf8toucs
# define utf8towcs		Rf_utf8towcs
# define vectorIndex		Rf_vectorIndex
# define warningcall		Rf_warningcall
# define WarningMessage		Rf_WarningMessage
# define wcstoutf8		Rf_wcstoutf8
# define wtransChar		Rf_wtransChar
# define wtransChar2		Rf_wtransChar2
# define yychar			Rf_yychar
# define yylval			Rf_yylval
# define yynerrs		Rf_yynerrs
# define yyparse		Rf_yyparse
#endif
/* Platform Dependent Gui Hooks */

#define	R_CONSOLE	1
#define	R_FILE		2
#define R_TEXT		3

/* The maximum length of input line which will be asked for,
   in bytes, including the terminator */
#define CONSOLE_BUFFER_SIZE 4096
// enum otype_t
// {
//     NORMAL = 0,
//     INFORMATION = 1,
//     WARNING = 2,
//     ERROR = 3
// };
typedef unsigned int otype_t;
int	R_ReadConsole(const char *, unsigned char *, int, int);
void	R_WriteConsole(const char *, int); /* equivalent to R_WriteConsoleEx(a, b, (otype_t) 0) */
void	R_WriteConsoleEx(const char *, int, otype_t);
void	R_ResetConsole(void);
// void R_FlushConsole(void); // declared in R.h and Rinterface.h
// void R_ClearerrConsole(void); // declared in Rinterface.h
void	R_Busy(int);
int	R_ShowFiles(int, const char **, const char **, const char *,
		    Rboolean, const char *);
int     R_EditFiles(int, const char **, const char **, const char *);
int	R_ChooseFile(int, char *, int);
// char	*R_HomeDir(void); // declared in Rinterface.h
bool R_FileExists(const char *);
bool R_HiddenFile(const char *);
double	R_FileMtime(const char *);
int	R_GetFDLimit(void);
int	R_EnsureFDLimit(int);
bool R_IsDirPath(const char *);

/* environment cell access */
typedef struct { SEXP cell; } R_varloc_t; /* use struct to prevent casting */
#define R_VARLOC_IS_NULL(loc) ((loc).cell == NULL)
R_varloc_t R_findVarLocInFrame(SEXP, SEXP);
R_varloc_t R_findVarLoc(SEXP, SEXP);
SEXP R_GetVarLocValue(R_varloc_t);
SEXP R_GetVarLocSymbol(R_varloc_t);
bool R_GetVarLocMISSING(R_varloc_t);
void R_SetVarLocValue(R_varloc_t, SEXP);

/* deparse option bits: change do_dump if more are added */

#define KEEPINTEGER 		1
#define QUOTEEXPRESSIONS 	2
#define SHOWATTRIBUTES 		4
#define USESOURCE 		8
#define WARNINCOMPLETE 		16
#define DELAYPROMISES 		32
#define KEEPNA			64
#define S_COMPAT       		128
#define HEXNUMERIC             	256
#define DIGITS17		512
#define NICE_NAMES             	1024
/* common combinations of the above */
#define SIMPLEDEPARSE		0
#define DEFAULTDEPARSE		1089 /* KEEPINTEGER | KEEPNA | NICE_NAMES, used for calls */
#define FORSOURCING		95 /* not DELAYPROMISES, used in edit.c */

/* Coercion functions */
int LogicalFromString(SEXP, int*);
int IntegerFromString(SEXP, int*);
double RealFromString(SEXP, int*);
Rcomplex ComplexFromString(SEXP, int*);
SEXP StringFromLogical(int, int*);
SEXP StringFromInteger(int, int*);
SEXP StringFromReal(double, int*);
SEXP StringFromComplex(Rcomplex, int*);
SEXP EnsureString(SEXP);

/* ../../main/printutils.c : */
enum Rprt_adj {
    Rprt_adj_left = 0,
    Rprt_adj_right = 1,
    Rprt_adj_centre = 2,
    Rprt_adj_none = 3
};

/* ../../main/print.c : */
struct R_PrintData {
    int width;
    int na_width;
    int na_width_noquote;
    int digits;
    int scipen;
    int gap;
    int quote;
    int right;
    int max;
    SEXP na_string;
    SEXP na_string_noquote;
    int useSource;
    int cutoff; // for deparsed language objects
    SEXP env;
    SEXP callArgs;
};

/* Dirent wrappers/implementation */

struct R_dirent {
    char *d_name; /* null-terminated filename */
};

typedef struct R_DIR_INTERNAL R_DIR;

R_DIR *R_opendir(const char *name);
struct R_dirent *R_readdir(R_DIR *rdir);
int R_closedir(R_DIR *rdir);

#ifdef Win32
struct R_wdirent {
    wchar_t *d_name; /* null-terminated filename */
};

typedef struct R_WDIR_INTERNAL R_WDIR;

R_WDIR *R_wopendir(const wchar_t *name);
struct R_wdirent *R_wreaddir(R_WDIR *rdir);
int R_wclosedir(R_WDIR *rdir);
#endif

/* Other Internally Used Functions */

SEXP allocCharsxp(R_len_t);
// SEXP Rf_append(SEXP, SEXP); /* apparently unused now */
R_xlen_t asVecSize(SEXP x);
R_xlen_t asXLength(SEXP x);
void check1arg(SEXP, SEXP, const char *);
void Rf_checkArityCall(SEXP, SEXP, SEXP);
void CheckFormals(SEXP, const char*);
void R_check_locale(void);
void check_stack_balance(SEXP op, size_t save);
// void CleanEd(void); // declared in Rembedded.h
void copyMostAttribNoTs(SEXP, SEXP);
SEXP createS3Vars(SEXP, SEXP, SEXP, SEXP, SEXP, SEXP);
void CustomPrintValue(SEXP, SEXP);
double currentTime(void);
void DataFrameClass(SEXP);
SEXP ddfindVar(SEXP, SEXP);
SEXP deparse1(SEXP,bool,int);
SEXP deparse1m(SEXP call, bool abbrev, int opts);
SEXP deparse1w(SEXP,bool,int);
SEXP deparse1line(SEXP, bool);
SEXP deparse1line_(SEXP, bool, int);
SEXP deparse1s(SEXP call);
int DispatchAnyOrEval(SEXP, SEXP, const char *, SEXP, SEXP, SEXP*, int, int);
int DispatchOrEval(SEXP, SEXP, const char *, SEXP, SEXP, SEXP*, int, int);
int DispatchGroup(const char *, SEXP,SEXP,SEXP,SEXP,SEXP*);
R_xlen_t dispatch_xlength(SEXP, SEXP, SEXP);
R_len_t dispatch_length(SEXP, SEXP, SEXP);
SEXP dispatch_subset2(SEXP, R_xlen_t, SEXP, SEXP);
// SEXP Rf_duplicated(SEXP, Rboolean); // declared in Rinternals.h
// R_xlen_t Rf_any_duplicated(SEXP, Rboolean); // declared in Rinternals.h
// R_xlen_t Rf_any_duplicated3(SEXP, SEXP, Rboolean); // declared in Rinternals.h
SEXP evalList(SEXP, SEXP, SEXP, int);
SEXP evalListKeepMissing(SEXP, SEXP);
int factorsConform(SEXP, SEXP);
NORET void findcontext(int, SEXP, SEXP);
SEXP findVar1(SEXP, SEXP, SEXPTYPE, bool);
void FrameClassFix(SEXP);
// SEXP frameSubscript(int, SEXP, SEXP); // unused
R_xlen_t get1index(SEXP, SEXP, R_xlen_t, int, int, SEXP);
int GetOptionCutoff(void);
SEXP getVar(SEXP, SEXP);
SEXP getVarInFrame(SEXP, SEXP);
bool Rf_GetOptionDeviceAsk(void);
void R_SignalCStackOverflow(intptr_t usage);
void InitArithmetic(void);
void InitConnections(void);
void InitEd(void);
void InitFunctionHashing(void);
void InitBaseEnv(void);
void InitGlobalEnv(void);
bool R_current_trace_state(void);
bool R_current_debug_state(void);
bool R_has_methods(SEXP);
void R_InitialData(void);
SEXP R_possible_dispatch(SEXP, SEXP, SEXP, SEXP, bool);
bool inherits2(SEXP, const char *);
void InitGraphics(void);
void InitMemory(void);
void InitNames(void);
void InitOptions(void);
void InitStringHash(void);
void Init_R_Variables(SEXP);
void InitTempDir(void);
void R_reInitTempDir(int);
void InitTypeTables(void);
void initStack(void);
void InitS3DefaultTypes(void);
void internalTypeCheck(SEXP, SEXP, SEXPTYPE);
bool isMethodsDispatchOn(void);
int isValidName(const char *);
// NORET void Rf_jump_to_toplevel(void); // declared in Rinterface.h
// void Rf_KillAllDevices(void); // declared in Rembedded.h
SEXP levelsgets(SEXP, SEXP);
// void Rf_mainloop(void); // declared in Rinterface.h
SEXP makeSubscript(SEXP, SEXP, R_xlen_t *, SEXP);
SEXP markKnown(const char *, SEXP);
SEXP mat2indsub(SEXP, SEXP, SEXP, SEXP);
SEXP matchArg(SEXP, SEXP*);
SEXP matchArgExact(SEXP, SEXP*);
SEXP matchArgs_NR(SEXP, SEXP, SEXP);
SEXP matchArgs_RC(SEXP, SEXP, SEXP);
SEXP matchPar(const char *, SEXP*);
void memtrace_report(void *, void *);
SEXP mkCharWUTF8(const wchar_t *);
SEXP mkCLOSXP(SEXP, SEXP, SEXP);
SEXP mkFalse(void);
SEXP mkPRIMSXP(int, bool);
SEXP mkPROMISE(SEXP, SEXP);
SEXP R_mkEVPROMISE(SEXP, SEXP);
SEXP R_mkEVPROMISE_NR(SEXP, SEXP);
SEXP mkQUOTE(SEXP);
SEXP mkSYMSXP(SEXP, SEXP);
SEXP mkTrue(void);
const char *R_nativeEncoding(void);
SEXP NewEnvironment(SEXP, SEXP, SEXP);
// void Rf_onintr(void); // declared in Rinterface.h
// void Rf_onintrNoResume(void); // declared in Rinterface.h
void onsigusr1(int);
void onsigusr2(int);
R_xlen_t OneIndex(SEXP, SEXP, R_xlen_t, int, SEXP*, int, SEXP);
SEXP parse(FILE*, int);
SEXP patchArgsByActuals(SEXP, SEXP, SEXP);
void PrintInit(R_PrintData *, SEXP);
void PrintDefaults(void);
void PrintGreeting(void);
void PrintValueEnv(SEXP, SEXP);
void PrintValueRec(SEXP, R_PrintData *);
void PrintVersion(char *, size_t len);
void PrintVersion_part_1(char *, size_t len);
void PrintVersionString(char *, size_t len);
void PrintWarnings(void);
// void process_site_Renviron(void); // declared in Rinterface.h
// void process_system_Renviron(void); // declared in Rinterface.h
// void process_user_Renviron(void); // declared in Rinterface.h
SEXP promiseArgs(SEXP, SEXP);
int Rcons_vprintf(const char *, va_list);
int REvprintf_internal(const char *, va_list);
SEXP R_data_class(SEXP , bool);
SEXP R_data_class2(SEXP);
char *R_LibraryFileName(const char *, char *, size_t);
SEXP R_LoadFromFile(FILE*, int);
SEXP R_NewHashedEnv(SEXP, int);
extern int R_Newhashpjw(const char *);
FILE* R_OpenLibraryFile(const char *);
SEXP R_Primitive(const char *);
// void R_RestoreGlobalEnv(void); // declared in Rinterface.h
// void R_RestoreGlobalEnvFromFile(const char *, bool); // declared in Rinterface.h
// void R_SaveGlobalEnv(void); // declared in Rembedded.h and Rinterface.h
// void R_SaveGlobalEnvToFile(const char *); // declared in Rinterface.h
void R_SaveToFile(SEXP, FILE*, int);
void R_SaveToFileV(SEXP, FILE*, int, int);
bool R_seemsOldStyleS4Object(SEXP object);
int R_SetOptionWarn(int);
int R_SetOptionWidth(int);
SEXP R_SetOption(SEXP, SEXP);
// NORET void R_Suicide(const char *); // defined in Rinterface.h
SEXP R_flexiblas_info(void);
void R_getProcTime(double *data);
bool R_isMissing(SEXP symbol, SEXP rho);
bool R_missing(SEXP symbol, SEXP rho);
const char *sexptype2char(SEXPTYPE type);
void sortVector(SEXP, bool);
void SrcrefPrompt(const char *, SEXP);
void ssort(SEXP*,int);
int StrToInternal(const char *);
SEXP strmat2intmat(SEXP, SEXP, SEXP, SEXP);
SEXP substituteList(SEXP, SEXP);
unsigned int TimeToSeed(void);
SEXP tspgets(SEXP, SEXP);
SEXP type2symbol(SEXPTYPE);
void unbindVar(SEXP, SEXP);
#ifdef ALLOW_OLD_SAVE
// void unmarkPhase(void); // unused
#endif
SEXP R_LookupMethod(SEXP, SEXP, SEXP, SEXP);
int usemethod(const char *, SEXP, SEXP, SEXP, SEXP, SEXP, SEXP, SEXP*);
SEXP vectorIndex(SEXP, SEXP, int, int, int, SEXP, bool);

#ifdef R_USE_SIGNALS
void begincontext(RCNTXT*, int, SEXP, SEXP, SEXP, SEXP, SEXP);
SEXP dynamicfindVar(SEXP, RCNTXT*);
void endcontext(RCNTXT*);
int framedepth(RCNTXT*);
void R_InsertRestartHandlers(RCNTXT *, const char *);
NORET void R_JumpToContext(RCNTXT *, int, SEXP);
SEXP R_syscall(int,RCNTXT*);
int R_sysparent(int,RCNTXT*);
SEXP R_sysframe(int,RCNTXT*);
SEXP R_sysfunction(int,RCNTXT*);
RCNTXT *R_findExecContext(RCNTXT *, SEXP);
RCNTXT *R_findParentContext(RCNTXT *, int);

void R_run_onexits(RCNTXT *);
NORET void R_jumpctxt(RCNTXT *, int, SEXP);
#endif

/* ../main/bind.c */
SEXP ItemName(SEXP, R_xlen_t);

/* ../main/errors.c : */
NORET void errorcall_cpy(SEXP, const char *, ...) R_PRINTF_FORMAT(2,3);
NORET void ErrorMessage(SEXP, int, ...);
void WarningMessage(SEXP, int, ...); // R_WARNING replaced by int
SEXP R_GetTraceback(int);    // including deparse()ing
SEXP R_GetTracebackOnly(int);// no        deparse()ing
NORET void R_signalErrorCondition(SEXP cond, SEXP call);
NORET void R_signalErrorConditionEx(SEXP cond, SEXP call, int exitOnly);
SEXP R_vmakeErrorCondition(SEXP call,
			   const char *classname, const char *subclassname,
			   int nextra, const char *format, va_list ap)
     R_PRINTF_FORMAT(5,0);

SEXP R_makeErrorCondition(SEXP call,
			  const char *classname, const char *subclassname,
			  int nextra, const char *format, ...)
     R_PRINTF_FORMAT(5,0);

void R_setConditionField(SEXP cond, R_xlen_t idx, const char *name, SEXP val);
SEXP R_makeNotSubsettableError(SEXP x, SEXP call);
SEXP R_makeMissingSubscriptError(SEXP x, SEXP call);
SEXP R_makeMissingSubscriptError1(SEXP call);
SEXP R_makeOutOfBoundsError(SEXP x, int subscript, SEXP sindex,
			    SEXP call, const char *prefix);
SEXP R_makeCStackOverflowError(SEXP call, intptr_t usage);
SEXP R_getProtectStackOverflowError(void);
SEXP R_getExpressionStackOverflowError(void);
SEXP R_getNodeStackOverflowError(void);
void R_InitConditions(void);

R_size_t R_GetMaxVSize(void);
bool R_SetMaxVSize(R_size_t);
R_size_t R_GetMaxNSize(void);
bool R_SetMaxNSize(R_size_t);
R_size_t R_Decode2Long(char *p, int *ierr);
void R_SetPPSize(R_size_t);
void R_SetNconn(int);

void R_expand_binding_value(SEXP);
#ifdef IMMEDIATE_PROMISE_VALUES
SEXP R_expand_promise_value(SEXP);
#endif

void R_args_enable_refcnt(SEXP);
void R_try_clear_args_refcnt(SEXP);

/* ../main/devices.c, used in memory.c, gnuwin32/extra.c */
#define R_MaxDevices 64

/* gnuwin32/extra.c */
wchar_t *R_getFullPathNameW(const wchar_t *);
char *R_getFullPathName(const char *);

int Rstrwid(const char *str, int slen, cetype_t ienc, int quote);
int Rstrlen(SEXP, int);
const char *EncodeRaw(Rbyte, const char *);
const char *EncodeString(SEXP, int, int, Rprt_adj);
const char *EncodeReal2(double, int, int, int);
const char *EncodeChar(SEXP);

/* main/raw.c */
int mbrtoint(int *w, const char *s);

/* main/sort.c */
void orderVector1(int *indx, int n, SEXP key, bool nalast,
		  bool decreasing, SEXP rho);

/* main/subset.c */
SEXP R_subset3_dflt(SEXP, SEXP, SEXP);

/* main/subassign.c */
SEXP R_subassign3_dflt(SEXP, SEXP, SEXP, SEXP);


/* main/util.c */
NORET void UNIMPLEMENTED_TYPE(const char *s, SEXP x);
NORET void UNIMPLEMENTED_TYPEt(const char *s, SEXPTYPE t);
bool strIsASCII(const char *str);
int utf8clen(char c);
int Rf_AdobeSymbol2ucs2(int n);
double R_strtod5(const char *str, char **endptr, char dec, bool NA, int exact);
SEXP R_listCompact(SEXP s, bool keep_initial);

typedef unsigned short R_ucs2_t;
size_t mbcsToUcs2(const char *in, R_ucs2_t *out, int nout, int enc);
/* size_t mbcsMblen(char *in);
size_t ucs2ToMbcs(R_ucs2_t *in, char *out);
size_t ucs2Mblen(R_ucs2_t *in); */
size_t utf8toucs(wchar_t *wc, const char *s);
// size_t Rf_utf8towcs(wchar_t *wc, const char *s, size_t n); // used in graphapp
size_t ucstomb(char *s, const unsigned int wc);
// size_t Rf_ucstoutf8(char *s, const unsigned int wc); // declared in GraphicsDevice.h
size_t mbtoucs(unsigned int *wc, const char *s, size_t n);
size_t wcstoutf8(char *s, const wchar_t *wc, size_t n);

// SEXP Rf_installTrChar(SEXP); // declared in Rinternals.h

const wchar_t *wtransChar(SEXP x); /* from sysutils.c */

#define mbs_init(x) memset(x, 0, sizeof(mbstate_t))
// size_t Rf_mbrtowc(wchar_t *wc, const char *s, size_t n, mbstate_t *ps); // used in graphapp
bool mbcsValid(const char *str);
char *mbcsTruncateToValid(char *s);
bool utf8Valid(const char *str);
// char *Rf_strchr(const char *s, int c); // used in graphapp
char *Rf_strrchr(const char *s, int c);
int Rvsnprintf_mbcs(char *buf, size_t size, const char *format, va_list ap)
    R_PRINTF_FORMAT(3,0);

int Rsnprintf_mbcs(char *str, size_t size, const char *format, ...)
    R_PRINTF_FORMAT(3,4);

int Rasprintf_malloc(char **str, const char *fmt, ...)
    R_PRINTF_FORMAT(2,3);

SEXP fixup_NaRm(SEXP args); /* summary.c */
void invalidate_cached_recodings(void);  /* from sysutils.c */
void resetICUcollator(bool disable); /* from util.c */
void dt_invalidate_locale(void); /* from Rstrptime.h */
extern int R_OutputCon; /* from connections.c */
extern int R_InitReadItemDepth, R_ReadItemDepth; /* from serialize.c */
void get_current_mem(size_t *,size_t *,size_t *); /* from memory.c */
unsigned long get_duplicate_counter(void);  /* from duplicate.c */
void reset_duplicate_counter(void);  /* from duplicate.c */
void BindDomain(char *); /* from main.c */
extern bool LoadInitFile;  /* from startup.c */

// Unix and Windows versions
double R_getClockIncrement(void);
// void R_getProcTime(double *data); //already declared in this file
void InitDynload(void);
// void R_CleanTempDir(void); // declared in Rembedded.h

#ifdef Win32
void R_fixslash(char *s);
void R_fixbackslash(char *s);
void R_wfixbackslash(wchar_t *s);
void R_wfixslash(wchar_t *s);
void R_UTF8fixslash(char *s);
wchar_t *filenameToWchar(const SEXP fn, const bool expand);
#endif

FILE *RC_fopen(const SEXP fn, const char *mode, const bool expand);
bool Seql(SEXP a, SEXP b);
int Scollate(SEXP a, SEXP b);

double R_strtod4(const char *str, char **endptr, char dec, bool NA);
// double R_strtod(const char *str, char **endptr); // declared in Utils.h
// double R_atof(const char *str); // declared in Utils.h

/* unix/sys-std.c, main/options.c */
void set_rl_word_breaks(const char *str);

/* unix/sys-unix.c, main/connections.c */
FILE *R_popen_pg(const char *cmd, const char *type);
int R_pclose_pg(FILE *fp);
#ifdef Unix
bool R_access_X11(void); /* from src/unix/X11.c */
#endif
SEXP R_execMethod(SEXP op, SEXP rho);
SEXP csduplicated(SEXP x); /* from unique.c */

/* from connections.c */
SEXP R_compress1(SEXP in);
SEXP R_decompress1(SEXP in, bool *err);
SEXP R_compress2(SEXP in);
SEXP R_decompress2(SEXP in, bool *err);
SEXP R_compress3(SEXP in);
SEXP R_decompress3(SEXP in, bool *err);

void R_FixupExitingHandlerResult(SEXP); /* defined in error.c */
SEXP R_UnwindHandlerStack(SEXP); /* defined in error.c */

void savePalette(bool save); /* from colors.c */
const char *get_workspace_name(void);  /* from startup.c */
void R_init_base(DllInfo *); /* In registration.c */

#ifdef _WIN32
void reEnc2(const char *x, char *y, int ny,
	    cetype_t ce_in, cetype_t ce_out, int subst); /* from sysutils.c */
#endif

    /** @brief Print expression.
     *
     * @note Formely defined in main.cpp and eval.cpp.
     */
    void PrintCall(SEXP call, SEXP rho);

int Rf_envlength(SEXP rho);
R_xlen_t Rf_envxlength(SEXP rho);
int R_isWriteableDir(const char *path); // from sysutils.c
FILE *R_wfopen(const wchar_t *filename, const wchar_t *mode);
const char *typeName(SEXP v);
bool RunFinalizers(void);
} // namespace R
/* From localecharset.c */
// extern const char *locale2charset(const char *); // used in extra/intl/localecharset.c

/* Defining NO_RINLINEDFUNS disables use to simulate platforms where
   this is not available */
#if !defined(__MAIN__) && (defined(COMPILING_R) || ( __GNUC__ && !defined(__INTEL_COMPILER) )) && (defined(COMPILING_R) || !defined(NO_RINLINEDFUNS))
#include "Rinlinedfuns.h"
#else
/* need remapped names here for use with R_NO_REMAP */

/*
   These are the private inlinable functions that are provided in
   Rinlinedfuns.h It is *essential* that these do not appear in any
   other header file, with or without the Rf_ prefix.
*/
namespace R {
SEXP R_FixupRHS(SEXP x, SEXP y);
double SCALAR_DVAL(SEXP x);
int SCALAR_LVAL(SEXP x);
int SCALAR_IVAL(SEXP x);
Rbyte SCALAR_BVAL(SEXP x);
Rcomplex SCALAR_CVAL(SEXP x);
void SET_SCALAR_DVAL(SEXP x, double v);
void SET_SCALAR_LVAL(SEXP x, int v);
void SET_SCALAR_IVAL(SEXP x, int v);
void SET_SCALAR_CVAL(SEXP x, Rcomplex v);
void SET_SCALAR_BVAL(SEXP x, Rbyte v);
} // namespace R
#endif

/* Macros for suspending interrupts: also in GraphicsDevice.h */
#define BEGIN_SUSPEND_INTERRUPTS do { \
    bool __oldsusp__ = R_interrupts_suspended; \
    R_interrupts_suspended = TRUE;
#define END_SUSPEND_INTERRUPTS R_interrupts_suspended = __oldsusp__; \
    if (R_interrupts_pending && ! R_interrupts_suspended) \
        Rf_onintr(); \
} while(0)

// Functions and variables declared also in other headers
#ifdef __cplusplus
extern "C" {
#endif
#include <R_ext/libextern.h>

#ifdef __MAIN__
# define INI_as(v) = v
#define extern0 attribute_hidden
#else
# define INI_as(v)
#define extern0 extern
#endif

LibExtern bool R_interrupts_suspended INI_as(FALSE); // declared in GraphicsDevice.h
LibExtern bool R_interrupts_pending INI_as(FALSE); // declared in GraphicsDevice.h

 /* R Home Directory */
LibExtern char *R_Home;		    /* Root of the R tree */ // declared in Rinterface.h

/* The Pointer Protection Stack */
LibExtern size_t	R_PPStackSize	INI_as(R_PPSSIZE); /* The stack size (elements) */
LibExtern size_t	R_PPStackTop;	    /* The top of the stack */
LibExtern std::vector<SEXP>	R_PPStack;	    /* The pointer protection stack */

/* File Input/Output */
LibExtern bool R_Interactive INI_as(TRUE);	/* TRUE during interactive use*/ // declared in Rinterface.h
extern bool  R_NoEcho	INI_as(FALSE);	/* do not echo R code */ // declared in Rinterface.h
extern FILE*	R_Consolefile	INI_as(NULL);	/* Console output file */ // declared in Rinterface.h
extern FILE*	R_Outputfile	INI_as(NULL);	/* Output file */ // declared in Rinterface.h
LibExtern char *R_TempDir	INI_as(NULL);	/* Name of per-session dir */ // declared in Rembedded.h

LibExtern bool mbcslocale  INI_as(FALSE);  /* is this a MBCS locale? */ // declared in GraphicsDevice.h

/* Image Dump/Restore */
extern int	R_DirtyImage	INI_as(0);	/* Current image dirty */ // declared in Rembedded.h

/* History */
LibExtern char *R_HistoryFile;	/* Name of the history file */ // declared in Rinterface.h
LibExtern int	R_HistorySize;	/* Size of the history file */ // declared in Rinterface.h
LibExtern int	R_RestoreHistory;	/* restore the history file? */ // declared in Rinterface.h

/* GUI type */

extern const char	*R_GUIType	INI_as("unknown"); // declared in Rinterface.h
extern bool R_isForkedChild		INI_as(FALSE); /* was this forked? */

#ifdef Win32
LibExtern unsigned int localeCP  INI_as(1252); /* the locale's codepage */ // declared in internal.h
#endif

/* pre-allocated boolean values */
LibExtern SEXP R_TrueValue INI_as(NULL);
LibExtern SEXP R_FalseValue INI_as(NULL);
LibExtern SEXP R_LogicalNAValue INI_as(NULL);

#ifdef __MAIN__
# undef extern
# undef extern0
# undef LibExtern
#endif
#undef INI_as

/* safer alternative */
char *Rstrdup(const char *s);
void R_ProcessEvents(void); // declared in R.h
#ifdef Win32
void R_WaitEvent(void); // declared in R.h
#endif
void R_setupHistory(void); // declared in Rinterface.h
#define utf8towcs Rf_utf8towcs
size_t Rf_utf8towcs(wchar_t *wc, const char *s, size_t n); // used in graphapp/gdraw.c
#define Mbrtowc Rf_mbrtowc
size_t Rf_mbrtowc(wchar_t *wc, const char *s, size_t n, mbstate_t *ps); // used in graphapp/menus.c
char *Rf_strchr(const char *s, int c); // used in graphapp/menus.c
const char *locale2charset(const char *); // used in extra/intl/localecharset.c
size_t Rf_ucstoutf8(char *s, const unsigned int wc); // declared in GraphicsDevice.h
// below are declared in Rinterface.h and/or R.h/Rembedded.h
void R_FlushConsole(void);
void R_ClearerrConsole(void);
char *R_HomeDir(void);
NORET void Rf_jump_to_toplevel(void);
void Rf_KillAllDevices(void);
void Rf_mainloop(void);
void Rf_onintr(void);
void Rf_onintrNoResume(void);
void process_site_Renviron(void);
void process_system_Renviron(void);
void process_user_Renviron(void);
void R_RestoreGlobalEnv(void);
void R_RestoreGlobalEnvFromFile(const char *, bool);
void R_SaveGlobalEnv(void);
void R_SaveGlobalEnvToFile(const char *);
NORET void R_Suicide(const char *);
#ifdef __cplusplus
} // extern "C"
#endif

/*
   alloca is neither C99 nor POSIX.

   It might be better to try alloca.h first, see
   https://www.gnu.org/software/autoconf/manual/autoconf-2.60/html_node/Particular-Functions.html
*/
#ifdef __GNUC__
// This covers GNU, Clang and Intel compilers
// The undef is needed in case some other header, e.g. malloc.h, already did this
# undef alloca
# define alloca(x) __builtin_alloca((x))
#else
# ifdef HAVE_ALLOCA_H
// Needed for native compilers on Solaris and AIX
#  include <alloca.h>
# endif
// it might have been defined via some other standard header, e.g. stdlib.h
# if !HAVE_DECL_ALLOCA
#  include <cstddef> // for size_t
extern void *alloca(size_t);
# endif
#endif

/* Required by C99, but might be slow */
#ifdef HAVE_LONG_DOUBLE
# define LDOUBLE long double
#else
# define LDOUBLE double
#endif

/* int_fast64_t is required by C99/C11
   Alternative would be to use intmax_t.
 */
#ifdef HAVE_INT64_T
# define LONG_INT int64_t
# define LONG_INT_MAX INT64_MAX
#elif defined(HAVE_INT_FAST64_T)
# define LONG_INT int_fast64_t
# define LONG_INT_MAX INT_FAST64_MAX
#endif

// for reproducibility for now: use exp10 or pown later if accurate enough.
#define Rexp10(x) pow(10.0, x)
<<<<<<< HEAD
namespace R {
// this produces an initialized structure as a _compount literal_
#ifdef __cplusplus
inline R_bcstack_t SEXP_TO_STACKVAL(SEXP x)
{
    R_bcstack_t node;
    node.tag = 0;
    node.u.sxpval = x;
    return node;
}
#else
=======

// this produces an initialized structure as a _compound literal_
>>>>>>> cd94cda9
#define SEXP_TO_STACKVAL(x) ((R_bcstack_t) { .tag = 0, .u.sxpval = (x) })
#endif
} // namespace R

#endif /* DEFN_H_ */
/*
 *- Local Variables:
 *- page-delimiter: "^/\\*---"
 *- End:
 */<|MERGE_RESOLUTION|>--- conflicted
+++ resolved
@@ -2669,9 +2669,8 @@
 
 // for reproducibility for now: use exp10 or pown later if accurate enough.
 #define Rexp10(x) pow(10.0, x)
-<<<<<<< HEAD
 namespace R {
-// this produces an initialized structure as a _compount literal_
+// this produces an initialized structure as a _compound literal_
 #ifdef __cplusplus
 inline R_bcstack_t SEXP_TO_STACKVAL(SEXP x)
 {
@@ -2681,10 +2680,6 @@
     return node;
 }
 #else
-=======
-
-// this produces an initialized structure as a _compound literal_
->>>>>>> cd94cda9
 #define SEXP_TO_STACKVAL(x) ((R_bcstack_t) { .tag = 0, .u.sxpval = (x) })
 #endif
 } // namespace R
