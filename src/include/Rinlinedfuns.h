--- conflicted
+++ resolved
@@ -311,22 +311,14 @@
     CHECK_STDVEC_LGL(x);
     return (int *) STDVEC_DATAPTR(x);
 }
-<<<<<<< HEAD
 
 namespace R {
-INLINE_FUN int SCALAR_LVAL(SEXP x) {
+HIDDEN INLINE_FUN int SCALAR_LVAL(SEXP x) {
     CHECK_SCALAR_LGL(x);
     return LOGICAL0(x)[0];
 }
 
-INLINE_FUN void SET_SCALAR_LVAL(SEXP x, int v) {
-=======
-HIDDEN INLINE_FUN Rboolean SCALAR_LVAL(SEXP x) {
-    CHECK_SCALAR_LGL(x);
-    return LOGICAL0(x)[0];
-}
-HIDDEN INLINE_FUN void SET_SCALAR_LVAL(SEXP x, Rboolean v) {
->>>>>>> 7e3645cf
+HIDDEN INLINE_FUN void SET_SCALAR_LVAL(SEXP x, int v) {
     CHECK_SCALAR_LGL(x);
     LOGICAL0(x)[0] = v;
 }
@@ -336,22 +328,14 @@
     CHECK_STDVEC_INT(x);
     return (int *) STDVEC_DATAPTR(x);
 }
-<<<<<<< HEAD
 
 namespace R {
-INLINE_FUN int SCALAR_IVAL(SEXP x) {
-    CHECK_SCALAR_INT(x);
-    return INTEGER0(x)[0];
-}
-
-INLINE_FUN void SET_SCALAR_IVAL(SEXP x, int v) {
-=======
 HIDDEN INLINE_FUN int SCALAR_IVAL(SEXP x) {
     CHECK_SCALAR_INT(x);
     return INTEGER0(x)[0];
 }
+
 HIDDEN INLINE_FUN void SET_SCALAR_IVAL(SEXP x, int v) {
->>>>>>> 7e3645cf
     CHECK_SCALAR_INT(x);
     INTEGER0(x)[0] = v;
 }
@@ -361,22 +345,14 @@
     CHECK_STDVEC_REAL(x);
     return (double *) STDVEC_DATAPTR(x);
 }
-<<<<<<< HEAD
 
 namespace R {
-INLINE_FUN double SCALAR_DVAL(SEXP x) {
-    CHECK_SCALAR_REAL(x);
-    return REAL0(x)[0];
-}
-
-INLINE_FUN void SET_SCALAR_DVAL(SEXP x, double v) {
-=======
 HIDDEN INLINE_FUN double SCALAR_DVAL(SEXP x) {
     CHECK_SCALAR_REAL(x);
     return REAL0(x)[0];
 }
+
 HIDDEN INLINE_FUN void SET_SCALAR_DVAL(SEXP x, double v) {
->>>>>>> 7e3645cf
     CHECK_SCALAR_REAL(x);
     REAL0(x)[0] = v;
 }
@@ -386,22 +362,14 @@
     CHECK_STDVEC_CPLX(x);
     return (Rcomplex *) STDVEC_DATAPTR(x);
 }
-<<<<<<< HEAD
 
 namespace R {
-INLINE_FUN Rcomplex SCALAR_CVAL(SEXP x) {
-    CHECK_SCALAR_CPLX(x);
-    return COMPLEX0(x)[0];
-}
-
-INLINE_FUN void SET_SCALAR_CVAL(SEXP x, Rcomplex v) {
-=======
 HIDDEN INLINE_FUN Rcomplex SCALAR_CVAL(SEXP x) {
     CHECK_SCALAR_CPLX(x);
     return COMPLEX0(x)[0];
 }
+
 HIDDEN INLINE_FUN void SET_SCALAR_CVAL(SEXP x, Rcomplex v) {
->>>>>>> 7e3645cf
     CHECK_SCALAR_CPLX(x);
     COMPLEX0(x)[0] = v;
 }
@@ -411,22 +379,14 @@
     CHECK_STDVEC_RAW(x);
     return (Rbyte *) STDVEC_DATAPTR(x);
 }
-<<<<<<< HEAD
 
 namespace R {
-INLINE_FUN Rbyte SCALAR_BVAL(SEXP x) {
-    CHECK_SCALAR_RAW(x);
-    return RAW0(x)[0];
-}
-
-INLINE_FUN void SET_SCALAR_BVAL(SEXP x, Rbyte v) {
-=======
 HIDDEN INLINE_FUN Rbyte SCALAR_BVAL(SEXP x) {
     CHECK_SCALAR_RAW(x);
     return RAW0(x)[0];
 }
+
 HIDDEN INLINE_FUN void SET_SCALAR_BVAL(SEXP x, Rbyte v) {
->>>>>>> 7e3645cf
     CHECK_SCALAR_RAW(x);
     RAW0(x)[0] = v;
 }
@@ -797,11 +757,7 @@
 
 /* Check to see if the arrays "x" and "y" have the identical extents */
 
-<<<<<<< HEAD
-INLINE_FUN Rboolean Rf_conformable(SEXP x, SEXP y)
-=======
-HIDDEN INLINE_FUN Rboolean conformable(SEXP x, SEXP y)
->>>>>>> 7e3645cf
+HIDDEN INLINE_FUN Rboolean Rf_conformable(SEXP x, SEXP y)
 {
     int n;
     PROTECT(x = getAttrib(x, R_DimSymbol));
@@ -842,11 +798,7 @@
     return (Rboolean) (isValidString(x) && CHAR(STRING_ELT(x, 0))[0]);
 }
 
-<<<<<<< HEAD
-INLINE_FUN Rboolean Rf_isUserBinop(SEXP s)
-=======
-HIDDEN INLINE_FUN Rboolean isUserBinop(SEXP s)
->>>>>>> 7e3645cf
+HIDDEN INLINE_FUN Rboolean Rf_isUserBinop(SEXP s)
 {
     if (TYPEOF(s) == SYMSXP) {
 	const char *str = CHAR(PRINTNAME(s));
@@ -1143,12 +1095,7 @@
 }
 
 /* index of a given C string in (translated) R string vector  */
-<<<<<<< HEAD
-INLINE_FUN int Rf_stringPositionTr(SEXP string, const char *translatedElement) {
-=======
-HIDDEN INLINE_FUN int
-stringPositionTr(SEXP string, const char *translatedElement) {
->>>>>>> 7e3645cf
+HIDDEN INLINE_FUN int Rf_stringPositionTr(SEXP string, const char *translatedElement) {
 
     int slen = LENGTH(string);
 
