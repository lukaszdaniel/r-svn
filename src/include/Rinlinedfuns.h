/*
 *  R : A Computer Language for Statistical Data Analysis
 *  Copyright (C) 1999-2025  The R Core Team.
 *  Copyright (C) 1995, 1996  Robert Gentleman and Ross Ihaka
 *
 *  This program is free software; you can redistribute it and/or modify
 *  it under the terms of the GNU General Public License as published by
 *  the Free Software Foundation; either version 2 of the License, or
 *  (at your option) any later version.
 *
 *  This program is distributed in the hope that it will be useful,
 *  but WITHOUT ANY WARRANTY; without even the implied warranty of
 *  MERCHANTABILITY or FITNESS FOR A PARTICULAR PURPOSE.  See the
 *  GNU General Public License for more details.
 *
 *  You should have received a copy of the GNU General Public License
 *  along with this program; if not, a copy is available at
 *  https://www.R-project.org/Licenses/
 */

/* Internal header, not installed */

/* this header is always to be included from others.
   It is only called if COMPILING_R is defined (in inlined.c) or
   from GNU C systems.

   There are different conventions for inlining across compilation units.
   See https://www.greenend.org.uk/rjk/tech/inline.html
 */
#ifndef R_INLINES_H_
#define R_INLINES_H_

#ifndef __cplusplus
#error Rinlinedfuns.h can only be included in C++ files
#endif

#ifdef COMPILING_R
/* defined only in inlined.c: this emits standalone code there */
# define INLINE_FUN
# define HIDDEN attribute_hidden
#else
/* This section is normally only used for versions of gcc which do not
   support C99 semantics.  __GNUC_STDC_INLINE__ is defined if
   GCC is following C99 inline semantics by default: we
   switch R's usage to the older GNU semantics via attributes.
   Do this even for __GNUC_GNUC_INLINE__ to shut up warnings in 4.2.x.
   __GNUC_STDC_INLINE__ and __GNUC_GNU_INLINE__ were added in gcc 4.2.0.
*/
/* object files will not contain definitions of functions declared
   "extern inline" in gnu90 inline mode */
# if defined(__GNUC_STDC_INLINE__) || defined(__GNUC_GNU_INLINE__)
#  define INLINE_FUN extern __attribute__((gnu_inline)) inline
# else
#  define INLINE_FUN extern R_INLINE
# endif
# define HIDDEN
#endif /* ifdef COMPILING_R */

#include <cassert>
#include <cstring> /* for strlen, strcmp */
#include <Localization.h>
#include <CXXR/RAltRep.hpp>
#include <CXXR/Symbol.hpp>

#ifdef TRUE
#undef TRUE
#endif
#ifdef FALSE
#undef FALSE
#endif

#ifdef TESTING_WRITE_BARRIER
using namespace R;
#endif

#ifdef __cplusplus
extern "C" {
#endif
/* define inline-able functions */
#if defined(TESTING_WRITE_BARRIER) || defined(COMPILING_R) || defined(COMPILING_MEMORY_C)
# define STRICT_TYPECHECK
# define CATCH_ZERO_LENGTH_ACCESS
#endif


#if defined(USE_RINTERNALS) || defined(COMPILING_R)
/* inline version of CAR to support immediate bindings */
INLINE_FUN SEXP CAR(SEXP e)
{
    if (e == R_NilValue) return R_NilValue;
#ifdef TESTING_WRITE_BARRIER
    assert((TYPEOF(e) == LISTSXP) || (TYPEOF(e) == DOTSXP) || (TYPEOF(e) == LANGSXP));
#endif
    return static_cast<CXXR::ConsCell *>(e)->car();
}
#else
SEXP CAR(SEXP e);
#endif

#ifdef STRICT_TYPECHECK
/* Functions called from other inline functions cannot be hidden, because
   the compiler may choose to inline the caller, but not the callee, causing
   a linking failure in the caller if the callee is hidden.  The callees
   that were exposed due to this problem have comment "HIDDEN (inlining)",
   below.
 */
/*HIDDEN (inlining)*/ INLINE_FUN void CHKVEC(SEXP x) {
    switch (TYPEOF(x)) {
    case CHARSXP:
    case LGLSXP:
    case INTSXP:
    case REALSXP:
    case CPLXSXP:
    case STRSXP:
    case VECSXP:
    case EXPRSXP:
    case RAWSXP:
    case WEAKREFSXP:
	break;
    default:
	error(_("cannot get data pointer of '%s' objects"), R::R_typeToChar(x));
    }
}
#else
# define CHKVEC(x) do {} while(0)
#endif

INLINE_FUN void *DATAPTR(SEXP x) {
    CHKVEC(x);
    if (ALTREP(x))
	return R::ALTVEC_DATAPTR(x);
#ifdef CATCH_ZERO_LENGTH_ACCESS
    /* Attempts to read or write elements of a zero length vector will
       result in a segfault, rather than read and write random memory.
       Returning NULL would be more natural, but Matrix seems to assume
       that even zero-length vectors have non-NULL data pointers, so
       return (void *) 1 instead. Zero-length CHARSXP objects still
       have a trailing zero byte so they are not handled. */
    else if (STDVEC_LENGTH(x) == 0 && TYPEOF(x) != CHARSXP)
	return (void *) 1;
#endif
    else
	return STDVEC_DATAPTR(x);
}

INLINE_FUN const void *DATAPTR_RO(SEXP x) {
    CHKVEC(x);
    if (ALTREP(x))
	return R::ALTVEC_DATAPTR_RO(x);
    else
	return STDVEC_DATAPTR(x);
}

INLINE_FUN const void *DATAPTR_OR_NULL(SEXP x) {
    CHKVEC(x);
    if (ALTREP(x))
	return R::ALTVEC_DATAPTR_OR_NULL(x);
    else
	return STDVEC_DATAPTR(x);
}

#ifdef STRICT_TYPECHECK
# define CHECK_VECTOR_LGL(x) do {				\
	if (TYPEOF(x) != LGLSXP) error(_("bad '%s' vector"), "LGLSXP");	\
    } while (0)
# define CHECK_VECTOR_INT(x) do {				\
	if (! (TYPEOF(x) == INTSXP || TYPEOF(x) == LGLSXP))	\
	    error(_("bad '%s' vector"), "INTSXP");				\
    } while (0)
# define CHECK_VECTOR_REAL(x) do {				\
	if (TYPEOF(x) != REALSXP) error(_("bad '%s' vector"), "REALSXP");	\
    } while (0)
# define CHECK_VECTOR_CPLX(x) do {				\
	if (TYPEOF(x) != CPLXSXP) error(_("bad '%s' vector"), "CPLXSXP");	\
    } while (0)
# define CHECK_VECTOR_RAW(x) do {				\
	if (TYPEOF(x) != RAWSXP) error(_("bad '%s' vector"), "RAWSXP");	\
    } while (0)
#else
# define CHECK_VECTOR_LGL(x) do { } while(0)
# define CHECK_VECTOR_INT(x) do { } while(0)
# define CHECK_VECTOR_REAL(x) do { } while(0)
# define CHECK_VECTOR_CPLX(x) do { } while(0)
# define CHECK_VECTOR_RAW(x) do { } while(0)
#endif

INLINE_FUN const int *LOGICAL_OR_NULL(SEXP x) {
    CHECK_VECTOR_LGL(x);
    return (const int *) (ALTREP(x) ? R::ALTVEC_DATAPTR_OR_NULL(x) : STDVEC_DATAPTR(x));
}

INLINE_FUN const int *INTEGER_OR_NULL(SEXP x) {
    CHECK_VECTOR_INT(x);
    return (const int *) (ALTREP(x) ? R::ALTVEC_DATAPTR_OR_NULL(x) : STDVEC_DATAPTR(x));
}

INLINE_FUN const double *REAL_OR_NULL(SEXP x) {
    CHECK_VECTOR_REAL(x);
    return (const double *) (ALTREP(x) ? R::ALTVEC_DATAPTR_OR_NULL(x) : STDVEC_DATAPTR(x));
}

INLINE_FUN const Rcomplex *COMPLEX_OR_NULL(SEXP x) {
    CHECK_VECTOR_CPLX(x);
    return (const Rcomplex *) (ALTREP(x) ? R::ALTVEC_DATAPTR_OR_NULL(x) : STDVEC_DATAPTR(x));
}

INLINE_FUN const Rbyte *RAW_OR_NULL(SEXP x) {
    CHECK_VECTOR_RAW(x);
    return (const Rbyte *) (ALTREP(x) ? R::ALTVEC_DATAPTR_OR_NULL(x) : STDVEC_DATAPTR(x));
}

INLINE_FUN R_xlen_t XLENGTH_EX(SEXP x)
{
    if (x == R_NilValue) return 0;
    return ALTREP(x) ? R::ALTREP_LENGTH(x) : STDVEC_LENGTH(x);
}

INLINE_FUN R_xlen_t XTRUELENGTH(SEXP x)
{
    return ALTREP(x) ? R::ALTREP_TRUELENGTH(x) : STDVEC_TRUELENGTH(x);
}
#ifdef __cplusplus
} // extern "C"
#endif

namespace R {
/*HIDDEN*/ INLINE_FUN int LENGTH_EX(SEXP x, const char *file, int line)
{
    if (x == R_NilValue) return 0;
    R_xlen_t len = XLENGTH(x);
#ifdef LONG_VECTOR_SUPPORT
    if (len > R_SHORT_LEN_MAX)
	R::R_BadLongVector(x, file, line);
#endif
    return (int) len;
}
} // namespace R

#ifdef __cplusplus
extern "C" {
#endif
#ifdef STRICT_TYPECHECK
# define CHECK_STDVEC_LGL(x) do {				\
	CHECK_VECTOR_LGL(x);					\
	if (ALTREP(x)) error(_("bad standard '%s' vector"), "LGLSXP");	\
    } while (0)
# define CHECK_STDVEC_INT(x) do {				\
	CHECK_VECTOR_INT(x);					\
	if (ALTREP(x)) error(_("bad standard '%s' vector"), "INTSXP");	\
    } while (0)
# define CHECK_STDVEC_REAL(x) do {				\
	CHECK_VECTOR_REAL(x);					\
	if (ALTREP(x)) error(_("bad standard '%s' vector"), "REALSXP");	\
    } while (0)
# define CHECK_STDVEC_CPLX(x) do {				\
	CHECK_VECTOR_CPLX(x);					\
	if (ALTREP(x)) error(_("bad standard '%s' vector"), "CPLXSXP");	\
    } while (0)
# define CHECK_STDVEC_RAW(x) do {				\
	CHECK_VECTOR_RAW(x);					\
	if (ALTREP(x)) error(_("bad standard '%s' vector"), "RAWSXP");	\
    } while (0)

# define CHECK_SCALAR_LGL(x) do {				\
	CHECK_VECTOR_LGL(x);					\
	if (XLENGTH(x) != 1) error(_("bad '%s' scalar"), "LGLSXP");	\
    } while (0)
# define CHECK_SCALAR_INT(x) do {				\
	CHECK_VECTOR_INT(x);					\
	if (XLENGTH(x) != 1) error(_("bad '%s' scalar"), "INTSXP");	\
    } while (0)
# define CHECK_SCALAR_REAL(x) do {				\
	CHECK_VECTOR_REAL(x);					\
	if (XLENGTH(x) != 1) error(_("bad '%s' scalar"), "REALSXP");	\
    } while (0)
# define CHECK_SCALAR_CPLX(x) do {				\
	CHECK_VECTOR_CPLX(x);					\
	if (XLENGTH(x) != 1) error(_("bad '%s' scalar"), "CPLXSXP");	\
    } while (0)
# define CHECK_SCALAR_RAW(x) do {				\
	CHECK_VECTOR_RAW(x);					\
	if (XLENGTH(x) != 1) error(_("bad '%s' scalar"), "RAWSXP");	\
    } while (0)

# define CHECK_BOUNDS_ELT(x, i) do {			\
	if (i < 0 || i > XLENGTH(x))			\
	    error("%s", _("subscript out of bounds"));	\
    } while (0)

# define CHECK_VECTOR_LGL_ELT(x, i) do {	\
	SEXP ce__x__ = (x);			\
	R_xlen_t ce__i__ = (i);			\
	CHECK_VECTOR_LGL(ce__x__);		\
	CHECK_BOUNDS_ELT(ce__x__, ce__i__);	\
} while (0)
# define CHECK_VECTOR_INT_ELT(x, i) do {	\
	SEXP ce__x__ = (x);			\
	R_xlen_t ce__i__ = (i);			\
	CHECK_VECTOR_INT(ce__x__);		\
	CHECK_BOUNDS_ELT(ce__x__, ce__i__);	\
} while (0)
# define CHECK_VECTOR_REAL_ELT(x, i) do {	\
	SEXP ce__x__ = (x);			\
	R_xlen_t ce__i__ = (i);			\
	CHECK_VECTOR_REAL(ce__x__);		\
	CHECK_BOUNDS_ELT(ce__x__, ce__i__);	\
} while (0)
# define CHECK_VECTOR_CPLX_ELT(x, i) do {	\
	SEXP ce__x__ = (x);			\
	R_xlen_t ce__i__ = (i);			\
	CHECK_VECTOR_CPLX(ce__x__);		\
	CHECK_BOUNDS_ELT(ce__x__, ce__i__);	\
} while (0)
# define CHECK_VECTOR_RAW_ELT(x, i) do {	\
	SEXP ce__x__ = (x);			\
	R_xlen_t ce__i__ = (i);			\
	CHECK_VECTOR_RAW(ce__x__);		\
	CHECK_BOUNDS_ELT(ce__x__, ce__i__);	\
} while (0)
#else
# define CHECK_STDVEC_LGL(x) do { } while(0)
# define CHECK_STDVEC_INT(x) do { } while(0)
# define CHECK_STDVEC_REAL(x) do { } while(0)
# define CHECK_STDVEC_CPLX(x) do { } while(0)
# define CHECK_STDVEC_RAW(x) do { } while(0)

# define CHECK_SCALAR_LGL(x) do { } while(0)
# define CHECK_SCALAR_INT(x) do { } while(0)
# define CHECK_SCALAR_REAL(x) do { } while(0)
# define CHECK_SCALAR_CPLX(x) do { } while(0)
# define CHECK_SCALAR_RAW(x) do { } while(0)

# define CHECK_VECTOR_LGL_ELT(x, i) do { } while(0)
# define CHECK_VECTOR_INT_ELT(x, i) do { } while(0)
# define CHECK_VECTOR_REAL_ELT(x, i) do { } while(0)
# define CHECK_VECTOR_CPLX_ELT(x, i) do { } while(0)
# define CHECK_VECTOR_RAW_ELT(x, i) do { } while(0)
#endif
#ifdef __cplusplus
} // extern "C"
#endif

namespace R {
/*HIDDEN (inlining)*/ INLINE_FUN int *LOGICAL0(SEXP x) {
    CHECK_STDVEC_LGL(x);
    return (int *) STDVEC_DATAPTR(x);
}

/*HIDDEN (inlining)*/ INLINE_FUN int *INTEGER0(SEXP x) {
    CHECK_STDVEC_INT(x);
    return (int *) STDVEC_DATAPTR(x);
}

/*HIDDEN*/ INLINE_FUN double *REAL0(SEXP x) {
    CHECK_STDVEC_REAL(x);
    return (double *) STDVEC_DATAPTR(x);
}

/*HIDDEN*/ INLINE_FUN Rcomplex *COMPLEX0(SEXP x) {
    CHECK_STDVEC_CPLX(x);
    return (Rcomplex *) STDVEC_DATAPTR(x);
}

/*HIDDEN (inlining)*/ INLINE_FUN Rbyte *RAW0(SEXP x) {
    CHECK_STDVEC_RAW(x);
    return (Rbyte *) STDVEC_DATAPTR(x);
}

/* This should not be Rboolean as could be NA_LOGICAL */
HIDDEN INLINE_FUN int SCALAR_LVAL(SEXP x) {
    CHECK_SCALAR_LGL(x);
    return LOGICAL(x)[0];
}

/* ditto */
HIDDEN INLINE_FUN void SET_SCALAR_LVAL(SEXP x, int v) {
    CHECK_SCALAR_LGL(x);
    LOGICAL(x)[0] = v;
}

HIDDEN INLINE_FUN int SCALAR_IVAL(SEXP x) {
    CHECK_SCALAR_INT(x);
    return INTEGER(x)[0];
}

/*HIDDEN (inlining)*/ INLINE_FUN void SET_SCALAR_IVAL(SEXP x, int v) {
    CHECK_SCALAR_INT(x);
    INTEGER(x)[0] = v;
}

HIDDEN INLINE_FUN double SCALAR_DVAL(SEXP x) {
    CHECK_SCALAR_REAL(x);
    return REAL(x)[0];
}

/*HIDDEN (inlining)*/ INLINE_FUN void SET_SCALAR_DVAL(SEXP x, double v) {
    CHECK_SCALAR_REAL(x);
    REAL(x)[0] = v;
}

HIDDEN INLINE_FUN Rcomplex SCALAR_CVAL(SEXP x) {
    CHECK_SCALAR_CPLX(x);
    return COMPLEX(x)[0];
}

/*HIDDEN (inlining)*/ INLINE_FUN void SET_SCALAR_CVAL(SEXP x, Rcomplex v) {
    CHECK_SCALAR_CPLX(x);
    COMPLEX(x)[0] = CXXR::Complex(v);
}

HIDDEN INLINE_FUN Rbyte SCALAR_BVAL(SEXP x) {
    CHECK_SCALAR_RAW(x);
    return RAW(x)[0];
}

/*HIDDEN (inlining)*/ INLINE_FUN void SET_SCALAR_BVAL(SEXP x, Rbyte v) {
    CHECK_SCALAR_RAW(x);
    RAW(x)[0] = v;
}
} // namespace R

/*HIDDEN*/ INLINE_FUN CXXR::Complex *CXXR_COMPLEX0(SEXP x) {
    CHECK_STDVEC_CPLX(x);
    return (CXXR::Complex *) STDVEC_DATAPTR(x);
}

INLINE_FUN CXXR::Complex CXXR_COMPLEX_ELT(SEXP x, R_xlen_t i)
{
    CHECK_VECTOR_CPLX_ELT(x, i);
    return ALTREP(x) ? static_cast<CXXR::Complex>(R::ALTCOMPLEX_ELT(x, i)) : CXXR_COMPLEX0(x)[i];
}

#ifdef __cplusplus
extern "C" {
#endif
INLINE_FUN SEXP ALTREP_CLASS(SEXP x) { return CLASS(x); }

INLINE_FUN SEXP R_altrep_data1(SEXP x) { return DATA1(x); }
INLINE_FUN SEXP R_altrep_data2(SEXP x) { return DATA2(x); }
INLINE_FUN void R_set_altrep_data1(SEXP x, SEXP v) { SET_DATA1(x, v); }
INLINE_FUN void R_set_altrep_data2(SEXP x, SEXP v) { SET_DATA2(x, v); }

INLINE_FUN int INTEGER_ELT(SEXP x, R_xlen_t i)
{
    CHECK_VECTOR_INT_ELT(x, i);
    return ALTREP(x) ? R::ALTINTEGER_ELT(x, i) : R::INTEGER0(x)[i];
}

INLINE_FUN void SET_INTEGER_ELT(SEXP x, R_xlen_t i, int v)
{
    CHECK_VECTOR_INT_ELT(x, i);
    if (ALTREP(x)) R::ALTINTEGER_SET_ELT(x, i, v);
    else R::INTEGER0(x)[i] = v;
}

INLINE_FUN int LOGICAL_ELT(SEXP x, R_xlen_t i)
{
    CHECK_VECTOR_LGL_ELT(x, i);
    return ALTREP(x) ? R::ALTLOGICAL_ELT(x, i) : R::LOGICAL0(x)[i];
}

INLINE_FUN void SET_LOGICAL_ELT(SEXP x, R_xlen_t i, int v)
{
    CHECK_VECTOR_LGL_ELT(x, i);
    if (ALTREP(x)) R::ALTLOGICAL_SET_ELT(x, i, v);
    else R::LOGICAL0(x)[i] = v;
}

INLINE_FUN double REAL_ELT(SEXP x, R_xlen_t i)
{
    CHECK_VECTOR_REAL_ELT(x, i);
    return ALTREP(x) ? R::ALTREAL_ELT(x, i) : R::REAL0(x)[i];
}

INLINE_FUN void SET_REAL_ELT(SEXP x, R_xlen_t i, double v)
{
    CHECK_VECTOR_REAL_ELT(x, i);
    if (ALTREP(x)) R::ALTREAL_SET_ELT(x, i, v);
    else R::REAL0(x)[i] = v;
}

INLINE_FUN Rcomplex COMPLEX_ELT(SEXP x, R_xlen_t i)
{
    CHECK_VECTOR_CPLX_ELT(x, i);
    return ALTREP(x) ? R::ALTCOMPLEX_ELT(x, i) : R::COMPLEX0(x)[i];
}

INLINE_FUN void SET_COMPLEX_ELT(SEXP x, R_xlen_t i, Rcomplex v)
{
    CHECK_VECTOR_CPLX_ELT(x, i);
    if (ALTREP(x)) R::ALTCOMPLEX_SET_ELT(x, i, v);
    else R::COMPLEX0(x)[i] = v;
}

INLINE_FUN Rbyte RAW_ELT(SEXP x, R_xlen_t i)
{
    CHECK_VECTOR_RAW_ELT(x, i);
    return ALTREP(x) ? R::ALTRAW_ELT(x, i) : R::RAW0(x)[i];
}

INLINE_FUN void SET_RAW_ELT(SEXP x, R_xlen_t i, Rbyte v)
{
    CHECK_VECTOR_RAW_ELT(x, i);
    if (ALTREP(x)) R::ALTRAW_SET_ELT(x, i, v);
    else R::RAW0(x)[i] = v;
}

#if !defined(COMPILING_R) && !defined(COMPILING_MEMORY_C) &&	\
    !defined(TESTING_WRITE_BARRIER)
/* if not inlining use version in memory.c with more error checking */
INLINE_FUN SEXP STRING_ELT(SEXP x, R_xlen_t i) {
    if (ALTREP(x))
	return R::ALTSTRING_ELT(x, i);
    else {
	SEXP *ps = (SEXP *) STDVEC_DATAPTR(x);
	return ps[i];
    }
}
#else
SEXP STRING_ELT(SEXP x, R_xlen_t i);
#endif

/* from dstruct.c */

/*  length - length of objects  */

/* TODO: a  Length(.) {say} which is  length() + dispatch (S3 + S4) if needed
         for one approach, see do_seq_along() in ../main/seq.c
*/
INLINE_FUN R_len_t Rf_length(SEXP s)
{
    switch (TYPEOF(s)) {
    case NILSXP:
	return 0;
    case LGLSXP:
    case INTSXP:
    case REALSXP:
    case CPLXSXP:
    case STRSXP:
    case CHARSXP:
    case VECSXP:
    case EXPRSXP:
    case RAWSXP:
	return LENGTH(s);
    case LISTSXP:
    case LANGSXP:
    case DOTSXP:
    {
	int i = 0;
	while (s != NULL && s != R_NilValue) {
	    i++;
	    s = CDR(s);
	}
	return i;
    }
    case ENVSXP:
	return R::Rf_envlength(s);
    default:
	return 1;
    }
}

INLINE_FUN R_xlen_t Rf_xlength(SEXP s)
{
    switch (TYPEOF(s)) {
    case NILSXP:
	return 0;
    case LGLSXP:
    case INTSXP:
    case REALSXP:
    case CPLXSXP:
    case STRSXP:
    case CHARSXP:
    case VECSXP:
    case EXPRSXP:
    case RAWSXP:
	return XLENGTH(s);
    case LISTSXP:
    case LANGSXP:
    case DOTSXP:
    {
	// it is implausible this would be >= 2^31 elements, but allow it
	R_xlen_t i = 0;
	while (s != NULL && s != R_NilValue) {
	    i++;
	    s = CDR(s);
	}
	return i;
    }
    case ENVSXP:
	return R::Rf_envxlength(s);
    default:
	return 1;
    }
}

/* regular allocVector() as a special case of allocVector3() with no custom allocator */
INLINE_FUN SEXP Rf_allocVector(SEXPTYPE type, R_xlen_t length)
{
    return R::allocVector3(type, length, NULL);
}

/* from list.c */
/* Return a dotted pair with the given CAR and CDR. */
/* The (R) TAG slot on the cell is set to NULL. */


/* Get the i-th element of a list */
INLINE_FUN SEXP Rf_elt(SEXP list, int i)
{
    SEXP result = list;

    if ((i < 0) || (i > length(list)))
	return R_NilValue;
    else
	for (int j = 0; j < i; j++)
	    result = CDR(result);

    return CAR(result);
}


/* Return the last element of a list */
INLINE_FUN SEXP Rf_lastElt(SEXP list)
{
    SEXP result = R_NilValue;
    while (list != R_NilValue) {
	result = list;
	list = CDR(list);
    }
    return result;
}


/* Shorthands for creating small lists */

INLINE_FUN SEXP Rf_list1(SEXP s)
{
    return CONS(s, R_NilValue);
}


INLINE_FUN SEXP Rf_list2(SEXP s, SEXP t)
{
    PROTECT(s);
    s = CONS(s, list1(t));
    UNPROTECT(1);
    return s;
}


INLINE_FUN SEXP Rf_list3(SEXP s, SEXP t, SEXP u)
{
    PROTECT(s);
    s = CONS(s, list2(t, u));
    UNPROTECT(1);
    return s;
}


INLINE_FUN SEXP Rf_list4(SEXP s, SEXP t, SEXP u, SEXP v)
{
    PROTECT(s);
    s = CONS(s, list3(t, u, v));
    UNPROTECT(1);
    return s;
}

INLINE_FUN SEXP Rf_list5(SEXP s, SEXP t, SEXP u, SEXP v, SEXP w)
{
    PROTECT(s);
    s = CONS(s, list4(t, u, v, w));
    UNPROTECT(1);
    return s;
}

INLINE_FUN SEXP Rf_list6(SEXP s, SEXP t, SEXP u, SEXP v, SEXP w, SEXP x)
{
    PROTECT(s);
    s = CONS(s, list5(t, u, v, w, x));
    UNPROTECT(1);
    return s;
}

/* Destructive list append : See also ``append'' */

INLINE_FUN SEXP Rf_listAppend(SEXP s, SEXP t)
{
    if (s == R_NilValue)
	return t;
    SEXP r = s;
    while (CDR(r) != R_NilValue)
	r = CDR(r);
    SETCDR(r, t);
    return s;
}


/* Language based list constructs.  These are identical to the list */
/* constructs, but the results can be evaluated. */

/* Return a (language) dotted pair with the given car and cdr */

INLINE_FUN SEXP Rf_lang1(SEXP s)
{
    return LCONS(s, R_NilValue);
}

INLINE_FUN SEXP Rf_lang2(SEXP s, SEXP t)
{
    PROTECT(s);
    s = LCONS(s, list1(t));
    UNPROTECT(1);
    return s;
}

INLINE_FUN SEXP Rf_lang3(SEXP s, SEXP t, SEXP u)
{
    PROTECT(s);
    s = LCONS(s, list2(t, u));
    UNPROTECT(1);
    return s;
}

INLINE_FUN SEXP Rf_lang4(SEXP s, SEXP t, SEXP u, SEXP v)
{
    PROTECT(s);
    s = LCONS(s, list3(t, u, v));
    UNPROTECT(1);
    return s;
}

INLINE_FUN SEXP Rf_lang5(SEXP s, SEXP t, SEXP u, SEXP v, SEXP w)
{
    PROTECT(s);
    s = LCONS(s, list4(t, u, v, w));
    UNPROTECT(1);
    return s;
}

INLINE_FUN SEXP Rf_lang6(SEXP s, SEXP t, SEXP u, SEXP v, SEXP w, SEXP x)
{
    PROTECT(s);
    s = LCONS(s, list5(t, u, v, w, x));
    UNPROTECT(1);
    return s;
}

/* NOTE: R's inherits() is based on inherits3() in ../main/objects.c
 * Here, use char / CHAR() instead of the slower more general translateChar()
 */
INLINE_FUN Rboolean Rf_inherits(SEXP s, const char *name)
{
    if (OBJECT(s)) {
	SEXP klass = getAttrib(s, R_ClassSymbol);
	int nclass = length(klass);
	for (int i = 0; i < nclass; i++) {
	    if (!strcmp(CHAR(STRING_ELT(klass, i)), name))
		return TRUE;
	}
    }
    return FALSE;
}

<<<<<<< HEAD
INLINE_FUN Rboolean Rf_isValidString(SEXP x)
=======
INLINE_FUN Rboolean isScalarString(SEXP x)
{
    return TYPEOF(x) == STRSXP && XLENGTH(x) == 1;
}

INLINE_FUN Rboolean isValidString(SEXP x)
{
    return TYPEOF(x) == STRSXP && LENGTH(x) > 0 && TYPEOF(STRING_ELT(x, 0)) != NILSXP;
}

/* non-empty ("") valid string :*/
INLINE_FUN Rboolean isValidStringF(SEXP x)
{
    return isValidString(x) && CHAR(STRING_ELT(x, 0))[0];
}

HIDDEN INLINE_FUN Rboolean isUserBinop(SEXP s)
>>>>>>> ed3d7103
{
    return (Rboolean) (TYPEOF(x) == STRSXP && LENGTH(x) > 0 && TYPEOF(STRING_ELT(x, 0)) != NILSXP);
}

INLINE_FUN Rboolean Rf_isFunction(SEXP s)
{
    return (Rboolean) (TYPEOF(s) == CLOSXP ||
	    TYPEOF(s) == BUILTINSXP ||
	    TYPEOF(s) == SPECIALSXP);
}

INLINE_FUN Rboolean Rf_isPrimitive(SEXP s)
{
    return (Rboolean) (TYPEOF(s) == BUILTINSXP ||
	    TYPEOF(s) == SPECIALSXP);
}

INLINE_FUN Rboolean Rf_isList(SEXP s)
{
    return (Rboolean) (s == R_NilValue || TYPEOF(s) == LISTSXP);
}


INLINE_FUN Rboolean Rf_isNewList(SEXP s)
{
    return (Rboolean) (s == R_NilValue || TYPEOF(s) == VECSXP);
}

INLINE_FUN Rboolean Rf_isPairList(SEXP s)
{
    switch (TYPEOF(s)) {
    case NILSXP:
    case LISTSXP:
    case LANGSXP:
    case DOTSXP:
	return TRUE;
    default:
	return FALSE;
    }
}

INLINE_FUN Rboolean Rf_isVectorList(SEXP s)
{
    switch (TYPEOF(s)) {
    case VECSXP:
    case EXPRSXP:
	return TRUE;
    default:
	return FALSE;
    }
}

INLINE_FUN Rboolean Rf_isVectorAtomic(SEXP s)
{
    switch (TYPEOF(s)) {
    case LGLSXP:
    case INTSXP:
    case REALSXP:
    case CPLXSXP:
    case STRSXP:
    case RAWSXP:
	return TRUE;
    default: /* including NULL */
	return FALSE;
    }
}

INLINE_FUN Rboolean Rf_isVector(SEXP s)/* === isVectorList() or isVectorAtomic() */
{
    switch(TYPEOF(s)) {
    case LGLSXP:
    case INTSXP:
    case REALSXP:
    case CPLXSXP:
    case STRSXP:
    case RAWSXP:

    case VECSXP:
    case EXPRSXP:
	return TRUE;
    default:
	return FALSE;
    }
}

INLINE_FUN Rboolean Rf_isDataFrame(SEXP s)
{
    if (OBJECT(s)) {
	SEXP klass = getAttrib(s, R_ClassSymbol);
	for (int i = 0; i < length(klass); i++)
	    if (!strcmp(CHAR(STRING_ELT(klass, i)), "data.frame")) return TRUE;
    }
    return FALSE;
}

/* DIFFERENT than R's  is.language(.) in ../main/coerce.c [do_is(), case 301:]
 *                                    which is   <=>  SYMSXP || LANGSXP || EXPRSXP */
INLINE_FUN Rboolean Rf_isLanguage(SEXP s)
{
    return (Rboolean) (s == R_NilValue || TYPEOF(s) == LANGSXP);
}

INLINE_FUN Rboolean Rf_isMatrix(SEXP s)
{
    if (isVector(s)) {
	SEXP t = getAttrib(s, R_DimSymbol);
	/* You are not supposed to be able to assign a non-integer dim,
	   although this might be possible by misuse of ATTRIB. */
	if (TYPEOF(t) == INTSXP && LENGTH(t) == 2)
	    return TRUE;
    }
    return FALSE;
}

INLINE_FUN Rboolean Rf_isArray(SEXP s)
{
    if (isVector(s)) {
	SEXP t = getAttrib(s, R_DimSymbol);
	/* You are not supposed to be able to assign a 0-length dim,
	 nor a non-integer dim */
	if (TYPEOF(t) == INTSXP && LENGTH(t) > 0)
	    return TRUE;
    }
    return FALSE;
}

INLINE_FUN Rboolean Rf_isTs(SEXP s)
{
    return (Rboolean) (isVector(s) && getAttrib(s, R_TspSymbol) != R_NilValue);
}


INLINE_FUN Rboolean Rf_isInteger(SEXP s)
{
    return (Rboolean) (TYPEOF(s) == INTSXP && !inherits(s, "factor"));
}

INLINE_FUN Rboolean Rf_isFactor(SEXP s)
{
    return (Rboolean) (TYPEOF(s) == INTSXP  && inherits(s, "factor"));
}

INLINE_FUN int Rf_nlevels(SEXP f)
{
    if (!isFactor(f))
	return 0;
    return LENGTH(getAttrib(f, R_LevelsSymbol));
}

/* Is an object of numeric type. */
/* FIXME:  the LGLSXP case should be excluded here
 * (really? in many places we affirm they are treated like INTs)*/

INLINE_FUN Rboolean Rf_isNumeric(SEXP s)
{
    switch(TYPEOF(s)) {
    case INTSXP:
	if (inherits(s,"factor")) return FALSE;
    case LGLSXP:
    case REALSXP:
	return TRUE;
    default:
	return FALSE;
    }
}

/** Is an object "Numeric" or  complex */
INLINE_FUN Rboolean Rf_isNumber(SEXP s)
{
    switch(TYPEOF(s)) {
    case INTSXP:
	if (inherits(s,"factor")) return FALSE;
    case LGLSXP:
    case REALSXP:
    case CPLXSXP:
	return TRUE;
    default:
	return FALSE;
    }
}

/* As from R 2.4.0 we check that the value is allowed. */
INLINE_FUN SEXP Rf_ScalarLogical(int x)
{
    LibExtern SEXP R_LogicalNAValue, R_TrueValue, R_FalseValue;
    if (x == NA_LOGICAL) return R_LogicalNAValue;
    else if (x != 0) return R_TrueValue;
    else return R_FalseValue;
}

INLINE_FUN SEXP Rf_ScalarInteger(int x)
{
    SEXP ans = allocVector(INTSXP, 1);
    R::SET_SCALAR_IVAL(ans, x);
    return ans;
}

INLINE_FUN SEXP Rf_ScalarReal(double x)
{
    SEXP ans = allocVector(REALSXP, 1);
    R::SET_SCALAR_DVAL(ans, x);
    return ans;
}

INLINE_FUN SEXP Rf_ScalarComplex(Rcomplex x)
{
    SEXP ans = allocVector(CPLXSXP, 1);
    R::SET_SCALAR_CVAL(ans, x);
    return ans;
}

INLINE_FUN SEXP Rf_ScalarString(SEXP x)
{
    SEXP ans;
    PROTECT(x);
    ans = allocVector(STRSXP, (R_xlen_t)1);
    SET_STRING_ELT(ans, (R_xlen_t)0, x);
    UNPROTECT(1);
    return ans;
}

INLINE_FUN SEXP Rf_ScalarRaw(Rbyte x)
{
    SEXP ans = allocVector(RAWSXP, 1);
    R::SET_SCALAR_BVAL(ans, x);
    return ans;
}

/* Check to see if a list can be made into a vector. */
/* it must have every element being a vector of length 1. */
/* BUT it does not exclude 0! */

INLINE_FUN Rboolean Rf_isVectorizable(SEXP s)
{
    if (s == R_NilValue) return TRUE;
    else if (isNewList(s)) {

	R_xlen_t n = XLENGTH(s);
	for (R_xlen_t i = 0 ; i < n; i++)
	    if (!isVector(VECTOR_ELT(s, i)) || XLENGTH(VECTOR_ELT(s, i)) > 1)
		return FALSE;
	return TRUE;
    }
    else if (isList(s)) {
	for ( ; s != R_NilValue; s = CDR(s))
	    if (!isVector(CAR(s)) || LENGTH(CAR(s)) > 1) return FALSE;
	return TRUE;
    }
    else return FALSE;
}


/**
 * Create a named vector of type TYP
 *
 * @example const char *nms[] = {"xi", "yi", "zi", ""};
 *          mkNamed(VECSXP, nms);  =~= R  list(xi=, yi=, zi=)
 *
 * @param TYP a vector SEXP type (e.g. REALSXP)
 * @param names names of list elements with null string appended
 *
 * @return (pointer to a) named vector of type TYP
 */
INLINE_FUN SEXP Rf_mkNamed(SEXPTYPE TYP, const char **names)
{
    R_xlen_t n;

    for (n = 0; strlen(names[n]) > 0; n++) {}
    SEXP ans = PROTECT(allocVector(TYP, n));
    SEXP nms = PROTECT(allocVector(STRSXP, n));
    for (R_xlen_t i = 0; i < n; i++)
	SET_STRING_ELT(nms, i, mkChar(names[i]));
    setAttrib(ans, R_NamesSymbol, nms);
    UNPROTECT(2);
    return ans;
}

/* from gram.y */

/* short cut for  ScalarString(mkChar(s)) : */
INLINE_FUN SEXP Rf_mkString(const char *s)
{
    SEXP t;

    PROTECT(t = allocVector(STRSXP, (R_xlen_t)1));
    SET_STRING_ELT(t, (R_xlen_t)0, mkChar(s));
    UNPROTECT(1);
    return t;
}
#ifdef __cplusplus
} // extern "C"
#endif

namespace R {
/* non-empty ("") valid string :*/
INLINE_FUN bool isValidStringF(SEXP x)
{
    return (isValidString(x) && CHAR(STRING_ELT(x, 0))[0]);
}

/* from util.c */

/* Check to see if the arrays "x" and "y" have the identical extents */

HIDDEN INLINE_FUN bool conformable(SEXP x, SEXP y)
{
    int n;
    PROTECT(x = getAttrib(x, R_DimSymbol));
    y = getAttrib(y, R_DimSymbol);
    UNPROTECT(1);
    if ((n = length(x)) != length(y))
	return false;
    for (int i = 0; i < n; i++)
	if (INTEGER(x)[i] != INTEGER(y)[i])
	    return false;
    return true;
}

HIDDEN INLINE_FUN bool isUserBinop(SEXP s)
{
    if (TYPEOF(s) == SYMSXP) {
	const char *str = CHAR(PRINTNAME(s));
	if (strlen(str) >= 2 && str[0] == '%' && str[strlen(str)-1] == '%')
	    return true;
    }
    return false;
}

/* index of a given C string in (translated) R string vector  */
HIDDEN INLINE_FUN int stringPositionTr(SEXP string, const char *translatedElement) {

    int slen = LENGTH(string);

    const void *vmax = vmaxget();
    for (int i = 0 ; i < slen; i++) {
	bool found = !strcmp(translateChar(STRING_ELT(string, i)),
				  translatedElement);
	vmaxset(vmax);
        if (found)
            return i;
    }
    return -1; /* not found */
}

/* duplicate RHS value of complex assignment if necessary to prevent cycles */
HIDDEN INLINE_FUN SEXP R_FixupRHS(SEXP x, SEXP y)
{
    if ( y != R_NilValue && MAYBE_REFERENCED(y) ) {
	if (R::R_cycle_detected(x, y)) {
#ifdef WARNING_ON_CYCLE_DETECT
	    warning("%s", _("cycle detected"));
	    R_cycle_detected(x, y);
#endif
	    y = duplicate(y);
	}
	else ENSURE_NAMEDMAX(y);
    }
    return y;
}
} // namespace R

#endif /* R_INLINES_H_ */<|MERGE_RESOLUTION|>--- conflicted
+++ resolved
@@ -762,27 +762,12 @@
     return FALSE;
 }
 
-<<<<<<< HEAD
+INLINE_FUN Rboolean Rf_isScalarString(SEXP x)
+{
+    return (Rboolean) (TYPEOF(x) == STRSXP && XLENGTH(x) == 1);
+}
+
 INLINE_FUN Rboolean Rf_isValidString(SEXP x)
-=======
-INLINE_FUN Rboolean isScalarString(SEXP x)
-{
-    return TYPEOF(x) == STRSXP && XLENGTH(x) == 1;
-}
-
-INLINE_FUN Rboolean isValidString(SEXP x)
-{
-    return TYPEOF(x) == STRSXP && LENGTH(x) > 0 && TYPEOF(STRING_ELT(x, 0)) != NILSXP;
-}
-
-/* non-empty ("") valid string :*/
-INLINE_FUN Rboolean isValidStringF(SEXP x)
-{
-    return isValidString(x) && CHAR(STRING_ELT(x, 0))[0];
-}
-
-HIDDEN INLINE_FUN Rboolean isUserBinop(SEXP s)
->>>>>>> ed3d7103
 {
     return (Rboolean) (TYPEOF(x) == STRSXP && LENGTH(x) > 0 && TYPEOF(STRING_ELT(x, 0)) != NILSXP);
 }
