/*
 *  R : A Computer Language for Statistical Data Analysis
 *  Copyright (C) 1999-2023  The R Core Team.
 *  Copyright (C) 1995, 1996  Robert Gentleman and Ross Ihaka
 *
 *  This program is free software; you can redistribute it and/or modify
 *  it under the terms of the GNU General Public License as published by
 *  the Free Software Foundation; either version 2 of the License, or
 *  (at your option) any later version.
 *
 *  This program is distributed in the hope that it will be useful,
 *  but WITHOUT ANY WARRANTY; without even the implied warranty of
 *  MERCHANTABILITY or FITNESS FOR A PARTICULAR PURPOSE.  See the
 *  GNU General Public License for more details.
 *
 *  You should have received a copy of the GNU General Public License
 *  along with this program; if not, a copy is available at
 *  https://www.R-project.org/Licenses/
 */

/* Internal header, not installed */

/* this header is always to be included from others.
   It is only called if COMPILING_R is defined (in inlined.c) or
   from GNU C systems.

   There are different conventions for inlining across compilation units.
   See http://www.greenend.org.uk/rjk/2003/03/inline.html
 */
#ifndef R_INLINES_H_
#define R_INLINES_H_

<<<<<<< HEAD
#ifndef __cplusplus
#error Rinlinedfuns.h can only be included in C++ files
=======
#if defined(__GNUC_STDC_INLINE__) && !defined(C99_INLINE_SEMANTICS)
/* Probably not able to use C99 semantics in gcc < 4.3.0 */
# if defined(__clang__) || __GNUC__ > 4 || __GNUC__ == 4 && __GNUC_MINOR__ >= 3
#  define C99_INLINE_SEMANTICS 1
# endif
#endif

/* Apple's gcc build >5400 (since Xcode 3.0) doesn't support GNU inline in C99 mode 
   FIXME: can this possibly still be needed?
*/
#if __APPLE_CC__ > 5400 && !defined(C99_INLINE_SEMANTICS) && __STDC_VERSION__ >= 199901L
#define C99_INLINE_SEMANTICS 1
>>>>>>> 61cae07c
#endif

#ifdef COMPILING_R
/* defined only in inlined.c: this emits standalone code there */
# define INLINE_FUN
# define HIDDEN attribute_hidden
#else
/* This section is normally only used for versions of gcc which do not
   support C99 semantics.  __GNUC_STDC_INLINE__ is defined if
   GCC is following C99 inline semantics by default: we
   switch R's usage to the older GNU semantics via attributes.
   Do this even for __GNUC_GNUC_INLINE__ to shut up warnings in 4.2.x.
   __GNUC_STDC_INLINE__ and __GNUC_GNU_INLINE__ were added in gcc 4.2.0.
*/
/* object files will not contain definitions of functions declared
   "extern inline" in gnu90 inline mode */
# if defined(__GNUC_STDC_INLINE__) || defined(__GNUC_GNU_INLINE__)
#  define INLINE_FUN extern __attribute__((gnu_inline)) inline
# else
#  define INLINE_FUN extern R_INLINE
# endif
# define HIDDEN
#endif /* ifdef COMPILING_R */

<<<<<<< HEAD
#include <cstring> /* for strlen, strcmp */
=======
#if C99_INLINE_SEMANTICS
# undef INLINE_FUN
# ifdef COMPILING_R
/* force exported copy (in inlined.c) */
#  define INLINE_FUN extern inline
# else
/* either inline or link to extern version at compiler's choice */
#  define INLINE_FUN inline
# endif /* ifdef COMPILING_R */
#endif /* C99_INLINE_SEMANTICS */
>>>>>>> 61cae07c

#ifdef TESTING_WRITE_BARRIER
using namespace R;
#endif

#ifdef __cplusplus
extern "C" {
#endif
/* define inline-able functions */
#if defined(TESTING_WRITE_BARRIER) || defined(COMPILING_R)
# define STRICT_TYPECHECK
# define CATCH_ZERO_LENGTH_ACCESS
#endif


#if defined(USE_RINTERNALS) || defined(COMPILING_R)
/* inline version of CAR to support immediate bindings */
INLINE_FUN SEXP CAR(SEXP e)
{
    if (BNDCELL_TAG(e))
	error("bad binding access");
    return CAR0(e);
}
#else
SEXP CAR(SEXP e);
#endif

#ifdef STRICT_TYPECHECK
/*HIDDEN*/ INLINE_FUN void CHKVEC(SEXP x) {
    switch (TYPEOF(x)) {
    case CHARSXP:
    case LGLSXP:
    case INTSXP:
    case REALSXP:
    case CPLXSXP:
    case STRSXP:
    case VECSXP:
    case EXPRSXP:
    case RAWSXP:
    case WEAKREFSXP:
	break;
    default:
	error("cannot get data pointer of '%s' objects", R_typeToChar(x));
    }
}
#else
# define CHKVEC(x) do {} while(0)
#endif

INLINE_FUN void *DATAPTR(SEXP x) {
    CHKVEC(x);
    if (ALTREP(x))
	return R::ALTVEC_DATAPTR(x);
#ifdef CATCH_ZERO_LENGTH_ACCESS
    /* Attempts to read or write elements of a zero length vector will
       result in a segfault, rather than read and write random memory.
       Returning NULL would be more natural, but Matrix seems to assume
       that even zero-length vectors have non-NULL data pointers, so
       return (void *) 1 instead. Zero-length CHARSXP objects still
       have a trailing zero byte so they are not handled. */
    else if (STDVEC_LENGTH(x) == 0 && TYPEOF(x) != CHARSXP)
	return (void *) 1;
#endif
    else
	return STDVEC_DATAPTR(x);
}

INLINE_FUN const void *DATAPTR_RO(SEXP x) {
    CHKVEC(x);
    if (ALTREP(x))
	return R::ALTVEC_DATAPTR_RO(x);
    else
	return STDVEC_DATAPTR(x);
}

INLINE_FUN const void *DATAPTR_OR_NULL(SEXP x) {
    CHKVEC(x);
    if (ALTREP(x))
	return R::ALTVEC_DATAPTR_OR_NULL(x);
    else
	return STDVEC_DATAPTR(x);
}

#ifdef STRICT_TYPECHECK
# define CHECK_VECTOR_LGL(x) do {				\
	if (TYPEOF(x) != LGLSXP) error("bad LGLSXP vector");	\
    } while (0)
# define CHECK_VECTOR_INT(x) do {				\
	if (! (TYPEOF(x) == INTSXP || TYPEOF(x) == LGLSXP))	\
	    error("bad INTSXP vector");				\
    } while (0)
# define CHECK_VECTOR_REAL(x) do {				\
	if (TYPEOF(x) != REALSXP) error("bad REALSXP vector");	\
    } while (0)
# define CHECK_VECTOR_CPLX(x) do {				\
	if (TYPEOF(x) != CPLXSXP) error("bad CPLXSXP vector");	\
    } while (0)
# define CHECK_VECTOR_RAW(x) do {				\
	if (TYPEOF(x) != RAWSXP) error("bad RAWSXP vector");	\
    } while (0)
#else
# define CHECK_VECTOR_LGL(x) do { } while(0)
# define CHECK_VECTOR_INT(x) do { } while(0)
# define CHECK_VECTOR_REAL(x) do { } while(0)
# define CHECK_VECTOR_CPLX(x) do { } while(0)
# define CHECK_VECTOR_RAW(x) do { } while(0)
#endif

INLINE_FUN const int *LOGICAL_OR_NULL(SEXP x) {
    CHECK_VECTOR_LGL(x);
    return (const int *) (ALTREP(x) ? R::ALTVEC_DATAPTR_OR_NULL(x) : STDVEC_DATAPTR(x));
}

INLINE_FUN const int *INTEGER_OR_NULL(SEXP x) {
    CHECK_VECTOR_INT(x);
    return (const int *) (ALTREP(x) ? R::ALTVEC_DATAPTR_OR_NULL(x) : STDVEC_DATAPTR(x));
}

INLINE_FUN const double *REAL_OR_NULL(SEXP x) {
    CHECK_VECTOR_REAL(x);
    return (const double *) (ALTREP(x) ? R::ALTVEC_DATAPTR_OR_NULL(x) : STDVEC_DATAPTR(x));
}

INLINE_FUN const Rcomplex *COMPLEX_OR_NULL(SEXP x) {
    CHECK_VECTOR_CPLX(x);
    return (const Rcomplex *) (ALTREP(x) ? R::ALTVEC_DATAPTR_OR_NULL(x) : STDVEC_DATAPTR(x));
}

INLINE_FUN const Rbyte *RAW_OR_NULL(SEXP x) {
    CHECK_VECTOR_RAW(x);
    return (const Rbyte *) (ALTREP(x) ? R::ALTVEC_DATAPTR_OR_NULL(x) : STDVEC_DATAPTR(x));
}

INLINE_FUN R_xlen_t XLENGTH_EX(SEXP x)
{
    return ALTREP(x) ? R::ALTREP_LENGTH(x) : STDVEC_LENGTH(x);
}

INLINE_FUN R_xlen_t XTRUELENGTH(SEXP x)
{
    return ALTREP(x) ? R::ALTREP_TRUELENGTH(x) : STDVEC_TRUELENGTH(x);
}

/*HIDDEN*/ INLINE_FUN int LENGTH_EX(SEXP x, const char *file, int line)
{
    if (x == R_NilValue) return 0;
    R_xlen_t len = XLENGTH(x);
#ifdef LONG_VECTOR_SUPPORT
    if (len > R_SHORT_LEN_MAX)
	R::R_BadLongVector(x, file, line);
#endif
    return (int) len;
}

#ifdef STRICT_TYPECHECK
# define CHECK_STDVEC_LGL(x) do {				\
	CHECK_VECTOR_LGL(x);					\
	if (ALTREP(x)) error("bad standard LGLSXP vector");	\
    } while (0)
# define CHECK_STDVEC_INT(x) do {				\
	CHECK_VECTOR_INT(x);					\
	if (ALTREP(x)) error("bad standard INTSXP vector");	\
    } while (0)
# define CHECK_STDVEC_REAL(x) do {				\
	CHECK_VECTOR_REAL(x);					\
	if (ALTREP(x)) error("bad standard REALSXP vector");	\
    } while (0)
# define CHECK_STDVEC_CPLX(x) do {				\
	CHECK_VECTOR_CPLX(x);					\
	if (ALTREP(x)) error("bad standard CPLXSXP vector");	\
    } while (0)
# define CHECK_STDVEC_RAW(x) do {				\
	CHECK_VECTOR_RAW(x);					\
	if (ALTREP(x)) error("bad standard RAWSXP vector");	\
    } while (0)

# define CHECK_SCALAR_LGL(x) do {				\
	CHECK_STDVEC_LGL(x);					\
	if (XLENGTH(x) != 1) error("bad LGLSXP scalar");	\
    } while (0)
# define CHECK_SCALAR_INT(x) do {				\
	CHECK_STDVEC_INT(x);					\
	if (XLENGTH(x) != 1) error("bad INTSXP scalar");	\
    } while (0)
# define CHECK_SCALAR_REAL(x) do {				\
	CHECK_STDVEC_REAL(x);					\
	if (XLENGTH(x) != 1) error("bad REALSXP scalar");	\
    } while (0)
# define CHECK_SCALAR_CPLX(x) do {				\
	CHECK_STDVEC_CPLX(x);					\
	if (XLENGTH(x) != 1) error("bad CPLXSXP scalar");	\
    } while (0)
# define CHECK_SCALAR_RAW(x) do {				\
	CHECK_STDVEC_RAW(x);					\
	if (XLENGTH(x) != 1) error("bad RAWSXP scalar");	\
    } while (0)

# define CHECK_BOUNDS_ELT(x, i) do {			\
	if (i < 0 || i > XLENGTH(x))			\
	    error("subscript out of bounds");		\
    } while (0)

# define CHECK_VECTOR_LGL_ELT(x, i) do {	\
	SEXP ce__x__ = (x);			\
	R_xlen_t ce__i__ = (i);			\
	CHECK_VECTOR_LGL(ce__x__);		\
	CHECK_BOUNDS_ELT(ce__x__, ce__i__);	\
} while (0)
# define CHECK_VECTOR_INT_ELT(x, i) do {	\
	SEXP ce__x__ = (x);			\
	R_xlen_t ce__i__ = (i);			\
	CHECK_VECTOR_INT(ce__x__);		\
	CHECK_BOUNDS_ELT(ce__x__, ce__i__);	\
} while (0)
# define CHECK_VECTOR_REAL_ELT(x, i) do {	\
	SEXP ce__x__ = (x);			\
	R_xlen_t ce__i__ = (i);			\
	CHECK_VECTOR_REAL(ce__x__);		\
	CHECK_BOUNDS_ELT(ce__x__, ce__i__);	\
} while (0)
# define CHECK_VECTOR_CPLX_ELT(x, i) do {	\
	SEXP ce__x__ = (x);			\
	R_xlen_t ce__i__ = (i);			\
	CHECK_VECTOR_CPLX(ce__x__);		\
	CHECK_BOUNDS_ELT(ce__x__, ce__i__);	\
} while (0)
# define CHECK_VECTOR_RAW_ELT(x, i) do {	\
	SEXP ce__x__ = (x);			\
	R_xlen_t ce__i__ = (i);			\
	CHECK_VECTOR_RAW(ce__x__);		\
	CHECK_BOUNDS_ELT(ce__x__, ce__i__);	\
} while (0)
#else
# define CHECK_STDVEC_LGL(x) do { } while(0)
# define CHECK_STDVEC_INT(x) do { } while(0)
# define CHECK_STDVEC_REAL(x) do { } while(0)
# define CHECK_STDVEC_CPLX(x) do { } while(0)
# define CHECK_STDVEC_RAW(x) do { } while(0)

# define CHECK_SCALAR_LGL(x) do { } while(0)
# define CHECK_SCALAR_INT(x) do { } while(0)
# define CHECK_SCALAR_REAL(x) do { } while(0)
# define CHECK_SCALAR_CPLX(x) do { } while(0)
# define CHECK_SCALAR_RAW(x) do { } while(0)

# define CHECK_VECTOR_LGL_ELT(x, i) do { } while(0)
# define CHECK_VECTOR_INT_ELT(x, i) do { } while(0)
# define CHECK_VECTOR_REAL_ELT(x, i) do { } while(0)
# define CHECK_VECTOR_CPLX_ELT(x, i) do { } while(0)
# define CHECK_VECTOR_RAW_ELT(x, i) do { } while(0)
#endif

/*HIDDEN*/ INLINE_FUN int *LOGICAL0(SEXP x) {
    CHECK_STDVEC_LGL(x);
    return (int *) STDVEC_DATAPTR(x);
}

namespace R {
HIDDEN INLINE_FUN int SCALAR_LVAL(SEXP x) {
    CHECK_SCALAR_LGL(x);
    return LOGICAL0(x)[0];
}

HIDDEN INLINE_FUN void SET_SCALAR_LVAL(SEXP x, int v) {
    CHECK_SCALAR_LGL(x);
    LOGICAL0(x)[0] = v;
}
} // namespace R

/*HIDDEN*/ INLINE_FUN int *INTEGER0(SEXP x) {
    CHECK_STDVEC_INT(x);
    return (int *) STDVEC_DATAPTR(x);
}

namespace R {
HIDDEN INLINE_FUN int SCALAR_IVAL(SEXP x) {
    CHECK_SCALAR_INT(x);
    return INTEGER0(x)[0];
}
<<<<<<< HEAD

HIDDEN INLINE_FUN void SET_SCALAR_IVAL(SEXP x, int v) {
=======
/*HIDDEN*/ INLINE_FUN void SET_SCALAR_IVAL(SEXP x, int v) {
>>>>>>> 61cae07c
    CHECK_SCALAR_INT(x);
    INTEGER0(x)[0] = v;
}
} // namespace R

/*HIDDEN*/ INLINE_FUN double *REAL0(SEXP x) {
    CHECK_STDVEC_REAL(x);
    return (double *) STDVEC_DATAPTR(x);
}

namespace R {
HIDDEN INLINE_FUN double SCALAR_DVAL(SEXP x) {
    CHECK_SCALAR_REAL(x);
    return REAL0(x)[0];
}
<<<<<<< HEAD

HIDDEN INLINE_FUN void SET_SCALAR_DVAL(SEXP x, double v) {
=======
/*HIDDEN*/ INLINE_FUN void SET_SCALAR_DVAL(SEXP x, double v) {
>>>>>>> 61cae07c
    CHECK_SCALAR_REAL(x);
    REAL0(x)[0] = v;
}
} // namespace R

/*HIDDEN*/ INLINE_FUN Rcomplex *COMPLEX0(SEXP x) {
    CHECK_STDVEC_CPLX(x);
    return (Rcomplex *) STDVEC_DATAPTR(x);
}

namespace R {
HIDDEN INLINE_FUN Rcomplex SCALAR_CVAL(SEXP x) {
    CHECK_SCALAR_CPLX(x);
    return COMPLEX0(x)[0];
}
<<<<<<< HEAD

HIDDEN INLINE_FUN void SET_SCALAR_CVAL(SEXP x, Rcomplex v) {
=======
/*HIDDEN*/ INLINE_FUN void SET_SCALAR_CVAL(SEXP x, Rcomplex v) {
>>>>>>> 61cae07c
    CHECK_SCALAR_CPLX(x);
    COMPLEX0(x)[0] = v;
}
} // namespace R

/*HIDDEN*/ INLINE_FUN Rbyte *RAW0(SEXP x) {
    CHECK_STDVEC_RAW(x);
    return (Rbyte *) STDVEC_DATAPTR(x);
}

namespace R {
HIDDEN INLINE_FUN Rbyte SCALAR_BVAL(SEXP x) {
    CHECK_SCALAR_RAW(x);
    return RAW0(x)[0];
}
<<<<<<< HEAD

HIDDEN INLINE_FUN void SET_SCALAR_BVAL(SEXP x, Rbyte v) {
=======
/*HIDDEN*/ INLINE_FUN void SET_SCALAR_BVAL(SEXP x, Rbyte v) {
>>>>>>> 61cae07c
    CHECK_SCALAR_RAW(x);
    RAW0(x)[0] = v;
}
} // namespace R

INLINE_FUN SEXP ALTREP_CLASS(SEXP x) { return CLASS(x); }

INLINE_FUN SEXP R_altrep_data1(SEXP x) { return DATA1(x); }
INLINE_FUN SEXP R_altrep_data2(SEXP x) { return DATA2(x); }
INLINE_FUN void R_set_altrep_data1(SEXP x, SEXP v) { SET_DATA1(x, v); }
INLINE_FUN void R_set_altrep_data2(SEXP x, SEXP v) { SET_DATA2(x, v); }

INLINE_FUN int INTEGER_ELT(SEXP x, R_xlen_t i)
{
    CHECK_VECTOR_INT_ELT(x, i);
    return ALTREP(x) ? R::ALTINTEGER_ELT(x, i) : INTEGER0(x)[i];
}

INLINE_FUN void SET_INTEGER_ELT(SEXP x, R_xlen_t i, int v)
{
    CHECK_VECTOR_INT_ELT(x, i);
    if (ALTREP(x)) R::ALTINTEGER_SET_ELT(x, i, v);
    else INTEGER0(x)[i] = v;
}

INLINE_FUN int LOGICAL_ELT(SEXP x, R_xlen_t i)
{
    CHECK_VECTOR_LGL_ELT(x, i);
    return ALTREP(x) ? R::ALTLOGICAL_ELT(x, i) : LOGICAL0(x)[i];
}

INLINE_FUN void SET_LOGICAL_ELT(SEXP x, R_xlen_t i, int v)
{
    CHECK_VECTOR_LGL_ELT(x, i);
    if (ALTREP(x)) R::ALTLOGICAL_SET_ELT(x, i, v);
    else LOGICAL0(x)[i] = v;
}

INLINE_FUN double REAL_ELT(SEXP x, R_xlen_t i)
{
    CHECK_VECTOR_REAL_ELT(x, i);
    return ALTREP(x) ? R::ALTREAL_ELT(x, i) : REAL0(x)[i];
}

INLINE_FUN void SET_REAL_ELT(SEXP x, R_xlen_t i, double v)
{
    CHECK_VECTOR_REAL_ELT(x, i);
    if (ALTREP(x)) R::ALTREAL_SET_ELT(x, i, v);
    else REAL0(x)[i] = v;
}

INLINE_FUN Rcomplex COMPLEX_ELT(SEXP x, R_xlen_t i)
{
    CHECK_VECTOR_CPLX_ELT(x, i);
    return ALTREP(x) ? R::ALTCOMPLEX_ELT(x, i) : COMPLEX0(x)[i];
}

INLINE_FUN void SET_COMPLEX_ELT(SEXP x, R_xlen_t i, Rcomplex v)
{
    CHECK_VECTOR_CPLX_ELT(x, i);
    if (ALTREP(x)) R::ALTCOMPLEX_SET_ELT(x, i, v);
    else COMPLEX0(x)[i] = v;
}

INLINE_FUN Rbyte RAW_ELT(SEXP x, R_xlen_t i)
{
    CHECK_VECTOR_RAW_ELT(x, i);
    return ALTREP(x) ? R::ALTRAW_ELT(x, i) : RAW0(x)[i];
}

INLINE_FUN void SET_RAW_ELT(SEXP x, R_xlen_t i, Rbyte v)
{
    CHECK_VECTOR_RAW_ELT(x, i);
    if (ALTREP(x)) R::ALTRAW_SET_ELT(x, i, v);
    else RAW0(x)[i] = v;
}

#if !defined(COMPILING_R) && !defined(COMPILING_MEMORY_C) &&	\
    !defined(TESTING_WRITE_BARRIER)
/* if not inlining use version in memory.c with more error checking */
INLINE_FUN SEXP STRING_ELT(SEXP x, R_xlen_t i) {
    if (ALTREP(x))
	return R::ALTSTRING_ELT(x, i);
    else {
	SEXP *ps = (SEXP *) STDVEC_DATAPTR(x);
	return ps[i];
    }
}
#else
SEXP STRING_ELT(SEXP x, R_xlen_t i);
#endif

#ifdef INLINE_PROTECT
LibExtern size_t R_PPStackSize;
LibExtern size_t R_PPStackTop;
LibExtern std::vector<SEXP> R_PPStack;

INLINE_FUN SEXP Rf_protect(SEXP s)
{
    R_CHECK_THREAD;
    if (R_PPStackTop < R_PPStackSize)
	R_PPStack[R_PPStackTop++] = s;
    else R::R_signal_protect_error();
    return s;
}

INLINE_FUN void Rf_unprotect(unsigned int l)
{
    R_CHECK_THREAD;
#ifdef PROTECT_PARANOID
    if (R_PPStackTop >=  l)
	R_PPStackTop -= l;
    else R_signal_unprotect_error();
#else
    R_PPStackTop -= l;
#endif
}

INLINE_FUN void R_ProtectWithIndex(SEXP s, PROTECT_INDEX *pi)
{
    protect(s);
    *pi = R_PPStackTop - 1;
}

INLINE_FUN void R_Reprotect(SEXP s, PROTECT_INDEX i)
{
    R_CHECK_THREAD;
    if (i >= R_PPStackTop || i < 0)
	R::R_signal_reprotect_error(i);
    R_PPStack[i] = s;
}
#endif /* INLINE_PROTECT */

/* from dstruct.c */

/*  length - length of objects  */

/* TODO: a  Length(.) {say} which is  length() + dispatch (S3 + S4) if needed
         for one approach, see do_seq_along() in ../main/seq.c
*/
INLINE_FUN R_len_t Rf_length(SEXP s)
{
    switch (TYPEOF(s)) {
    case NILSXP:
	return 0;
    case LGLSXP:
    case INTSXP:
    case REALSXP:
    case CPLXSXP:
    case STRSXP:
    case CHARSXP:
    case VECSXP:
    case EXPRSXP:
    case RAWSXP:
	return LENGTH(s);
    case LISTSXP:
    case LANGSXP:
    case DOTSXP:
    {
	int i = 0;
	while (s != NULL && s != R_NilValue) {
	    i++;
	    s = CDR(s);
	}
	return i;
    }
    case ENVSXP:
	return R::Rf_envlength(s);
    default:
	return 1;
    }
}

INLINE_FUN R_xlen_t Rf_xlength(SEXP s)
{
    switch (TYPEOF(s)) {
    case NILSXP:
	return 0;
    case LGLSXP:
    case INTSXP:
    case REALSXP:
    case CPLXSXP:
    case STRSXP:
    case CHARSXP:
    case VECSXP:
    case EXPRSXP:
    case RAWSXP:
	return XLENGTH(s);
    case LISTSXP:
    case LANGSXP:
    case DOTSXP:
    {
	// it is implausible this would be >= 2^31 elements, but allow it
	R_xlen_t i = 0;
	while (s != NULL && s != R_NilValue) {
	    i++;
	    s = CDR(s);
	}
	return i;
    }
    case ENVSXP:
	return R::Rf_envxlength(s);
    default:
	return 1;
    }
}

/* regular allocVector() as a special case of allocVector3() with no custom allocator */
INLINE_FUN SEXP Rf_allocVector(SEXPTYPE type, R_xlen_t length)
{
    return allocVector3(type, length, NULL);
}

/* from list.c */
/* Return a dotted pair with the given CAR and CDR. */
/* The (R) TAG slot on the cell is set to NULL. */


/* Get the i-th element of a list */
INLINE_FUN SEXP Rf_elt(SEXP list, int i)
{
    SEXP result = list;

    if ((i < 0) || (i > length(list)))
	return R_NilValue;
    else
	for (int j = 0; j < i; j++)
	    result = CDR(result);

    return CAR(result);
}


/* Return the last element of a list */
INLINE_FUN SEXP Rf_lastElt(SEXP list)
{
    SEXP result = R_NilValue;
    while (list != R_NilValue) {
	result = list;
	list = CDR(list);
    }
    return result;
}


/* Shorthands for creating small lists */

INLINE_FUN SEXP Rf_list1(SEXP s)
{
    return CONS(s, R_NilValue);
}


INLINE_FUN SEXP Rf_list2(SEXP s, SEXP t)
{
    PROTECT(s);
    s = CONS(s, list1(t));
    UNPROTECT(1);
    return s;
}


INLINE_FUN SEXP Rf_list3(SEXP s, SEXP t, SEXP u)
{
    PROTECT(s);
    s = CONS(s, list2(t, u));
    UNPROTECT(1);
    return s;
}


INLINE_FUN SEXP Rf_list4(SEXP s, SEXP t, SEXP u, SEXP v)
{
    PROTECT(s);
    s = CONS(s, list3(t, u, v));
    UNPROTECT(1);
    return s;
}

INLINE_FUN SEXP Rf_list5(SEXP s, SEXP t, SEXP u, SEXP v, SEXP w)
{
    PROTECT(s);
    s = CONS(s, list4(t, u, v, w));
    UNPROTECT(1);
    return s;
}

INLINE_FUN SEXP Rf_list6(SEXP s, SEXP t, SEXP u, SEXP v, SEXP w, SEXP x)
{
    PROTECT(s);
    s = CONS(s, list5(t, u, v, w, x));
    UNPROTECT(1);
    return s;
}

/* Destructive list append : See also ``append'' */

INLINE_FUN SEXP Rf_listAppend(SEXP s, SEXP t)
{
    if (s == R_NilValue)
	return t;
    SEXP r = s;
    while (CDR(r) != R_NilValue)
	r = CDR(r);
    SETCDR(r, t);
    return s;
}


/* Language based list constructs.  These are identical to the list */
/* constructs, but the results can be evaluated. */

/* Return a (language) dotted pair with the given car and cdr */

INLINE_FUN SEXP Rf_lcons(SEXP car, SEXP cdr)
{
    SEXP e = CONS(car, cdr);
    SET_TYPEOF(e, LANGSXP);
    return e;
}

INLINE_FUN SEXP Rf_lang1(SEXP s)
{
    return LCONS(s, R_NilValue);
}

INLINE_FUN SEXP Rf_lang2(SEXP s, SEXP t)
{
    PROTECT(s);
    s = LCONS(s, list1(t));
    UNPROTECT(1);
    return s;
}

INLINE_FUN SEXP Rf_lang3(SEXP s, SEXP t, SEXP u)
{
    PROTECT(s);
    s = LCONS(s, list2(t, u));
    UNPROTECT(1);
    return s;
}

INLINE_FUN SEXP Rf_lang4(SEXP s, SEXP t, SEXP u, SEXP v)
{
    PROTECT(s);
    s = LCONS(s, list3(t, u, v));
    UNPROTECT(1);
    return s;
}

INLINE_FUN SEXP Rf_lang5(SEXP s, SEXP t, SEXP u, SEXP v, SEXP w)
{
    PROTECT(s);
    s = LCONS(s, list4(t, u, v, w));
    UNPROTECT(1);
    return s;
}

INLINE_FUN SEXP Rf_lang6(SEXP s, SEXP t, SEXP u, SEXP v, SEXP w, SEXP x)
{
    PROTECT(s);
    s = LCONS(s, list5(t, u, v, w, x));
    UNPROTECT(1);
    return s;
}

/* from util.c */

/* Check to see if the arrays "x" and "y" have the identical extents */

HIDDEN INLINE_FUN Rboolean Rf_conformable(SEXP x, SEXP y)
{
    int n;
    PROTECT(x = getAttrib(x, R_DimSymbol));
    y = getAttrib(y, R_DimSymbol);
    UNPROTECT(1);
    if ((n = length(x)) != length(y))
	return FALSE;
    for (int i = 0; i < n; i++)
	if (INTEGER(x)[i] != INTEGER(y)[i])
	    return FALSE;
    return TRUE;
}

/* NOTE: R's inherits() is based on inherits3() in ../main/objects.c
 * Here, use char / CHAR() instead of the slower more general translateChar()
 */
INLINE_FUN Rboolean Rf_inherits(SEXP s, const char *name)
{
    if (OBJECT(s)) {
	SEXP klass = getAttrib(s, R_ClassSymbol);
	int nclass = length(klass);
	for (int i = 0; i < nclass; i++) {
	    if (!strcmp(CHAR(STRING_ELT(klass, i)), name))
		return TRUE;
	}
    }
    return FALSE;
}

INLINE_FUN Rboolean Rf_isValidString(SEXP x)
{
    return (Rboolean) (TYPEOF(x) == STRSXP && LENGTH(x) > 0 && TYPEOF(STRING_ELT(x, 0)) != NILSXP);
}

/* non-empty ("") valid string :*/
INLINE_FUN Rboolean Rf_isValidStringF(SEXP x)
{
    return (Rboolean) (isValidString(x) && CHAR(STRING_ELT(x, 0))[0]);
}

HIDDEN INLINE_FUN Rboolean Rf_isUserBinop(SEXP s)
{
    if (TYPEOF(s) == SYMSXP) {
	const char *str = CHAR(PRINTNAME(s));
	if (strlen(str) >= 2 && str[0] == '%' && str[strlen(str)-1] == '%')
	    return TRUE;
    }
    return FALSE;
}

INLINE_FUN Rboolean Rf_isFunction(SEXP s)
{
    return (Rboolean) (TYPEOF(s) == CLOSXP ||
	    TYPEOF(s) == BUILTINSXP ||
	    TYPEOF(s) == SPECIALSXP);
}

INLINE_FUN Rboolean Rf_isPrimitive(SEXP s)
{
    return (Rboolean) (TYPEOF(s) == BUILTINSXP ||
	    TYPEOF(s) == SPECIALSXP);
}

INLINE_FUN Rboolean Rf_isList(SEXP s)
{
    return (Rboolean) (s == R_NilValue || TYPEOF(s) == LISTSXP);
}


INLINE_FUN Rboolean Rf_isNewList(SEXP s)
{
    return (Rboolean) (s == R_NilValue || TYPEOF(s) == VECSXP);
}

INLINE_FUN Rboolean Rf_isPairList(SEXP s)
{
    switch (TYPEOF(s)) {
    case NILSXP:
    case LISTSXP:
    case LANGSXP:
    case DOTSXP:
	return TRUE;
    default:
	return FALSE;
    }
}

INLINE_FUN Rboolean Rf_isVectorList(SEXP s)
{
    switch (TYPEOF(s)) {
    case VECSXP:
    case EXPRSXP:
	return TRUE;
    default:
	return FALSE;
    }
}

INLINE_FUN Rboolean Rf_isVectorAtomic(SEXP s)
{
    switch (TYPEOF(s)) {
    case LGLSXP:
    case INTSXP:
    case REALSXP:
    case CPLXSXP:
    case STRSXP:
    case RAWSXP:
	return TRUE;
    default: /* including NULL */
	return FALSE;
    }
}

INLINE_FUN Rboolean Rf_isVector(SEXP s)/* === isVectorList() or isVectorAtomic() */
{
    switch(TYPEOF(s)) {
    case LGLSXP:
    case INTSXP:
    case REALSXP:
    case CPLXSXP:
    case STRSXP:
    case RAWSXP:

    case VECSXP:
    case EXPRSXP:
	return TRUE;
    default:
	return FALSE;
    }
}

INLINE_FUN Rboolean Rf_isDataFrame(SEXP s)
{
    if (OBJECT(s)) {
	SEXP klass = getAttrib(s, R_ClassSymbol);
	for (int i = 0; i < length(klass); i++)
	    if (!strcmp(CHAR(STRING_ELT(klass, i)), "data.frame")) return TRUE;
    }
    return FALSE;
}
/* keep available under old name for now */
INLINE_FUN Rboolean isFrame(SEXP s) { return isDataFrame(s); }


/* DIFFERENT than R's  is.language(.) in ../main/coerce.c [do_is(), case 301:]
 *                                    which is   <=>  SYMSXP || LANGSXP || EXPRSXP */
INLINE_FUN Rboolean Rf_isLanguage(SEXP s)
{
    return (Rboolean) (s == R_NilValue || TYPEOF(s) == LANGSXP);
}

INLINE_FUN Rboolean Rf_isMatrix(SEXP s)
{
    if (isVector(s)) {
	SEXP t = getAttrib(s, R_DimSymbol);
	/* You are not supposed to be able to assign a non-integer dim,
	   although this might be possible by misuse of ATTRIB. */
	if (TYPEOF(t) == INTSXP && LENGTH(t) == 2)
	    return TRUE;
    }
    return FALSE;
}

INLINE_FUN Rboolean Rf_isArray(SEXP s)
{
    if (isVector(s)) {
	SEXP t = getAttrib(s, R_DimSymbol);
	/* You are not supposed to be able to assign a 0-length dim,
	 nor a non-integer dim */
	if (TYPEOF(t) == INTSXP && LENGTH(t) > 0)
	    return TRUE;
    }
    return FALSE;
}

INLINE_FUN Rboolean Rf_isTs(SEXP s)
{
    return (Rboolean) (isVector(s) && getAttrib(s, R_TspSymbol) != R_NilValue);
}


INLINE_FUN Rboolean Rf_isInteger(SEXP s)
{
    return (Rboolean) (TYPEOF(s) == INTSXP && !inherits(s, "factor"));
}

INLINE_FUN Rboolean Rf_isFactor(SEXP s)
{
    return (Rboolean) (TYPEOF(s) == INTSXP  && inherits(s, "factor"));
}

INLINE_FUN int Rf_nlevels(SEXP f)
{
    if (!isFactor(f))
	return 0;
    return LENGTH(getAttrib(f, R_LevelsSymbol));
}

/* Is an object of numeric type. */
/* FIXME:  the LGLSXP case should be excluded here
 * (really? in many places we affirm they are treated like INTs)*/

INLINE_FUN Rboolean Rf_isNumeric(SEXP s)
{
    switch(TYPEOF(s)) {
    case INTSXP:
	if (inherits(s,"factor")) return FALSE;
    case LGLSXP:
    case REALSXP:
	return TRUE;
    default:
	return FALSE;
    }
}

/** Is an object "Numeric" or  complex */
INLINE_FUN Rboolean Rf_isNumber(SEXP s)
{
    switch(TYPEOF(s)) {
    case INTSXP:
	if (inherits(s,"factor")) return FALSE;
    case LGLSXP:
    case REALSXP:
    case CPLXSXP:
	return TRUE;
    default:
	return FALSE;
    }
}

/* As from R 2.4.0 we check that the value is allowed. */
INLINE_FUN SEXP Rf_ScalarLogical(int x)
{
    LibExtern SEXP R_LogicalNAValue, R_TrueValue, R_FalseValue;
    if (x == NA_LOGICAL) return R_LogicalNAValue;
    else if (x != 0) return R_TrueValue;
    else return R_FalseValue;
}

INLINE_FUN SEXP Rf_ScalarInteger(int x)
{
    SEXP ans = allocVector(INTSXP, 1);
    R::SET_SCALAR_IVAL(ans, x);
    return ans;
}

INLINE_FUN SEXP Rf_ScalarReal(double x)
{
    SEXP ans = allocVector(REALSXP, 1);
    R::SET_SCALAR_DVAL(ans, x);
    return ans;
}

INLINE_FUN SEXP Rf_ScalarComplex(Rcomplex x)
{
    SEXP ans = allocVector(CPLXSXP, 1);
    R::SET_SCALAR_CVAL(ans, x);
    return ans;
}

INLINE_FUN SEXP Rf_ScalarString(SEXP x)
{
    SEXP ans;
    PROTECT(x);
    ans = allocVector(STRSXP, (R_xlen_t)1);
    SET_STRING_ELT(ans, (R_xlen_t)0, x);
    UNPROTECT(1);
    return ans;
}

INLINE_FUN SEXP Rf_ScalarRaw(Rbyte x)
{
    SEXP ans = allocVector(RAWSXP, 1);
    R::SET_SCALAR_BVAL(ans, x);
    return ans;
}

/* Check to see if a list can be made into a vector. */
/* it must have every element being a vector of length 1. */
/* BUT it does not exclude 0! */

INLINE_FUN Rboolean Rf_isVectorizable(SEXP s)
{
    if (s == R_NilValue) return TRUE;
    else if (isNewList(s)) {

	R_xlen_t n = XLENGTH(s);
	for (R_xlen_t i = 0 ; i < n; i++)
	    if (!isVector(VECTOR_ELT(s, i)) || XLENGTH(VECTOR_ELT(s, i)) > 1)
		return FALSE;
	return TRUE;
    }
    else if (isList(s)) {
	for ( ; s != R_NilValue; s = CDR(s))
	    if (!isVector(CAR(s)) || LENGTH(CAR(s)) > 1) return FALSE;
	return TRUE;
    }
    else return FALSE;
}


/**
 * Create a named vector of type TYP
 *
 * @example const char *nms[] = {"xi", "yi", "zi", ""};
 *          mkNamed(VECSXP, nms);  =~= R  list(xi=, yi=, zi=)
 *
 * @param TYP a vector SEXP type (e.g. REALSXP)
 * @param names names of list elements with null string appended
 *
 * @return (pointer to a) named vector of type TYP
 */
INLINE_FUN SEXP Rf_mkNamed(SEXPTYPE TYP, const char **names)
{
    R_xlen_t n;

    for (n = 0; strlen(names[n]) > 0; n++) {}
    SEXP ans = PROTECT(allocVector(TYP, n));
    SEXP nms = PROTECT(allocVector(STRSXP, n));
    for (R_xlen_t i = 0; i < n; i++)
	SET_STRING_ELT(nms, i, mkChar(names[i]));
    setAttrib(ans, R_NamesSymbol, nms);
    UNPROTECT(2);
    return ans;
}

/* from gram.y */

/* short cut for  ScalarString(mkChar(s)) : */
INLINE_FUN SEXP Rf_mkString(const char *s)
{
    SEXP t;

    PROTECT(t = allocVector(STRSXP, (R_xlen_t)1));
    SET_STRING_ELT(t, (R_xlen_t)0, mkChar(s));
    UNPROTECT(1);
    return t;
}

/* index of a given C string in (translated) R string vector  */
HIDDEN INLINE_FUN int Rf_stringPositionTr(SEXP string, const char *translatedElement) {

    int slen = LENGTH(string);

    const void *vmax = vmaxget();
    for (int i = 0 ; i < slen; i++) {
	bool found = !strcmp(translateChar(STRING_ELT(string, i)),
				  translatedElement);
	vmaxset(vmax);
        if (found)
            return i;
    }
    return -1; /* not found */
}

#ifdef __cplusplus
} // extern "C"
#endif

namespace R {
/* duplicate RHS value of complex assignment if necessary to prevent cycles */
HIDDEN INLINE_FUN SEXP R_FixupRHS(SEXP x, SEXP y)
{
    if ( y != R_NilValue && MAYBE_REFERENCED(y) ) {
	if (R::R_cycle_detected(x, y)) {
#ifdef WARNING_ON_CYCLE_DETECT
	    warning("cycle detected");
	    R_cycle_detected(x, y);
#endif
	    y = duplicate(y);
	}
	else ENSURE_NAMEDMAX(y);
    }
    return y;
}
} // namespace R

#endif /* R_INLINES_H_ */<|MERGE_RESOLUTION|>--- conflicted
+++ resolved
@@ -30,23 +30,8 @@
 #ifndef R_INLINES_H_
 #define R_INLINES_H_
 
-<<<<<<< HEAD
 #ifndef __cplusplus
 #error Rinlinedfuns.h can only be included in C++ files
-=======
-#if defined(__GNUC_STDC_INLINE__) && !defined(C99_INLINE_SEMANTICS)
-/* Probably not able to use C99 semantics in gcc < 4.3.0 */
-# if defined(__clang__) || __GNUC__ > 4 || __GNUC__ == 4 && __GNUC_MINOR__ >= 3
-#  define C99_INLINE_SEMANTICS 1
-# endif
-#endif
-
-/* Apple's gcc build >5400 (since Xcode 3.0) doesn't support GNU inline in C99 mode 
-   FIXME: can this possibly still be needed?
-*/
-#if __APPLE_CC__ > 5400 && !defined(C99_INLINE_SEMANTICS) && __STDC_VERSION__ >= 199901L
-#define C99_INLINE_SEMANTICS 1
->>>>>>> 61cae07c
 #endif
 
 #ifdef COMPILING_R
@@ -71,20 +56,7 @@
 # define HIDDEN
 #endif /* ifdef COMPILING_R */
 
-<<<<<<< HEAD
 #include <cstring> /* for strlen, strcmp */
-=======
-#if C99_INLINE_SEMANTICS
-# undef INLINE_FUN
-# ifdef COMPILING_R
-/* force exported copy (in inlined.c) */
-#  define INLINE_FUN extern inline
-# else
-/* either inline or link to extern version at compiler's choice */
-#  define INLINE_FUN inline
-# endif /* ifdef COMPILING_R */
-#endif /* C99_INLINE_SEMANTICS */
->>>>>>> 61cae07c
 
 #ifdef TESTING_WRITE_BARRIER
 using namespace R;
@@ -364,12 +336,8 @@
     CHECK_SCALAR_INT(x);
     return INTEGER0(x)[0];
 }
-<<<<<<< HEAD
-
-HIDDEN INLINE_FUN void SET_SCALAR_IVAL(SEXP x, int v) {
-=======
+
 /*HIDDEN*/ INLINE_FUN void SET_SCALAR_IVAL(SEXP x, int v) {
->>>>>>> 61cae07c
     CHECK_SCALAR_INT(x);
     INTEGER0(x)[0] = v;
 }
@@ -385,12 +353,8 @@
     CHECK_SCALAR_REAL(x);
     return REAL0(x)[0];
 }
-<<<<<<< HEAD
-
-HIDDEN INLINE_FUN void SET_SCALAR_DVAL(SEXP x, double v) {
-=======
+
 /*HIDDEN*/ INLINE_FUN void SET_SCALAR_DVAL(SEXP x, double v) {
->>>>>>> 61cae07c
     CHECK_SCALAR_REAL(x);
     REAL0(x)[0] = v;
 }
@@ -406,12 +370,8 @@
     CHECK_SCALAR_CPLX(x);
     return COMPLEX0(x)[0];
 }
-<<<<<<< HEAD
-
-HIDDEN INLINE_FUN void SET_SCALAR_CVAL(SEXP x, Rcomplex v) {
-=======
+
 /*HIDDEN*/ INLINE_FUN void SET_SCALAR_CVAL(SEXP x, Rcomplex v) {
->>>>>>> 61cae07c
     CHECK_SCALAR_CPLX(x);
     COMPLEX0(x)[0] = v;
 }
@@ -427,12 +387,8 @@
     CHECK_SCALAR_RAW(x);
     return RAW0(x)[0];
 }
-<<<<<<< HEAD
-
-HIDDEN INLINE_FUN void SET_SCALAR_BVAL(SEXP x, Rbyte v) {
-=======
+
 /*HIDDEN*/ INLINE_FUN void SET_SCALAR_BVAL(SEXP x, Rbyte v) {
->>>>>>> 61cae07c
     CHECK_SCALAR_RAW(x);
     RAW0(x)[0] = v;
 }
