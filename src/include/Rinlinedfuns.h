--- conflicted
+++ resolved
@@ -30,24 +30,9 @@
 #ifndef R_INLINES_H_
 #define R_INLINES_H_
 
-<<<<<<< HEAD
 #ifndef __cplusplus
 #error Rinlinedfuns.h can only be included in C++ files
-=======
-#if defined(__GNUC_STDC_INLINE__) && !defined(C99_INLINE_SEMANTICS)
-/* Probably not able to use C99 semantics in gcc < 4.3.0 */
-# if defined(__clang__) || __GNUC__ > 4 || __GNUC__ == 4 && __GNUC_MINOR__ >= 3
-#  define C99_INLINE_SEMANTICS 1
-# endif
-#endif
-
-/* Apple's gcc build >5400 (since Xcode 3.0) doesn't support GNU inline in C99 mode 
-   Apple's 'gcc' is nowadays a clang wrapper.
-#if __APPLE_CC__ > 5400 && !defined(C99_INLINE_SEMANTICS) && __STDC_VERSION__ >= 199901L
-#define C99_INLINE_SEMANTICS 1
->>>>>>> 26387a43
-#endif
-*/
+#endif
 
 #ifdef COMPILING_R
 /* defined only in inlined.c: this emits standalone code there */
