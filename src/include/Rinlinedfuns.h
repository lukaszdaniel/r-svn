/*
 *  R : A Computer Language for Statistical Data Analysis
 *  Copyright (C) 1999-2023  The R Core Team.
 *  Copyright (C) 1995, 1996  Robert Gentleman and Ross Ihaka
 *
 *  This program is free software; you can redistribute it and/or modify
 *  it under the terms of the GNU General Public License as published by
 *  the Free Software Foundation; either version 2 of the License, or
 *  (at your option) any later version.
 *
 *  This program is distributed in the hope that it will be useful,
 *  but WITHOUT ANY WARRANTY; without even the implied warranty of
 *  MERCHANTABILITY or FITNESS FOR A PARTICULAR PURPOSE.  See the
 *  GNU General Public License for more details.
 *
 *  You should have received a copy of the GNU General Public License
 *  along with this program; if not, a copy is available at
 *  https://www.R-project.org/Licenses/
 */

/* Internal header, not installed */

/* this header is always to be included from others.
   It is only called if COMPILING_R is defined (in inlined.c) or
   from GNU C systems.

   There are different conventions for inlining across compilation units.
   See http://www.greenend.org.uk/rjk/2003/03/inline.html
 */
#ifndef R_INLINES_H_
#define R_INLINES_H_

#ifndef __cplusplus
#error Rinlinedfuns.h can only be included in C++ files
#endif

#ifdef COMPILING_R
/* defined only in inlined.c: this emits standalone code there */
# define INLINE_FUN
# define HIDDEN attribute_hidden
#else
/* This section is normally only used for versions of gcc which do not
   support C99 semantics.  __GNUC_STDC_INLINE__ is defined if
   GCC is following C99 inline semantics by default: we
   switch R's usage to the older GNU semantics via attributes.
   Do this even for __GNUC_GNUC_INLINE__ to shut up warnings in 4.2.x.
   __GNUC_STDC_INLINE__ and __GNUC_GNU_INLINE__ were added in gcc 4.2.0.
*/
/* object files will not contain definitions of functions declared
   "extern inline" in gnu90 inline mode */
# if defined(__GNUC_STDC_INLINE__) || defined(__GNUC_GNU_INLINE__)
#  define INLINE_FUN extern __attribute__((gnu_inline)) inline
# else
#  define INLINE_FUN extern R_INLINE
# endif
# define HIDDEN
#endif /* ifdef COMPILING_R */

#include <cstring> /* for strlen, strcmp */

#ifdef TESTING_WRITE_BARRIER
using namespace R;
#endif

#ifdef __cplusplus
extern "C" {
#endif
/* define inline-able functions */
#if defined(TESTING_WRITE_BARRIER) || defined(COMPILING_R)
# define STRICT_TYPECHECK
# define CATCH_ZERO_LENGTH_ACCESS
#endif


#if defined(USE_RINTERNALS) || defined(COMPILING_R)
/* inline version of CAR to support immediate bindings */
INLINE_FUN SEXP CAR(SEXP e)
{
    if (BNDCELL_TAG(e))
	error("bad binding access");
    return CAR0(e);
}
#else
SEXP CAR(SEXP e);
#endif

#ifdef STRICT_TYPECHECK
/* Functions called from other inline functions cannot be hidden, because
   the compiler may choose to inline the caller, but not the callee, causing
   a linking failure in the caller if the callee is hidden.  The callees
   that were exposed due to this problem have comment "HIDDEN (inlining)",
   below.
 */
/*HIDDEN (inlining)*/ INLINE_FUN void CHKVEC(SEXP x) {
    switch (TYPEOF(x)) {
    case CHARSXP:
    case LGLSXP:
    case INTSXP:
    case REALSXP:
    case CPLXSXP:
    case STRSXP:
    case VECSXP:
    case EXPRSXP:
    case RAWSXP:
    case WEAKREFSXP:
	break;
    default:
	error("cannot get data pointer of '%s' objects", R_typeToChar(x));
    }
}
#else
# define CHKVEC(x) do {} while(0)
#endif

INLINE_FUN void *DATAPTR(SEXP x) {
    CHKVEC(x);
    if (ALTREP(x))
	return R::ALTVEC_DATAPTR(x);
#ifdef CATCH_ZERO_LENGTH_ACCESS
    /* Attempts to read or write elements of a zero length vector will
       result in a segfault, rather than read and write random memory.
       Returning NULL would be more natural, but Matrix seems to assume
       that even zero-length vectors have non-NULL data pointers, so
       return (void *) 1 instead. Zero-length CHARSXP objects still
       have a trailing zero byte so they are not handled. */
    else if (STDVEC_LENGTH(x) == 0 && TYPEOF(x) != CHARSXP)
	return (void *) 1;
#endif
    else
	return STDVEC_DATAPTR(x);
}

INLINE_FUN const void *DATAPTR_RO(SEXP x) {
    CHKVEC(x);
    if (ALTREP(x))
	return R::ALTVEC_DATAPTR_RO(x);
    else
	return STDVEC_DATAPTR(x);
}

INLINE_FUN const void *DATAPTR_OR_NULL(SEXP x) {
    CHKVEC(x);
    if (ALTREP(x))
	return R::ALTVEC_DATAPTR_OR_NULL(x);
    else
	return STDVEC_DATAPTR(x);
}

#ifdef STRICT_TYPECHECK
# define CHECK_VECTOR_LGL(x) do {				\
	if (TYPEOF(x) != LGLSXP) error("bad LGLSXP vector");	\
    } while (0)
# define CHECK_VECTOR_INT(x) do {				\
	if (! (TYPEOF(x) == INTSXP || TYPEOF(x) == LGLSXP))	\
	    error("bad INTSXP vector");				\
    } while (0)
# define CHECK_VECTOR_REAL(x) do {				\
	if (TYPEOF(x) != REALSXP) error("bad REALSXP vector");	\
    } while (0)
# define CHECK_VECTOR_CPLX(x) do {				\
	if (TYPEOF(x) != CPLXSXP) error("bad CPLXSXP vector");	\
    } while (0)
# define CHECK_VECTOR_RAW(x) do {				\
	if (TYPEOF(x) != RAWSXP) error("bad RAWSXP vector");	\
    } while (0)
#else
# define CHECK_VECTOR_LGL(x) do { } while(0)
# define CHECK_VECTOR_INT(x) do { } while(0)
# define CHECK_VECTOR_REAL(x) do { } while(0)
# define CHECK_VECTOR_CPLX(x) do { } while(0)
# define CHECK_VECTOR_RAW(x) do { } while(0)
#endif

INLINE_FUN const int *LOGICAL_OR_NULL(SEXP x) {
    CHECK_VECTOR_LGL(x);
    return (const int *) (ALTREP(x) ? R::ALTVEC_DATAPTR_OR_NULL(x) : STDVEC_DATAPTR(x));
}

INLINE_FUN const int *INTEGER_OR_NULL(SEXP x) {
    CHECK_VECTOR_INT(x);
    return (const int *) (ALTREP(x) ? R::ALTVEC_DATAPTR_OR_NULL(x) : STDVEC_DATAPTR(x));
}

INLINE_FUN const double *REAL_OR_NULL(SEXP x) {
    CHECK_VECTOR_REAL(x);
    return (const double *) (ALTREP(x) ? R::ALTVEC_DATAPTR_OR_NULL(x) : STDVEC_DATAPTR(x));
}

INLINE_FUN const Rcomplex *COMPLEX_OR_NULL(SEXP x) {
    CHECK_VECTOR_CPLX(x);
    return (const Rcomplex *) (ALTREP(x) ? R::ALTVEC_DATAPTR_OR_NULL(x) : STDVEC_DATAPTR(x));
}

INLINE_FUN const Rbyte *RAW_OR_NULL(SEXP x) {
    CHECK_VECTOR_RAW(x);
    return (const Rbyte *) (ALTREP(x) ? R::ALTVEC_DATAPTR_OR_NULL(x) : STDVEC_DATAPTR(x));
}

INLINE_FUN R_xlen_t XLENGTH_EX(SEXP x)
{
    return ALTREP(x) ? R::ALTREP_LENGTH(x) : STDVEC_LENGTH(x);
}

INLINE_FUN R_xlen_t XTRUELENGTH(SEXP x)
{
    return ALTREP(x) ? R::ALTREP_TRUELENGTH(x) : STDVEC_TRUELENGTH(x);
}

/*HIDDEN*/ INLINE_FUN int LENGTH_EX(SEXP x, const char *file, int line)
{
    if (x == R_NilValue) return 0;
    R_xlen_t len = XLENGTH(x);
#ifdef LONG_VECTOR_SUPPORT
    if (len > R_SHORT_LEN_MAX)
	R::R_BadLongVector(x, file, line);
#endif
    return (int) len;
}

#ifdef STRICT_TYPECHECK
# define CHECK_STDVEC_LGL(x) do {				\
	CHECK_VECTOR_LGL(x);					\
	if (ALTREP(x)) error("bad standard LGLSXP vector");	\
    } while (0)
# define CHECK_STDVEC_INT(x) do {				\
	CHECK_VECTOR_INT(x);					\
	if (ALTREP(x)) error("bad standard INTSXP vector");	\
    } while (0)
# define CHECK_STDVEC_REAL(x) do {				\
	CHECK_VECTOR_REAL(x);					\
	if (ALTREP(x)) error("bad standard REALSXP vector");	\
    } while (0)
# define CHECK_STDVEC_CPLX(x) do {				\
	CHECK_VECTOR_CPLX(x);					\
	if (ALTREP(x)) error("bad standard CPLXSXP vector");	\
    } while (0)
# define CHECK_STDVEC_RAW(x) do {				\
	CHECK_VECTOR_RAW(x);					\
	if (ALTREP(x)) error("bad standard RAWSXP vector");	\
    } while (0)

# define CHECK_SCALAR_LGL(x) do {				\
	CHECK_VECTOR_LGL(x);					\
	if (XLENGTH(x) != 1) error("bad LGLSXP scalar");	\
    } while (0)
# define CHECK_SCALAR_INT(x) do {				\
	CHECK_VECTOR_INT(x);					\
	if (XLENGTH(x) != 1) error("bad INTSXP scalar");	\
    } while (0)
# define CHECK_SCALAR_REAL(x) do {				\
	CHECK_VECTOR_REAL(x);					\
	if (XLENGTH(x) != 1) error("bad REALSXP scalar");	\
    } while (0)
# define CHECK_SCALAR_CPLX(x) do {				\
	CHECK_VECTOR_CPLX(x);					\
	if (XLENGTH(x) != 1) error("bad CPLXSXP scalar");	\
    } while (0)
# define CHECK_SCALAR_RAW(x) do {				\
	CHECK_VECTOR_RAW(x);					\
	if (XLENGTH(x) != 1) error("bad RAWSXP scalar");	\
    } while (0)

# define CHECK_BOUNDS_ELT(x, i) do {			\
	if (i < 0 || i > XLENGTH(x))			\
	    error("subscript out of bounds");		\
    } while (0)

# define CHECK_VECTOR_LGL_ELT(x, i) do {	\
	SEXP ce__x__ = (x);			\
	R_xlen_t ce__i__ = (i);			\
	CHECK_VECTOR_LGL(ce__x__);		\
	CHECK_BOUNDS_ELT(ce__x__, ce__i__);	\
} while (0)
# define CHECK_VECTOR_INT_ELT(x, i) do {	\
	SEXP ce__x__ = (x);			\
	R_xlen_t ce__i__ = (i);			\
	CHECK_VECTOR_INT(ce__x__);		\
	CHECK_BOUNDS_ELT(ce__x__, ce__i__);	\
} while (0)
# define CHECK_VECTOR_REAL_ELT(x, i) do {	\
	SEXP ce__x__ = (x);			\
	R_xlen_t ce__i__ = (i);			\
	CHECK_VECTOR_REAL(ce__x__);		\
	CHECK_BOUNDS_ELT(ce__x__, ce__i__);	\
} while (0)
# define CHECK_VECTOR_CPLX_ELT(x, i) do {	\
	SEXP ce__x__ = (x);			\
	R_xlen_t ce__i__ = (i);			\
	CHECK_VECTOR_CPLX(ce__x__);		\
	CHECK_BOUNDS_ELT(ce__x__, ce__i__);	\
} while (0)
# define CHECK_VECTOR_RAW_ELT(x, i) do {	\
	SEXP ce__x__ = (x);			\
	R_xlen_t ce__i__ = (i);			\
	CHECK_VECTOR_RAW(ce__x__);		\
	CHECK_BOUNDS_ELT(ce__x__, ce__i__);	\
} while (0)
#else
# define CHECK_STDVEC_LGL(x) do { } while(0)
# define CHECK_STDVEC_INT(x) do { } while(0)
# define CHECK_STDVEC_REAL(x) do { } while(0)
# define CHECK_STDVEC_CPLX(x) do { } while(0)
# define CHECK_STDVEC_RAW(x) do { } while(0)

# define CHECK_SCALAR_LGL(x) do { } while(0)
# define CHECK_SCALAR_INT(x) do { } while(0)
# define CHECK_SCALAR_REAL(x) do { } while(0)
# define CHECK_SCALAR_CPLX(x) do { } while(0)
# define CHECK_SCALAR_RAW(x) do { } while(0)

# define CHECK_VECTOR_LGL_ELT(x, i) do { } while(0)
# define CHECK_VECTOR_INT_ELT(x, i) do { } while(0)
# define CHECK_VECTOR_REAL_ELT(x, i) do { } while(0)
# define CHECK_VECTOR_CPLX_ELT(x, i) do { } while(0)
# define CHECK_VECTOR_RAW_ELT(x, i) do { } while(0)
#endif

/*HIDDEN (inlining)*/ INLINE_FUN int *LOGICAL0(SEXP x) {
    CHECK_STDVEC_LGL(x);
    return (int *) STDVEC_DATAPTR(x);
}

namespace R {
HIDDEN INLINE_FUN int SCALAR_LVAL(SEXP x) {
    CHECK_SCALAR_LGL(x);
    return LOGICAL(x)[0];
}

HIDDEN INLINE_FUN void SET_SCALAR_LVAL(SEXP x, int v) {
    CHECK_SCALAR_LGL(x);
    LOGICAL(x)[0] = v;
}
} // namespace R

/*HIDDEN (inlining)*/ INLINE_FUN int *INTEGER0(SEXP x) {
    CHECK_STDVEC_INT(x);
    return (int *) STDVEC_DATAPTR(x);
}

namespace R {
HIDDEN INLINE_FUN int SCALAR_IVAL(SEXP x) {
    CHECK_SCALAR_INT(x);
    return INTEGER(x)[0];
}
<<<<<<< HEAD

/*HIDDEN*/ INLINE_FUN void SET_SCALAR_IVAL(SEXP x, int v) {
=======
/*HIDDEN (inlining)*/ INLINE_FUN void SET_SCALAR_IVAL(SEXP x, int v) {
>>>>>>> b97a1e73
    CHECK_SCALAR_INT(x);
    INTEGER(x)[0] = v;
}
} // namespace R

/*HIDDEN*/ INLINE_FUN double *REAL0(SEXP x) {
    CHECK_STDVEC_REAL(x);
    return (double *) STDVEC_DATAPTR(x);
}

namespace R {
HIDDEN INLINE_FUN double SCALAR_DVAL(SEXP x) {
    CHECK_SCALAR_REAL(x);
    return REAL(x)[0];
}
<<<<<<< HEAD

/*HIDDEN*/ INLINE_FUN void SET_SCALAR_DVAL(SEXP x, double v) {
=======
/*HIDDEN (inlining)*/ INLINE_FUN void SET_SCALAR_DVAL(SEXP x, double v) {
>>>>>>> b97a1e73
    CHECK_SCALAR_REAL(x);
    REAL(x)[0] = v;
}
} // namespace R

/*HIDDEN*/ INLINE_FUN Rcomplex *COMPLEX0(SEXP x) {
    CHECK_STDVEC_CPLX(x);
    return (Rcomplex *) STDVEC_DATAPTR(x);
}

namespace R {
HIDDEN INLINE_FUN Rcomplex SCALAR_CVAL(SEXP x) {
    CHECK_SCALAR_CPLX(x);
    return COMPLEX(x)[0];
}
<<<<<<< HEAD

/*HIDDEN*/ INLINE_FUN void SET_SCALAR_CVAL(SEXP x, Rcomplex v) {
=======
/*HIDDEN (inlining)*/ INLINE_FUN void SET_SCALAR_CVAL(SEXP x, Rcomplex v) {
>>>>>>> b97a1e73
    CHECK_SCALAR_CPLX(x);
    COMPLEX(x)[0] = v;
}
} // namespace R

/*HIDDEN (inlining)*/ INLINE_FUN Rbyte *RAW0(SEXP x) {
    CHECK_STDVEC_RAW(x);
    return (Rbyte *) STDVEC_DATAPTR(x);
}

namespace R {
HIDDEN INLINE_FUN Rbyte SCALAR_BVAL(SEXP x) {
    CHECK_SCALAR_RAW(x);
    return RAW(x)[0];
}
<<<<<<< HEAD

/*HIDDEN*/ INLINE_FUN void SET_SCALAR_BVAL(SEXP x, Rbyte v) {
=======
/*HIDDEN (inlining)*/ INLINE_FUN void SET_SCALAR_BVAL(SEXP x, Rbyte v) {
>>>>>>> b97a1e73
    CHECK_SCALAR_RAW(x);
    RAW(x)[0] = v;
}
} // namespace R

INLINE_FUN SEXP ALTREP_CLASS(SEXP x) { return CLASS(x); }

INLINE_FUN SEXP R_altrep_data1(SEXP x) { return DATA1(x); }
INLINE_FUN SEXP R_altrep_data2(SEXP x) { return DATA2(x); }
INLINE_FUN void R_set_altrep_data1(SEXP x, SEXP v) { SET_DATA1(x, v); }
INLINE_FUN void R_set_altrep_data2(SEXP x, SEXP v) { SET_DATA2(x, v); }

INLINE_FUN int INTEGER_ELT(SEXP x, R_xlen_t i)
{
    CHECK_VECTOR_INT_ELT(x, i);
    return ALTREP(x) ? R::ALTINTEGER_ELT(x, i) : INTEGER0(x)[i];
}

INLINE_FUN void SET_INTEGER_ELT(SEXP x, R_xlen_t i, int v)
{
    CHECK_VECTOR_INT_ELT(x, i);
    if (ALTREP(x)) R::ALTINTEGER_SET_ELT(x, i, v);
    else INTEGER0(x)[i] = v;
}

INLINE_FUN int LOGICAL_ELT(SEXP x, R_xlen_t i)
{
    CHECK_VECTOR_LGL_ELT(x, i);
    return ALTREP(x) ? R::ALTLOGICAL_ELT(x, i) : LOGICAL0(x)[i];
}

INLINE_FUN void SET_LOGICAL_ELT(SEXP x, R_xlen_t i, int v)
{
    CHECK_VECTOR_LGL_ELT(x, i);
    if (ALTREP(x)) R::ALTLOGICAL_SET_ELT(x, i, v);
    else LOGICAL0(x)[i] = v;
}

INLINE_FUN double REAL_ELT(SEXP x, R_xlen_t i)
{
    CHECK_VECTOR_REAL_ELT(x, i);
    return ALTREP(x) ? R::ALTREAL_ELT(x, i) : REAL0(x)[i];
}

INLINE_FUN void SET_REAL_ELT(SEXP x, R_xlen_t i, double v)
{
    CHECK_VECTOR_REAL_ELT(x, i);
    if (ALTREP(x)) R::ALTREAL_SET_ELT(x, i, v);
    else REAL0(x)[i] = v;
}

INLINE_FUN Rcomplex COMPLEX_ELT(SEXP x, R_xlen_t i)
{
    CHECK_VECTOR_CPLX_ELT(x, i);
    return ALTREP(x) ? R::ALTCOMPLEX_ELT(x, i) : COMPLEX0(x)[i];
}

INLINE_FUN void SET_COMPLEX_ELT(SEXP x, R_xlen_t i, Rcomplex v)
{
    CHECK_VECTOR_CPLX_ELT(x, i);
    if (ALTREP(x)) R::ALTCOMPLEX_SET_ELT(x, i, v);
    else COMPLEX0(x)[i] = v;
}

INLINE_FUN Rbyte RAW_ELT(SEXP x, R_xlen_t i)
{
    CHECK_VECTOR_RAW_ELT(x, i);
    return ALTREP(x) ? R::ALTRAW_ELT(x, i) : RAW0(x)[i];
}

INLINE_FUN void SET_RAW_ELT(SEXP x, R_xlen_t i, Rbyte v)
{
    CHECK_VECTOR_RAW_ELT(x, i);
    if (ALTREP(x)) R::ALTRAW_SET_ELT(x, i, v);
    else RAW0(x)[i] = v;
}

#if !defined(COMPILING_R) && !defined(COMPILING_MEMORY_C) &&	\
    !defined(TESTING_WRITE_BARRIER)
/* if not inlining use version in memory.c with more error checking */
INLINE_FUN SEXP STRING_ELT(SEXP x, R_xlen_t i) {
    if (ALTREP(x))
	return R::ALTSTRING_ELT(x, i);
    else {
	SEXP *ps = (SEXP *) STDVEC_DATAPTR(x);
	return ps[i];
    }
}
#else
SEXP STRING_ELT(SEXP x, R_xlen_t i);
#endif

/* from dstruct.c */

/*  length - length of objects  */

/* TODO: a  Length(.) {say} which is  length() + dispatch (S3 + S4) if needed
         for one approach, see do_seq_along() in ../main/seq.c
*/
INLINE_FUN R_len_t Rf_length(SEXP s)
{
    switch (TYPEOF(s)) {
    case NILSXP:
	return 0;
    case LGLSXP:
    case INTSXP:
    case REALSXP:
    case CPLXSXP:
    case STRSXP:
    case CHARSXP:
    case VECSXP:
    case EXPRSXP:
    case RAWSXP:
	return LENGTH(s);
    case LISTSXP:
    case LANGSXP:
    case DOTSXP:
    {
	int i = 0;
	while (s != NULL && s != R_NilValue) {
	    i++;
	    s = CDR(s);
	}
	return i;
    }
    case ENVSXP:
	return R::Rf_envlength(s);
    default:
	return 1;
    }
}

INLINE_FUN R_xlen_t Rf_xlength(SEXP s)
{
    switch (TYPEOF(s)) {
    case NILSXP:
	return 0;
    case LGLSXP:
    case INTSXP:
    case REALSXP:
    case CPLXSXP:
    case STRSXP:
    case CHARSXP:
    case VECSXP:
    case EXPRSXP:
    case RAWSXP:
	return XLENGTH(s);
    case LISTSXP:
    case LANGSXP:
    case DOTSXP:
    {
	// it is implausible this would be >= 2^31 elements, but allow it
	R_xlen_t i = 0;
	while (s != NULL && s != R_NilValue) {
	    i++;
	    s = CDR(s);
	}
	return i;
    }
    case ENVSXP:
	return R::Rf_envxlength(s);
    default:
	return 1;
    }
}

/* regular allocVector() as a special case of allocVector3() with no custom allocator */
INLINE_FUN SEXP Rf_allocVector(SEXPTYPE type, R_xlen_t length)
{
    return allocVector3(type, length, NULL);
}

/* from list.c */
/* Return a dotted pair with the given CAR and CDR. */
/* The (R) TAG slot on the cell is set to NULL. */


/* Get the i-th element of a list */
INLINE_FUN SEXP Rf_elt(SEXP list, int i)
{
    SEXP result = list;

    if ((i < 0) || (i > length(list)))
	return R_NilValue;
    else
	for (int j = 0; j < i; j++)
	    result = CDR(result);

    return CAR(result);
}


/* Return the last element of a list */
INLINE_FUN SEXP Rf_lastElt(SEXP list)
{
    SEXP result = R_NilValue;
    while (list != R_NilValue) {
	result = list;
	list = CDR(list);
    }
    return result;
}


/* Shorthands for creating small lists */

INLINE_FUN SEXP Rf_list1(SEXP s)
{
    return CONS(s, R_NilValue);
}


INLINE_FUN SEXP Rf_list2(SEXP s, SEXP t)
{
    PROTECT(s);
    s = CONS(s, list1(t));
    UNPROTECT(1);
    return s;
}


INLINE_FUN SEXP Rf_list3(SEXP s, SEXP t, SEXP u)
{
    PROTECT(s);
    s = CONS(s, list2(t, u));
    UNPROTECT(1);
    return s;
}


INLINE_FUN SEXP Rf_list4(SEXP s, SEXP t, SEXP u, SEXP v)
{
    PROTECT(s);
    s = CONS(s, list3(t, u, v));
    UNPROTECT(1);
    return s;
}

INLINE_FUN SEXP Rf_list5(SEXP s, SEXP t, SEXP u, SEXP v, SEXP w)
{
    PROTECT(s);
    s = CONS(s, list4(t, u, v, w));
    UNPROTECT(1);
    return s;
}

INLINE_FUN SEXP Rf_list6(SEXP s, SEXP t, SEXP u, SEXP v, SEXP w, SEXP x)
{
    PROTECT(s);
    s = CONS(s, list5(t, u, v, w, x));
    UNPROTECT(1);
    return s;
}

/* Destructive list append : See also ``append'' */

INLINE_FUN SEXP Rf_listAppend(SEXP s, SEXP t)
{
    if (s == R_NilValue)
	return t;
    SEXP r = s;
    while (CDR(r) != R_NilValue)
	r = CDR(r);
    SETCDR(r, t);
    return s;
}


/* Language based list constructs.  These are identical to the list */
/* constructs, but the results can be evaluated. */

/* Return a (language) dotted pair with the given car and cdr */

INLINE_FUN SEXP Rf_lcons(SEXP car, SEXP cdr)
{
    SEXP e = CONS(car, cdr);
    SET_TYPEOF(e, LANGSXP);
    return e;
}

INLINE_FUN SEXP Rf_lang1(SEXP s)
{
    return LCONS(s, R_NilValue);
}

INLINE_FUN SEXP Rf_lang2(SEXP s, SEXP t)
{
    PROTECT(s);
    s = LCONS(s, list1(t));
    UNPROTECT(1);
    return s;
}

INLINE_FUN SEXP Rf_lang3(SEXP s, SEXP t, SEXP u)
{
    PROTECT(s);
    s = LCONS(s, list2(t, u));
    UNPROTECT(1);
    return s;
}

INLINE_FUN SEXP Rf_lang4(SEXP s, SEXP t, SEXP u, SEXP v)
{
    PROTECT(s);
    s = LCONS(s, list3(t, u, v));
    UNPROTECT(1);
    return s;
}

INLINE_FUN SEXP Rf_lang5(SEXP s, SEXP t, SEXP u, SEXP v, SEXP w)
{
    PROTECT(s);
    s = LCONS(s, list4(t, u, v, w));
    UNPROTECT(1);
    return s;
}

INLINE_FUN SEXP Rf_lang6(SEXP s, SEXP t, SEXP u, SEXP v, SEXP w, SEXP x)
{
    PROTECT(s);
    s = LCONS(s, list5(t, u, v, w, x));
    UNPROTECT(1);
    return s;
}

/* from util.c */

/* Check to see if the arrays "x" and "y" have the identical extents */

HIDDEN INLINE_FUN Rboolean Rf_conformable(SEXP x, SEXP y)
{
    int n;
    PROTECT(x = getAttrib(x, R_DimSymbol));
    y = getAttrib(y, R_DimSymbol);
    UNPROTECT(1);
    if ((n = length(x)) != length(y))
	return FALSE;
    for (int i = 0; i < n; i++)
	if (INTEGER(x)[i] != INTEGER(y)[i])
	    return FALSE;
    return TRUE;
}

/* NOTE: R's inherits() is based on inherits3() in ../main/objects.c
 * Here, use char / CHAR() instead of the slower more general translateChar()
 */
INLINE_FUN Rboolean Rf_inherits(SEXP s, const char *name)
{
    if (OBJECT(s)) {
	SEXP klass = getAttrib(s, R_ClassSymbol);
	int nclass = length(klass);
	for (int i = 0; i < nclass; i++) {
	    if (!strcmp(CHAR(STRING_ELT(klass, i)), name))
		return TRUE;
	}
    }
    return FALSE;
}

INLINE_FUN Rboolean Rf_isValidString(SEXP x)
{
    return (Rboolean) (TYPEOF(x) == STRSXP && LENGTH(x) > 0 && TYPEOF(STRING_ELT(x, 0)) != NILSXP);
}

/* non-empty ("") valid string :*/
INLINE_FUN Rboolean Rf_isValidStringF(SEXP x)
{
    return (Rboolean) (isValidString(x) && CHAR(STRING_ELT(x, 0))[0]);
}

HIDDEN INLINE_FUN Rboolean Rf_isUserBinop(SEXP s)
{
    if (TYPEOF(s) == SYMSXP) {
	const char *str = CHAR(PRINTNAME(s));
	if (strlen(str) >= 2 && str[0] == '%' && str[strlen(str)-1] == '%')
	    return TRUE;
    }
    return FALSE;
}

INLINE_FUN Rboolean Rf_isFunction(SEXP s)
{
    return (Rboolean) (TYPEOF(s) == CLOSXP ||
	    TYPEOF(s) == BUILTINSXP ||
	    TYPEOF(s) == SPECIALSXP);
}

INLINE_FUN Rboolean Rf_isPrimitive(SEXP s)
{
    return (Rboolean) (TYPEOF(s) == BUILTINSXP ||
	    TYPEOF(s) == SPECIALSXP);
}

INLINE_FUN Rboolean Rf_isList(SEXP s)
{
    return (Rboolean) (s == R_NilValue || TYPEOF(s) == LISTSXP);
}


INLINE_FUN Rboolean Rf_isNewList(SEXP s)
{
    return (Rboolean) (s == R_NilValue || TYPEOF(s) == VECSXP);
}

INLINE_FUN Rboolean Rf_isPairList(SEXP s)
{
    switch (TYPEOF(s)) {
    case NILSXP:
    case LISTSXP:
    case LANGSXP:
    case DOTSXP:
	return TRUE;
    default:
	return FALSE;
    }
}

INLINE_FUN Rboolean Rf_isVectorList(SEXP s)
{
    switch (TYPEOF(s)) {
    case VECSXP:
    case EXPRSXP:
	return TRUE;
    default:
	return FALSE;
    }
}

INLINE_FUN Rboolean Rf_isVectorAtomic(SEXP s)
{
    switch (TYPEOF(s)) {
    case LGLSXP:
    case INTSXP:
    case REALSXP:
    case CPLXSXP:
    case STRSXP:
    case RAWSXP:
	return TRUE;
    default: /* including NULL */
	return FALSE;
    }
}

INLINE_FUN Rboolean Rf_isVector(SEXP s)/* === isVectorList() or isVectorAtomic() */
{
    switch(TYPEOF(s)) {
    case LGLSXP:
    case INTSXP:
    case REALSXP:
    case CPLXSXP:
    case STRSXP:
    case RAWSXP:

    case VECSXP:
    case EXPRSXP:
	return TRUE;
    default:
	return FALSE;
    }
}

INLINE_FUN Rboolean Rf_isDataFrame(SEXP s)
{
    if (OBJECT(s)) {
	SEXP klass = getAttrib(s, R_ClassSymbol);
	for (int i = 0; i < length(klass); i++)
	    if (!strcmp(CHAR(STRING_ELT(klass, i)), "data.frame")) return TRUE;
    }
    return FALSE;
}
/* keep available under old name for now */
INLINE_FUN Rboolean isFrame(SEXP s) { return isDataFrame(s); }


/* DIFFERENT than R's  is.language(.) in ../main/coerce.c [do_is(), case 301:]
 *                                    which is   <=>  SYMSXP || LANGSXP || EXPRSXP */
INLINE_FUN Rboolean Rf_isLanguage(SEXP s)
{
    return (Rboolean) (s == R_NilValue || TYPEOF(s) == LANGSXP);
}

INLINE_FUN Rboolean Rf_isMatrix(SEXP s)
{
    if (isVector(s)) {
	SEXP t = getAttrib(s, R_DimSymbol);
	/* You are not supposed to be able to assign a non-integer dim,
	   although this might be possible by misuse of ATTRIB. */
	if (TYPEOF(t) == INTSXP && LENGTH(t) == 2)
	    return TRUE;
    }
    return FALSE;
}

INLINE_FUN Rboolean Rf_isArray(SEXP s)
{
    if (isVector(s)) {
	SEXP t = getAttrib(s, R_DimSymbol);
	/* You are not supposed to be able to assign a 0-length dim,
	 nor a non-integer dim */
	if (TYPEOF(t) == INTSXP && LENGTH(t) > 0)
	    return TRUE;
    }
    return FALSE;
}

INLINE_FUN Rboolean Rf_isTs(SEXP s)
{
    return (Rboolean) (isVector(s) && getAttrib(s, R_TspSymbol) != R_NilValue);
}


INLINE_FUN Rboolean Rf_isInteger(SEXP s)
{
    return (Rboolean) (TYPEOF(s) == INTSXP && !inherits(s, "factor"));
}

INLINE_FUN Rboolean Rf_isFactor(SEXP s)
{
    return (Rboolean) (TYPEOF(s) == INTSXP  && inherits(s, "factor"));
}

INLINE_FUN int Rf_nlevels(SEXP f)
{
    if (!isFactor(f))
	return 0;
    return LENGTH(getAttrib(f, R_LevelsSymbol));
}

/* Is an object of numeric type. */
/* FIXME:  the LGLSXP case should be excluded here
 * (really? in many places we affirm they are treated like INTs)*/

INLINE_FUN Rboolean Rf_isNumeric(SEXP s)
{
    switch(TYPEOF(s)) {
    case INTSXP:
	if (inherits(s,"factor")) return FALSE;
    case LGLSXP:
    case REALSXP:
	return TRUE;
    default:
	return FALSE;
    }
}

/** Is an object "Numeric" or  complex */
INLINE_FUN Rboolean Rf_isNumber(SEXP s)
{
    switch(TYPEOF(s)) {
    case INTSXP:
	if (inherits(s,"factor")) return FALSE;
    case LGLSXP:
    case REALSXP:
    case CPLXSXP:
	return TRUE;
    default:
	return FALSE;
    }
}

/* As from R 2.4.0 we check that the value is allowed. */
INLINE_FUN SEXP Rf_ScalarLogical(int x)
{
    LibExtern SEXP R_LogicalNAValue, R_TrueValue, R_FalseValue;
    if (x == NA_LOGICAL) return R_LogicalNAValue;
    else if (x != 0) return R_TrueValue;
    else return R_FalseValue;
}

INLINE_FUN SEXP Rf_ScalarInteger(int x)
{
    SEXP ans = allocVector(INTSXP, 1);
    R::SET_SCALAR_IVAL(ans, x);
    return ans;
}

INLINE_FUN SEXP Rf_ScalarReal(double x)
{
    SEXP ans = allocVector(REALSXP, 1);
    R::SET_SCALAR_DVAL(ans, x);
    return ans;
}

INLINE_FUN SEXP Rf_ScalarComplex(Rcomplex x)
{
    SEXP ans = allocVector(CPLXSXP, 1);
    R::SET_SCALAR_CVAL(ans, x);
    return ans;
}

INLINE_FUN SEXP Rf_ScalarString(SEXP x)
{
    SEXP ans;
    PROTECT(x);
    ans = allocVector(STRSXP, (R_xlen_t)1);
    SET_STRING_ELT(ans, (R_xlen_t)0, x);
    UNPROTECT(1);
    return ans;
}

INLINE_FUN SEXP Rf_ScalarRaw(Rbyte x)
{
    SEXP ans = allocVector(RAWSXP, 1);
    R::SET_SCALAR_BVAL(ans, x);
    return ans;
}

/* Check to see if a list can be made into a vector. */
/* it must have every element being a vector of length 1. */
/* BUT it does not exclude 0! */

INLINE_FUN Rboolean Rf_isVectorizable(SEXP s)
{
    if (s == R_NilValue) return TRUE;
    else if (isNewList(s)) {

	R_xlen_t n = XLENGTH(s);
	for (R_xlen_t i = 0 ; i < n; i++)
	    if (!isVector(VECTOR_ELT(s, i)) || XLENGTH(VECTOR_ELT(s, i)) > 1)
		return FALSE;
	return TRUE;
    }
    else if (isList(s)) {
	for ( ; s != R_NilValue; s = CDR(s))
	    if (!isVector(CAR(s)) || LENGTH(CAR(s)) > 1) return FALSE;
	return TRUE;
    }
    else return FALSE;
}


/**
 * Create a named vector of type TYP
 *
 * @example const char *nms[] = {"xi", "yi", "zi", ""};
 *          mkNamed(VECSXP, nms);  =~= R  list(xi=, yi=, zi=)
 *
 * @param TYP a vector SEXP type (e.g. REALSXP)
 * @param names names of list elements with null string appended
 *
 * @return (pointer to a) named vector of type TYP
 */
INLINE_FUN SEXP Rf_mkNamed(SEXPTYPE TYP, const char **names)
{
    R_xlen_t n;

    for (n = 0; strlen(names[n]) > 0; n++) {}
    SEXP ans = PROTECT(allocVector(TYP, n));
    SEXP nms = PROTECT(allocVector(STRSXP, n));
    for (R_xlen_t i = 0; i < n; i++)
	SET_STRING_ELT(nms, i, mkChar(names[i]));
    setAttrib(ans, R_NamesSymbol, nms);
    UNPROTECT(2);
    return ans;
}

/* from gram.y */

/* short cut for  ScalarString(mkChar(s)) : */
INLINE_FUN SEXP Rf_mkString(const char *s)
{
    SEXP t;

    PROTECT(t = allocVector(STRSXP, (R_xlen_t)1));
    SET_STRING_ELT(t, (R_xlen_t)0, mkChar(s));
    UNPROTECT(1);
    return t;
}

/* index of a given C string in (translated) R string vector  */
HIDDEN INLINE_FUN int Rf_stringPositionTr(SEXP string, const char *translatedElement) {

    int slen = LENGTH(string);

    const void *vmax = vmaxget();
    for (int i = 0 ; i < slen; i++) {
	bool found = !strcmp(translateChar(STRING_ELT(string, i)),
				  translatedElement);
	vmaxset(vmax);
        if (found)
            return i;
    }
    return -1; /* not found */
}

#ifdef __cplusplus
} // extern "C"
#endif

namespace R {
/* duplicate RHS value of complex assignment if necessary to prevent cycles */
HIDDEN INLINE_FUN SEXP R_FixupRHS(SEXP x, SEXP y)
{
    if ( y != R_NilValue && MAYBE_REFERENCED(y) ) {
	if (R::R_cycle_detected(x, y)) {
#ifdef WARNING_ON_CYCLE_DETECT
	    warning("cycle detected");
	    R_cycle_detected(x, y);
#endif
	    y = duplicate(y);
	}
	else ENSURE_NAMEDMAX(y);
    }
    return y;
}
} // namespace R

#endif /* R_INLINES_H_ */<|MERGE_RESOLUTION|>--- conflicted
+++ resolved
@@ -342,12 +342,8 @@
     CHECK_SCALAR_INT(x);
     return INTEGER(x)[0];
 }
-<<<<<<< HEAD
-
-/*HIDDEN*/ INLINE_FUN void SET_SCALAR_IVAL(SEXP x, int v) {
-=======
+
 /*HIDDEN (inlining)*/ INLINE_FUN void SET_SCALAR_IVAL(SEXP x, int v) {
->>>>>>> b97a1e73
     CHECK_SCALAR_INT(x);
     INTEGER(x)[0] = v;
 }
@@ -363,12 +359,8 @@
     CHECK_SCALAR_REAL(x);
     return REAL(x)[0];
 }
-<<<<<<< HEAD
-
-/*HIDDEN*/ INLINE_FUN void SET_SCALAR_DVAL(SEXP x, double v) {
-=======
+
 /*HIDDEN (inlining)*/ INLINE_FUN void SET_SCALAR_DVAL(SEXP x, double v) {
->>>>>>> b97a1e73
     CHECK_SCALAR_REAL(x);
     REAL(x)[0] = v;
 }
@@ -384,14 +376,10 @@
     CHECK_SCALAR_CPLX(x);
     return COMPLEX(x)[0];
 }
-<<<<<<< HEAD
-
-/*HIDDEN*/ INLINE_FUN void SET_SCALAR_CVAL(SEXP x, Rcomplex v) {
-=======
+
 /*HIDDEN (inlining)*/ INLINE_FUN void SET_SCALAR_CVAL(SEXP x, Rcomplex v) {
->>>>>>> b97a1e73
     CHECK_SCALAR_CPLX(x);
-    COMPLEX(x)[0] = v;
+    COMPLEX(x)[0] = CXXR::Complex(v);
 }
 } // namespace R
 
@@ -405,12 +393,8 @@
     CHECK_SCALAR_RAW(x);
     return RAW(x)[0];
 }
-<<<<<<< HEAD
-
-/*HIDDEN*/ INLINE_FUN void SET_SCALAR_BVAL(SEXP x, Rbyte v) {
-=======
+
 /*HIDDEN (inlining)*/ INLINE_FUN void SET_SCALAR_BVAL(SEXP x, Rbyte v) {
->>>>>>> b97a1e73
     CHECK_SCALAR_RAW(x);
     RAW(x)[0] = v;
 }
