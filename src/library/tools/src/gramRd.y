%define parse.error verbose
%{
/*
 *  R : A Computer Language for Statistical Data Analysis
 *  Copyright (C) 1995, 1996, 1997  Robert Gentleman and Ross Ihaka
 *  Copyright (C) 1997--2025  The R Core Team
 *
 *  This program is free software; you can redistribute it and/or modify
 *  it under the terms of the GNU General Public License as published by
 *  the Free Software Foundation; either version 2 of the License, or
 *  (at your option) any later version.
 *
 *  This program is distributed in the hope that it will be useful,
 *  but WITHOUT ANY WARRANTY; without even the implied warranty of
 *  MERCHANTABILITY or FITNESS FOR A PARTICULAR PURPOSE.  See the
 *  GNU General Public License for more details.
 *
 *  You should have received a copy of the GNU General Public License
 *  along with this program; if not, a copy is available at
 *  https://www.R-project.org/Licenses/
 */

#ifdef HAVE_CONFIG_H
#include <config.h>
#endif

#include <cctype>
#include <CXXR/RContext.hpp>
#include <CXXR/RAllocStack.hpp>
#include <CXXR/ProtectStack.hpp>
#include <CXXR/String.hpp>
#include <Defn.h>
#include <Parse.h>
#include <R_ext/RS.h>           /* for R_chk_* allocation */
#include <Rmath.h> /* for imax2(.),..*/
#include "localization.h"

using namespace R;
using namespace CXXR;

/* bison creates a non-static symbol yylloc (and other) in both gramLatex.o
   and gramRd.o, so remap */   

#define yylloc yyllocR
#undef yynerrs /* from Defn.h */
#define yynerrs yynerrsR
#undef yychar /* from Defn.h */
#define yychar yycharR
#undef yylval /* from Defn.h */
#define yylval yylvalR

#define DEBUGVALS 0		/* 1 causes detailed internal state output to R console */	
#define DEBUGMODE 0		/* 1 causes Bison output of parse state, to stdout or stderr */

<<<<<<< HEAD
static bool wCalls = TRUE;
static bool warnDups = FALSE;
=======
static bool wCalls = true;
static bool warnDups = false;
>>>>>>> 8a48471f

#define YYERROR_VERBOSE 1

static void yyerror(const char *);
static int yylex(void);
static int yyparse(void);

#define yyconst const

typedef struct yyltype
{
  int first_line;
  int first_column;
  int first_byte;

  int last_line;
  int last_column;
  int last_byte;
} yyltype;

# define YYLTYPE yyltype
# define YYLLOC_DEFAULT(Current, Rhs, N)				\
    do									\
	if (N)								\
	{								\
	  (Current).first_line   = YYRHSLOC (Rhs, 1).first_line;	\
	  (Current).first_column = YYRHSLOC (Rhs, 1).first_column;	\
	  (Current).first_byte   = YYRHSLOC (Rhs, 1).first_byte;	\
	  (Current).last_line    = YYRHSLOC (Rhs, N).last_line;		\
	  (Current).last_column  = YYRHSLOC (Rhs, N).last_column;	\
	  (Current).last_byte    = YYRHSLOC (Rhs, N).last_byte;		\
	}								\
      else								\
	{								\
	  (Current).first_line   = (Current).last_line   =		\
	    YYRHSLOC (Rhs, 0).last_line;				\
	  (Current).first_column = (Current).last_column =		\
	    YYRHSLOC (Rhs, 0).last_column;				\
	  (Current).first_byte   = (Current).last_byte =		\
	    YYRHSLOC (Rhs, 0).last_byte;				\
	}								\
    while (0)

/* Useful defines so editors don't get confused ... */

#define LBRACE	'{'
#define RBRACE	'}'

/* Functions used in the parsing process */

static void	GrowList(SEXP, SEXP);
static int	KeywordLookup(const char *);
static SEXP	UserMacroLookup(const char *);
static SEXP	InstallKeywords(void);
static SEXP	NewList(void);
static SEXP     makeSrcref(YYLTYPE *, SEXP);
static int	xxgetc(void);
static int	xxungetc(int);

/* Flags used to mark need for postprocessing in the dynamicFlag attribute */

#define STATIC 0
#define HAS_IFDEF 1
#define HAS_SEXPR 2

/* Internal lexer / parser state variables */

static char const yyunknown[] = "unknown macro"; /* our message, not bison's */


typedef struct ParseState ParseState;
struct ParseState {
    int xxinRString, xxQuoteLine, xxQuoteCol;
    int	xxinEqn;
    int	xxNewlineInString;
    int	xxlineno, xxbyteno, xxcolno;
    int	xxmode, xxitemType, xxbraceDepth;  /* context for lexer */
    int	xxDebugTokens;  /* non-zero causes debug output to R console */
    const char* xxBasename;     /* basename of file for error messages */
    SEXP	Value;
    int	xxinitvalue;
    SEXP	xxMacroList;/* A hashed environment containing all the standard and user-defined macro names */
    SEXP mset; /* Precious mset for protecting parser semantic values */
    ParseState *prevState;
};

<<<<<<< HEAD
static bool busy = FALSE;
=======
static bool busy = false;
>>>>>>> 8a48471f
static ParseState parseState;

#define PRESERVE_SV(x) R_PreserveInMSet((x), parseState.mset)
#define RELEASE_SV(x)  R_ReleaseFromMSet((x), parseState.mset)

#define RLIKE 1		/* Includes R strings; xxinRString holds the opening quote char, or 0 outside a string */
#define LATEXLIKE 2
#define VERBATIM 3
#define INOPTION 4
#define COMMENTMODE 5   /* only used in deparsing */
#define UNKNOWNMODE 6   /* ditto */

static SEXP     SrcFile;  /* parse_Rd will *always* supply a srcfile */

/* Routines used to build the parse tree */

static SEXP	xxpushMode(int, int, int);
static void	xxpopMode(SEXP);
static SEXP	xxnewlist(SEXP);
static SEXP	xxnewlist2(SEXP, SEXP);
static SEXP	xxnewlist3(SEXP, SEXP, SEXP);
static SEXP	xxnewlist4(SEXP, SEXP, SEXP, SEXP);
static SEXP	xxnewlist5(SEXP, SEXP, SEXP, SEXP, SEXP);
static SEXP	xxnewlist6(SEXP, SEXP, SEXP, SEXP, SEXP, SEXP);
static SEXP	xxnewlist7(SEXP, SEXP, SEXP, SEXP, SEXP, SEXP, SEXP);
static SEXP	xxnewlist8(SEXP, SEXP, SEXP, SEXP, SEXP, SEXP, SEXP, SEXP);
static SEXP	xxnewlist9(SEXP, SEXP, SEXP, SEXP, SEXP, SEXP, SEXP, SEXP, SEXP);

static SEXP	xxlist(SEXP, SEXP);
static SEXP	xxmarkup(SEXP, SEXP, int, YYLTYPE *);
static SEXP	xxmarkup2(SEXP, SEXP, SEXP, int, int, YYLTYPE *);
static SEXP	xxmarkup3(SEXP, SEXP, SEXP, SEXP, int, YYLTYPE *);
static SEXP	xxOptionmarkup(SEXP, SEXP, SEXP, int, YYLTYPE *);
static SEXP	xxtag(SEXP, int, YYLTYPE *);
static void	xxsavevalue(SEXP, YYLTYPE *);
static void	xxWarnNewline(void);
static SEXP	xxnewcommand(SEXP, SEXP, SEXP, YYLTYPE *);
static SEXP	xxusermacro(SEXP, SEXP, YYLTYPE *);
static int	mkMarkup(int);
static int      mkIfdef(int);
static int	mkCode(int);
static int	mkText(int);
static int	mkVerb(int);
static int 	mkComment(int);

static SEXP R_RdTagSymbol = NULL;
static SEXP R_RdOptionSymbol = NULL;
static SEXP R_DefinitionSymbol = NULL;
static SEXP R_DynamicFlagSymbol = NULL;
static SEXP R_MacroSymbol = NULL;

#define YYSTYPE		SEXP

%}
/* token-table is needed for yytname[] to be defined in recent bison versions */
%token-table

%token		END_OF_INPUT ERROR
%token		SECTIONHEADER RSECTIONHEADER VSECTIONHEADER
%token		SECTIONHEADER2
%token		RCODEMACRO SEXPR RDOPTS LATEXMACRO VERBMACRO OPTMACRO ESCAPE
%token		LISTSECTION ITEMIZE DESCRIPTION NOITEM
%token		LATEXMACRO2 VERBMACRO2 VERBLATEX
%token		LATEXMACRO3
%token		NEWCOMMAND USERMACRO USERMACRO1 USERMACRO2 USERMACRO3 USERMACRO4
%token		USERMACRO5 USERMACRO6 USERMACRO7 USERMACRO8 USERMACRO9
%token		IFDEF ENDIF
%token		TEXT RCODE VERB COMMENT UNKNOWN
%token		STARTFILE STARTFRAGMENT	/* fake tokens to have two entry points */

/* Recent bison has <> to represent all of the destructors below, but we don't assume it */

/* I think we need to list everything here which occurs before the last item in a
   pattern, just in case the last item is unmatched and we need to back out.  But
   it is safe to list more, so we do. */

%destructor { RELEASE_SV($$); } SECTIONHEADER RSECTIONHEADER
VSECTIONHEADER SECTIONHEADER2 RCODEMACRO SEXPR LATEXMACRO VERBMACRO
OPTMACRO ESCAPE LISTSECTION ITEMIZE DESCRIPTION NOITEM LATEXMACRO2
VERBMACRO2 VERBLATEX LATEXMACRO3 IFDEF ENDIF TEXT RCODE VERB COMMENT UNKNOWN
NEWCOMMAND USERMACRO USERMACRO1 USERMACRO2 USERMACRO3 USERMACRO4
USERMACRO5 USERMACRO6 USERMACRO7 USERMACRO8 USERMACRO9
STARTFILE STARTFRAGMENT goLatexLike goRLike goRLike2 goOption
goVerbatim goVerbatim1 goVerbatim2 goItem0 goItem2 LatexArg RLikeArg2
VerbatimArg1 VerbatimArg2 IfDefTarget ArgItems Option

%%

Init:		STARTFILE RdFile END_OF_INPUT		{ xxsavevalue($2, &@$); RELEASE_SV($1); YYACCEPT; }
	|	STARTFRAGMENT RdFragment END_OF_INPUT	{ xxsavevalue($2, &@$); RELEASE_SV($1); YYACCEPT; }
	|	error					{ PRESERVE_SV(parseState.Value = R_NilValue);  YYABORT; }
	;

RdFragment :    goLatexLike ArgItems  		{ $$ = $2; RELEASE_SV($1); }
	;

RdFile	:	SectionList			{ $$ = $1; }
	;

SectionList:	Section				{ $$ = xxnewlist($1); }
	|	SectionList Section		{ $$ = xxlist($1, $2); }

Section:	VSECTIONHEADER VerbatimArg	{ $$ = xxmarkup($1, $2, STATIC, &@$); }	
	|	RDOPTS VerbatimArg		{ $$ = xxmarkup($1, $2, HAS_SEXPR, &@$); }
	|	RSECTIONHEADER RLikeArg		{ $$ = xxmarkup($1, $2, STATIC, &@$); }
	|	SECTIONHEADER  LatexArg  	{ $$ = xxmarkup($1, $2, STATIC, &@$); }
	|	LISTSECTION    Item2Arg		{ $$ = xxmarkup($1, $2, STATIC, &@$); }
	|	SECTIONHEADER2 LatexArg LatexArg2 { $$ = xxmarkup2($1, $2, $3, 2, STATIC, &@$); }
	|	IFDEF IfDefTarget SectionList ENDIF { $$ = xxmarkup2($1, $2, $3, 2, HAS_IFDEF, &@$); RELEASE_SV($4); }
	|	IFDEF IfDefTarget SectionList error { $$ = xxmarkup2($1, $2, $3, 2, HAS_IFDEF, &@$); }
	|	SEXPR       goOption RLikeArg2   { $$ = xxmarkup($1, $3, HAS_SEXPR, &@$); xxpopMode($2); }
	|	SEXPR       goOption Option RLikeArg2 { $$ = xxOptionmarkup($1, $3, $4, HAS_SEXPR, &@$); xxpopMode($2); }
	|	COMMENT				{ $$ = xxtag($1, COMMENT, &@$); }
	|	TEXT				{ $$ = xxtag($1, TEXT, &@$); } /* must be whitespace */
	|	UserMacro			{ $$ = $1; }
	|	error Section			{ $$ = $2; }

ArgItems:	Item				{ $$ = xxnewlist($1); }
	|	ArgItems Item			{ $$ = xxlist($1, $2); }

Item:		TEXT				{ $$ = xxtag($1, TEXT, &@$); }
	|	RCODE				{ $$ = xxtag($1, RCODE, &@$); }
	|	VERB				{ $$ = xxtag($1, VERB, &@$); }
	|	COMMENT				{ $$ = xxtag($1, COMMENT, &@$); }
	|	UNKNOWN				{ $$ = xxtag($1, UNKNOWN, &@$); yyerror(yyunknown); }
	|	Arg				{ $$ = xxmarkup(R_NilValue, $1, STATIC, &@$); }
	|	Markup				{ $$ = $1; }	
	|	UserMacro			{ $$ = $1; }
	|	error Item			{ $$ = $2; }

Markup:		LATEXMACRO  LatexArg 		{ $$ = xxmarkup($1, $2, STATIC, &@$); }
	|	LATEXMACRO2 LatexArg LatexArg2  { $$ = xxmarkup2($1, $2, $3, 2, STATIC, &@$); }
	|	LATEXMACRO3 LatexArg LatexArg2 LatexArg2 { $$ = xxmarkup3($1, $2, $3, $4, STATIC, &@$); }
	|	ITEMIZE     Item0Arg		{ $$ = xxmarkup($1, $2, STATIC, &@$); }
	|	DESCRIPTION Item2Arg		{ $$ = xxmarkup($1, $2, STATIC, &@$); }
	|	OPTMACRO    goOption LatexArg  	{ $$ = xxmarkup($1, $3, STATIC, &@$); xxpopMode($2); }
	|	OPTMACRO    goOption Option LatexArg { $$ = xxOptionmarkup($1, $3, $4, STATIC, &@$); xxpopMode($2); }
	|	RCODEMACRO  RLikeArg     	{ $$ = xxmarkup($1, $2, STATIC, &@$); }
	|	SEXPR       goOption RLikeArg2   { $$ = xxmarkup($1, $3, HAS_SEXPR, &@$); xxpopMode($2); }
	|	SEXPR       goOption Option RLikeArg2 { $$ = xxOptionmarkup($1, $3, $4, HAS_SEXPR, &@$); xxpopMode($2); }
	|	VERBMACRO   VerbatimArg		{ $$ = xxmarkup($1, $2, STATIC, &@$); }
	|	VERBMACRO2  VerbatimArg1	{ $$ = xxmarkup2($1, $2, R_NilValue, 1, STATIC, &@$); }
	|       VERBMACRO2  VerbatimArg1 VerbatimArg2 { $$ = xxmarkup2($1, $2, $3, 2, STATIC, &@$); }
	|	ESCAPE				{ $$ = xxmarkup($1, R_NilValue, STATIC, &@$); }
	|	IFDEF IfDefTarget ArgItems ENDIF { $$ = xxmarkup2($1, $2, $3, 2, HAS_IFDEF, &@$); RELEASE_SV($4); }
	|	IFDEF IfDefTarget ArgItems error { $$ = xxmarkup2($1, $2, $3, 2, HAS_IFDEF, &@$); }
	|	VERBLATEX   VerbatimArg LatexArg2 { $$ = xxmarkup2($1, $2, $3, 2, STATIC, &@$); }

UserMacro:	NEWCOMMAND  VerbatimArg1 VerbatimArg { $$ = xxnewcommand($1, $2, $3, &@$); }
	|	USERMACRO			{ $$ = xxusermacro($1, xxnewlist(NULL), &@$); }
	|	USERMACRO1  VerbatimArg		{ $$ = xxusermacro($1, xxnewlist($2), &@$); }
	|	USERMACRO2  VerbatimArg VerbatimArg
						{ $$ = xxusermacro($1, xxnewlist2($2, $3), &@$); }
	|	USERMACRO3  VerbatimArg VerbatimArg VerbatimArg
						{ $$ = xxusermacro($1, xxnewlist3($2, $3, $4), &@$); }
	|	USERMACRO4  VerbatimArg VerbatimArg VerbatimArg VerbatimArg 
						{ $$ = xxusermacro($1, xxnewlist4($2, $3, $4, $5), &@$); }
	|	USERMACRO5  VerbatimArg VerbatimArg VerbatimArg VerbatimArg VerbatimArg
						{ $$ = xxusermacro($1, xxnewlist5($2, $3, $4, $5, $6), &@$); }
	|	USERMACRO6  VerbatimArg VerbatimArg VerbatimArg VerbatimArg VerbatimArg 
			    VerbatimArg		{ $$ = xxusermacro($1, xxnewlist6($2, $3, $4, $5, $6, $7), &@$); }
	|	USERMACRO7  VerbatimArg VerbatimArg VerbatimArg VerbatimArg VerbatimArg VerbatimArg
			    VerbatimArg VerbatimArg 
			    			{ $$ = xxusermacro($1, xxnewlist7($2, $3, $4, $5, $6, $7, $8), &@$); }
	|	USERMACRO8  VerbatimArg VerbatimArg VerbatimArg VerbatimArg VerbatimArg VerbatimArg
			    VerbatimArg VerbatimArg VerbatimArg
			    			{ $$ = xxusermacro($1, xxnewlist8($2, $3, $4, $5, $6, $7, $8, $9), &@$); }
	|	USERMACRO9  VerbatimArg VerbatimArg VerbatimArg VerbatimArg VerbatimArg VerbatimArg
			    VerbatimArg VerbatimArg VerbatimArg VerbatimArg
			    			{ $$ = xxusermacro($1, xxnewlist9($2, $3, $4, $5, $6, $7, $8, $9, $10), &@$); }


LatexArg:	goLatexLike Arg		 	{ xxpopMode($1); $$ = $2; }

LatexArg2:	goLatexLike Arg			{ xxpopMode($1); $$ = $2; }
	|	goLatexLike TEXT		{ xxpopMode($1); $$ = xxnewlist($2); 
     						  if(wCalls)
    	    					      warning(_("bad markup (extra space?) at %s:%d:%d"), 
    	    					            parseState.xxBasename, @2.first_line, @2.first_column); 
     						  else
    	    					      warningcall(R_NilValue, _("bad markup (extra space?) at %s:%d:%d"), 
    	    					            parseState.xxBasename, @2.first_line, @2.first_column); 
						}	

Item0Arg:	goItem0 Arg		 	{ xxpopMode($1); $$ = $2; }

Item2Arg:	goItem2 Arg			{ xxpopMode($1); $$ = $2; }

RLikeArg:	goRLike Arg			{ xxpopMode($1); $$ = $2; }

/* This one is like VerbatimArg2 below:  it does the push after seeing the brace */

RLikeArg2:	'{' goRLike2 ArgItems '}'	{ xxpopMode($2); $$ = $3; }
	|	'{' goRLike2 '}'		{ xxpopMode($2); $$ = xxnewlist(NULL); }

VerbatimArg:	goVerbatim Arg		 	{ xxpopMode($1); $$ = $2; }

VerbatimArg1:	goVerbatim1 Arg			{ xxpopMode($1); $$ = $2; }

/* This one executes the push after seeing the brace starting the optional second arg */

VerbatimArg2:   '{' goVerbatim2 ArgItems '}'    { xxpopMode($2); $$ = $3; }
	|	'{' goVerbatim2 '}'		{ xxpopMode($2); $$ = xxnewlist(NULL); }

IfDefTarget:	goLatexLike TEXT	{ xxpopMode($1); $$ = xxnewlist(xxtag($2, TEXT, &@$)); }


goLatexLike:	/* empty */			{ $$ = xxpushMode(LATEXLIKE, UNKNOWN, FALSE); }

goRLike:	/* empty */			{ $$ = xxpushMode(RLIKE, UNKNOWN, FALSE); }

goRLike2:	/* empty */			{ parseState.xxbraceDepth--; $$ = xxpushMode(RLIKE, UNKNOWN, FALSE); parseState.xxbraceDepth++; }

goOption:	/* empty */			{ $$ = xxpushMode(INOPTION, UNKNOWN, FALSE); }

goVerbatim:	/* empty */			{ $$ = xxpushMode(VERBATIM, UNKNOWN, FALSE); }

goVerbatim1:	/* empty */			{ $$ = xxpushMode(VERBATIM, UNKNOWN, TRUE); }

goVerbatim2:    /* empty */			{ parseState.xxbraceDepth--; $$ = xxpushMode(VERBATIM, UNKNOWN, FALSE); parseState.xxbraceDepth++; }

goItem0:	/* empty */			{ $$ = xxpushMode(LATEXLIKE, ESCAPE, FALSE); }

goItem2:	/* empty */			{ $$ = xxpushMode(LATEXLIKE, LATEXMACRO2, FALSE); }

Arg:		'{' ArgItems  '}'		{ $$ = $2; }
	|	'{' '}'				{ $$ = xxnewlist(NULL); }
	|	'{' ArgItems error '}'		{ $$ = $2; }
	|	'{' error '}'			{ $$ = xxnewlist(NULL); }
	|	'{' ArgItems error END_OF_INPUT { $$ = $2; }

Option:		'[' Item ']'			{ $$ = $2; }	

%%

static SEXP xxpushMode(int newmode, int newitem, int neweqn)
{
    SEXP ans;

    PRESERVE_SV(ans = allocVector(INTSXP, 7));
    INTEGER(ans)[0] = parseState.xxmode;		/* Lexer mode */
    INTEGER(ans)[1] = parseState.xxitemType;	/* What is \item? */
    INTEGER(ans)[2] = parseState.xxbraceDepth;	/* Brace depth used in RCODE and VERBATIM */
    INTEGER(ans)[3] = parseState.xxinRString;      /* Quote char that started a string */
    INTEGER(ans)[4] = parseState.xxQuoteLine;      /* Where the quote was */
    INTEGER(ans)[5] = parseState.xxQuoteCol;       /*           "         */
    INTEGER(ans)[6] = parseState.xxinEqn;          /* In the first arg to \eqn or \deqn:  no escapes */

#if DEBUGMODE
    Rprintf("xxpushMode(%d, %s) pushes %d, %s, %d\n", newmode, yytname[YYTRANSLATE(newitem)], 
    						parseState.xxmode, yytname[YYTRANSLATE(parseState.xxitemType)], parseState.xxbraceDepth);
#endif
    parseState.xxmode = newmode;
    parseState.xxitemType = newitem;
    parseState.xxbraceDepth = 0;
    parseState.xxinRString = 0;
    parseState.xxinEqn = neweqn;

    return ans;
}

static void xxpopMode(SEXP oldmode) 
{
#if DEBUGVALS
    Rprintf("xxpopMode(%d, %s, %d) replaces %d, %s, %d\n", INTEGER(oldmode)[0], yytname[YYTRANSLATE(INTEGER(oldmode)[1])], INTEGER(oldmode)[2], 
    					parseState.xxmode, yytname[YYTRANSLATE(parseState.xxitemType)], parseState.xxbraceDepth);
#endif
    parseState.xxmode = INTEGER(oldmode)[0];
    parseState.xxitemType = INTEGER(oldmode)[1]; 
    parseState.xxbraceDepth = INTEGER(oldmode)[2];
    parseState.xxinRString = INTEGER(oldmode)[3];
    parseState.xxQuoteLine = INTEGER(oldmode)[4];
    parseState.xxQuoteCol  = INTEGER(oldmode)[5];
    parseState.xxinEqn	= INTEGER(oldmode)[6];

    RELEASE_SV(oldmode);
}

static int getDynamicFlag(SEXP item)
{
    SEXP flag = getAttrib(item, R_DynamicFlagSymbol);
    if (isNull(flag)) return 0;
    else return INTEGER(flag)[0];
}

static void setDynamicFlag(SEXP item, int flag)
{
    if (flag)
	setAttrib(item, R_DynamicFlagSymbol, ScalarInteger(flag));
}

static SEXP xxnewlist(SEXP item)
{
    SEXP ans;
#if DEBUGVALS
    Rprintf("xxnewlist(item=%p)", item);
#endif    
    PRESERVE_SV(ans = NewList());
    if (item) {
    	int flag = getDynamicFlag(item);
	GrowList(ans, item);
    	setDynamicFlag(ans, flag);
	RELEASE_SV(item);
    }
#if DEBUGVALS
    Rprintf(" result: %p is length %d\n", ans, length(ans));
#endif
    return ans;
}

static SEXP xxnewlist2(SEXP item1, SEXP item2)
{
    return xxlist(xxnewlist(item1), item2);
}

static SEXP xxnewlist3(SEXP item1, SEXP item2, SEXP item3)
{
    return xxlist(xxnewlist2(item1, item2), item3);
}

static SEXP xxnewlist4(SEXP item1, SEXP item2, SEXP item3, SEXP item4)
{
    return xxlist(xxnewlist3(item1, item2, item3), item4);
}

static SEXP xxnewlist5(SEXP item1, SEXP item2, SEXP item3, SEXP item4, SEXP item5)
{
    return xxlist(xxnewlist4(item1, item2, item3, item4), item5);
}

static SEXP xxnewlist6(SEXP item1, SEXP item2, SEXP item3, SEXP item4, SEXP item5, 
		       SEXP item6)
{
    return xxlist(xxnewlist5(item1, item2, item3, item4, item5), item6);
}

static SEXP xxnewlist7(SEXP item1, SEXP item2, SEXP item3, SEXP item4, SEXP item5, 
		       SEXP item6, SEXP item7)
{
    return xxlist(xxnewlist6(item1, item2, item3, item4, item5, item6), item7);
}

static SEXP xxnewlist8(SEXP item1, SEXP item2, SEXP item3, SEXP item4, SEXP item5, 
		       SEXP item6, SEXP item7, SEXP item8)
{
    return xxlist(xxnewlist7(item1, item2, item3, item4, item5, item6, item7), item8);
}

static SEXP xxnewlist9(SEXP item1, SEXP item2, SEXP item3, SEXP item4, SEXP item5, 
		       SEXP item6, SEXP item7, SEXP item8, SEXP item9)
{
    return xxlist(xxnewlist8(item1, item2, item3, item4, item5, item6, item7, item8), 
                  item9);
}

static SEXP xxlist(SEXP list, SEXP item)
{
    int flag = getDynamicFlag(list) | getDynamicFlag(item);
#if DEBUGVALS
    Rprintf("xxlist(list=%p, item=%p)", list, item);
#endif
    GrowList(list, item);
    RELEASE_SV(item);
    setDynamicFlag(list, flag);
#if DEBUGVALS
    Rprintf(" result: %p is length %d\n", list, length(list));
#endif
    return list;
}

static SEXP xxmarkup(SEXP header, SEXP body, int flag, YYLTYPE *lloc)
{
    SEXP ans;
#if DEBUGVALS
    Rprintf("xxmarkup(header=%p, body=%p)", header, body);    
#endif
    if (isNull(body)) 
        PRESERVE_SV(ans = allocVector(VECSXP, 0));
    else {
        flag |= getDynamicFlag(body);
	PRESERVE_SV(ans = PairToVectorList(CDR(body)));
	RELEASE_SV(body);
    }
    if (isNull(header))
	setAttrib(ans, R_RdTagSymbol, mkString("LIST"));
    else {
	setAttrib(ans, R_RdTagSymbol, header);
	RELEASE_SV(header);
    }
    setAttrib(ans, R_SrcrefSymbol, makeSrcref(lloc, SrcFile));
    setDynamicFlag(ans, flag);
#if DEBUGVALS
    Rprintf(" result: %p\n", ans);    
#endif
    return ans;
}

static SEXP xxnewcommand(SEXP cmd, SEXP name, SEXP defn, YYLTYPE *lloc)
{
    SEXP ans, prev, defnvals, val, thename, thedefn;
    char buffer[128], *defnBuffer = NULL;
    const char *c;
    int maxarg = 0, vlen, len = 0;
#if DEBUGVALS
    Rprintf("xxnewcommand(cmd=%p, name=%p, defn=%p)", cmd, name, defn);
#endif
    thename = CADR(name);
    /* 
     * Multi-line definitions are parsed as multiple
     * VERB items.  The macro handler can only handle
     * one item, so we concatenate everything into
     * one long string.
     */
    defnvals = CDR(defn);
    while (!isNull(defnvals)) {
        val = CAR(defnvals);
        if (TYPEOF(val) == STRSXP) {
            vlen = (int)strlen(CHAR(STRING_ELT(val, 0)));
            defnBuffer = R_Realloc(defnBuffer, len + vlen + 1, char);
            strncpy(defnBuffer + len, CHAR(STRING_ELT(val, 0)), vlen + 1);
            len += vlen;
        }
        defnvals = CDR(defnvals);
    }
    if (len != 0) {
        PROTECT(thedefn = mkString(defnBuffer)); 
        R_Free(defnBuffer);
    } else
    	PROTECT(thedefn = mkString(""));

    if (warnDups) {
	prev = findVar(installTrChar(STRING_ELT(thename, 0)), parseState.xxMacroList);
    	if (prev != R_UnboundValue && !streql(CHAR(STRING_ELT(cmd,0)), "\\renewcommand")) {
	    snprintf(buffer, sizeof(buffer), _("Macro '%s' previously defined."), 
                 CHAR(STRING_ELT(thename, 0)));
            yyerror(buffer);
        }
    }
    for (c = CHAR(STRING_ELT(thedefn, 0)); *c; c++) {
    	if (*c == '#' && isdigit(*(c+1))) 
    	    maxarg = imax2(maxarg, *(c+1) - '0');
    }
    if (maxarg > 4) {
    	snprintf(buffer, sizeof(buffer), "%s", _("At most 4 arguments are allowed for user defined macros."));
	yyerror(buffer);
    }
    PROTECT(ans = ScalarInteger(USERMACRO + maxarg));
    setAttrib(ans, R_RdTagSymbol, cmd);
    setAttrib(ans, R_DefinitionSymbol, thedefn);
    setAttrib(ans, R_SrcrefSymbol, makeSrcref(lloc, SrcFile));
    defineVar(installTrChar(STRING_ELT(thename, 0)), ans, parseState.xxMacroList);
    UNPROTECT(2); /* thedefn, ans */

    PRESERVE_SV(ans);
    RELEASE_SV(cmd);
    RELEASE_SV(name);
    RELEASE_SV(defn);
    return ans;
}

#define START_MACRO -2
#define END_MACRO -3

static bool isComment(SEXP elt)
{
    SEXP a = getAttrib(elt, R_RdTagSymbol);
    return (isString(a) && LENGTH(a) == 1 &&
           streql(CHAR(STRING_ELT(a, 0)), "COMMENT"));
}

static SEXP xxusermacro(SEXP macro, SEXP args, YYLTYPE *lloc)
{
    SEXP ans, value, nextarg;
    int len;
    const char *c, *start ;

#if DEBUGVALS
    Rprintf("xxusermacro(macro=%p, args=%p)", macro, args);
#endif
    len = length(args)-1;
    PRESERVE_SV(ans = allocVector(STRSXP, len + 1));
    value = UserMacroLookup(CHAR(STRING_ELT(macro,0)));
    if (TYPEOF(value) == STRSXP)
    	SET_STRING_ELT(ans, 0, STRING_ELT(value, 0));
    else
    	error(_("No macro definition for '%s'."), CHAR(STRING_ELT(macro,0)));
    nextarg=args;
    for (int i = 0; i < len; i++, nextarg = CDR(nextarg)) {
	if (isNull(CDR(CADR(nextarg)))) {
	    /* This happens for an empty argument {} and for invocation
	       of a macro with zero parameters. In that case, the ""
	       element of ans is not needed but does no harm. */
	    SET_STRING_ELT(ans, i+1, mkChar(""));
	    continue;
	}
	if (isNull(CDR(CDR(CADR(nextarg))))) {
	    /* The common case: argument without newline nor comment.
	       (when the length is 1, there can be no comment) */
	    SEXP s = CADR(CADR(nextarg));
	    if (TYPEOF(s) == STRSXP && LENGTH(s) == 1)
		SET_STRING_ELT(ans, i+1, STRING_ELT(s, 0));
	    else
		error("%s", _("internal error: invalid argument to xxusermacro"));
	    continue;
	}

	/* An argument with a newline or comment or both. Exclude comments and
	   concatenate VERBs from different lines (newline characters are
	   in the VERBs already). */
	CXXR::RAllocStack::Scope rscope;
	size_t ilen = 0;
	for (SEXP si = CDR(CADR(nextarg)); si != R_NilValue; si = CDR(si)) {
	    SEXP stri = CAR(si);
	    if (TYPEOF(stri) == STRSXP && LENGTH(stri) == 1) {
		if (!isComment(stri))
		    ilen += LENGTH(STRING_ELT(stri, 0));
	    } else
		error("%s", _("internal error: invalid argument to xxusermacro"));
	}

	char *str = (char *)R_alloc(ilen + 1, sizeof(char));
	size_t offset = 0;
	for (SEXP si = CDR(CADR(nextarg)); si != R_NilValue; si = CDR(si)) {
	    SEXP stri = CAR(si);
	    if (!isComment(stri)) {
		int nc = LENGTH(STRING_ELT(stri, 0));
		if (nc)
		    memcpy(str + offset, CHAR(STRING_ELT(stri, 0)), nc);
		offset += nc;
	    }
	}
	str[offset] = '\0';
	SET_STRING_ELT(ans, i+1, mkCharCE(str, CE_UTF8));
    }
    RELEASE_SV(args);

    /* Now push the expanded macro onto the input stream, in reverse order */
    xxungetc(END_MACRO);
    start = CHAR(STRING_ELT(ans, 0));
    for (c = start + strlen(start); c > start; c--) {
    	if (c > start + 1 && *(c-2) == '#' && isdigit(*(c-1))) {
    	    int which = *(c-1) - '0';
	    if (which >= len + 1)
		/* currently this won't happen, because the parser gets
		   confused whenever there is invalid number of {} arguments
		   to a user macro */
		error(_("Not enough arguments passed to user macro '%s'"),
		        CHAR(STRING_ELT(macro,0)));
    	    const char *arg = CHAR(STRING_ELT(ans, which));
    	    for (size_t ii = strlen(arg); ii > 0; ii--) xxungetc(arg[ii-1]);
    	    c--;
	} else
    	    xxungetc(*(c-1));
    }
    xxungetc(START_MACRO);

    setAttrib(ans, R_RdTagSymbol, mkString("USERMACRO"));
    setAttrib(ans, R_SrcrefSymbol, makeSrcref(lloc, SrcFile));
    setAttrib(ans, R_MacroSymbol, macro);
    RELEASE_SV(macro);
#if DEBUGVALS
    Rprintf(" result: %p\n", ans);
#endif
    return ans;
}

static SEXP xxOptionmarkup(SEXP header, SEXP option, SEXP body, int flag, YYLTYPE *lloc)
{
    SEXP ans;
#if DEBUGVALS
    Rprintf("xxOptionmarkup(header=%p, option=%p, body=%p)", header, option, body);    
#endif
    flag |= getDynamicFlag(body);
    PRESERVE_SV(ans = PairToVectorList(CDR(body)));
    RELEASE_SV(body);
    setAttrib(ans, R_RdTagSymbol, header);
    RELEASE_SV(header);
    flag |= getDynamicFlag(option);
    setAttrib(ans, R_RdOptionSymbol, option);
    RELEASE_SV(option);
    setAttrib(ans, R_SrcrefSymbol, makeSrcref(lloc, SrcFile));
    setDynamicFlag(ans, flag);    
#if DEBUGVALS
    Rprintf(" result: %p\n", ans);    
#endif
    return ans;
}

static SEXP xxmarkup2(SEXP header, SEXP body1, SEXP body2, int argcount, int flag, YYLTYPE *lloc)
{
    SEXP ans;
#if DEBUGVALS
    Rprintf("xxmarkup2(header=%p, body1=%p, body2=%p)", header, body1, body2);        
#endif

    PRESERVE_SV(ans = allocVector(VECSXP, argcount));
    if (!isNull(body1)) {
    	int flag1 = getDynamicFlag(body1);
    	SET_VECTOR_ELT(ans, 0, PairToVectorList(CDR(body1)));
	RELEASE_SV(body1);
    	setDynamicFlag(VECTOR_ELT(ans, 0), flag1);
    	flag |= flag1;
    }
    if (!isNull(body2)) {
    	int flag2;
	if (argcount < 2) error("%s", _("internal error: inconsistent argument count"));
	flag2 = getDynamicFlag(body2);
    	SET_VECTOR_ELT(ans, 1, PairToVectorList(CDR(body2)));    
	RELEASE_SV(body2);
    	setDynamicFlag(VECTOR_ELT(ans, 1), flag2);
    	flag |= flag2;
    }
    setAttrib(ans, R_RdTagSymbol, header);
    RELEASE_SV(header);
    setAttrib(ans, R_SrcrefSymbol, makeSrcref(lloc, SrcFile));
    setDynamicFlag(ans, flag);
#if DEBUGVALS
    Rprintf(" result: %p\n", ans);    
#endif
    return ans;
}

static SEXP xxmarkup3(SEXP header, SEXP body1, SEXP body2, SEXP body3, int flag, YYLTYPE *lloc)
{
    SEXP ans;
#if DEBUGVALS
    Rprintf("xxmarkup2(header=%p, body1=%p, body2=%p, body3=%p)", header, body1, body2, body3);        
#endif

    PRESERVE_SV(ans = allocVector(VECSXP, 3));
    if (!isNull(body1)) {
    	int flag1 = getDynamicFlag(body1);
    	SET_VECTOR_ELT(ans, 0, PairToVectorList(CDR(body1)));
	RELEASE_SV(body1);
    	setDynamicFlag(VECTOR_ELT(ans, 0), flag1);
    	flag |= flag1;
    }
    if (!isNull(body2)) {
    	int flag2;
	flag2 = getDynamicFlag(body2);
    	SET_VECTOR_ELT(ans, 1, PairToVectorList(CDR(body2)));    
	RELEASE_SV(body2);
    	setDynamicFlag(VECTOR_ELT(ans, 1), flag2);
    	flag |= flag2;
    }
    if (!isNull(body3)) {
    	int flag3;
	flag3 = getDynamicFlag(body3);
    	SET_VECTOR_ELT(ans, 2, PairToVectorList(CDR(body3)));    
	RELEASE_SV(body3);
    	setDynamicFlag(VECTOR_ELT(ans, 2), flag3);
    	flag |= flag3;
    }    
    setAttrib(ans, R_RdTagSymbol, header);
    RELEASE_SV(header);
    setAttrib(ans, R_SrcrefSymbol, makeSrcref(lloc, SrcFile));
    setDynamicFlag(ans, flag);
#if DEBUGVALS
    Rprintf(" result: %p\n", ans);    
#endif
    return ans;
}

static void xxsavevalue(SEXP Rd, YYLTYPE *lloc)
{
    int flag = getDynamicFlag(Rd);
    PRESERVE_SV(parseState.Value = PairToVectorList(CDR(Rd)));
    if (!isNull(parseState.Value)) {
    	setAttrib(parseState.Value, R_ClassSymbol, mkString("Rd"));
    	setAttrib(parseState.Value, R_SrcrefSymbol, makeSrcref(lloc, SrcFile));
    	setDynamicFlag(parseState.Value, flag);
    }
    RELEASE_SV(Rd);
}

static SEXP xxtag(SEXP item, int type, YYLTYPE *lloc)
{
    setAttrib(item, R_RdTagSymbol, mkString(yytname[YYTRANSLATE(type)]));
    setAttrib(item, R_SrcrefSymbol, makeSrcref(lloc, SrcFile));
    return item;
}

static void xxWarnNewline(void)
{
    if (parseState.xxNewlineInString) {
	if(wCalls)
	    warning(_("newline within quoted string at %s:%d"), 
		    parseState.xxBasename, parseState.xxNewlineInString);
	else
	    warningcall(R_NilValue,
			_("newline within quoted string at %s:%d"), 
			parseState.xxBasename, parseState.xxNewlineInString);
    }
}


/*----------------------------------------------------------------------------*/


static int (*ptr_getc)(void);

/* Private pushback, since file ungetc only guarantees one byte.
   We need arbitrarily large size, since this is how macros are expanded. */

#define PUSH_BACK(c) do {                  \
	if (npush >= pushsize - 1) {             \
	    int *old = pushbase;              \
            pushsize *= 2;                    \
	    pushbase = (int*) malloc(pushsize*sizeof(int));         \
	    if(!pushbase) error(_("unable to allocate buffer for long macro at line %d"), parseState.xxlineno);\
	    memmove(pushbase, old, npush*sizeof(int));        \
	    if(old != pushback) free(old); }	    \
	pushbase[npush++] = (c);                        \
} while(0)



#define PUSHBACK_BUFSIZE 32

static int pushback[PUSHBACK_BUFSIZE];
static int *pushbase;
static unsigned int npush, pushsize;
static int macrolevel;
static int prevpos = 0;
static int prevlines[PUSHBACK_BUFSIZE];
static int prevcols[PUSHBACK_BUFSIZE];
static int prevbytes[PUSHBACK_BUFSIZE];


static int xxgetc(void)
{
    int c, oldpos;

    do {
    	if(npush) {    	
    	    c = pushbase[--npush]; 
    	    if (c == START_MACRO) {
    	    	macrolevel++;
    	    	if (macrolevel > 1000) 
    	    	    error("%s", _("macros nested too deeply: infinite recursion?"));
    	    } else if (c == END_MACRO) macrolevel--;
    	} else  c = ptr_getc();
    } while (c == START_MACRO || c == END_MACRO);

    if (!macrolevel) {
	oldpos = prevpos;
	prevpos = (prevpos + 1) % PUSHBACK_BUFSIZE;
	prevbytes[prevpos] = parseState.xxbyteno;
	prevlines[prevpos] = parseState.xxlineno;    
	/* We only advance the column for the 1st byte in UTF-8, so handle later bytes specially */
	if (0x80 <= (unsigned char)c && (unsigned char)c <= 0xBF) {
	    parseState.xxcolno--;   
	    prevcols[prevpos] = prevcols[oldpos];
	} else 
	    prevcols[prevpos] = parseState.xxcolno;

	if (c == EOF) return R_EOF;

	R_ParseContextLast = (R_ParseContextLast + 1) % PARSE_CONTEXT_SIZE;
	R_ParseContext[R_ParseContextLast] = (char) c;

	if (c == '\n') {
	    parseState.xxlineno += 1;
	    parseState.xxcolno = 1;
	    parseState.xxbyteno = 1;
	} else {
	    parseState.xxcolno++;
	    parseState.xxbyteno++;
	}

	if (c == '\t') parseState.xxcolno = ((parseState.xxcolno + 6) & ~7) + 1;

	R_ParseContextLine = parseState.xxlineno;
    }
    /* Rprintf("get %c\n", c); */
    return c;
}

static int xxungetc(int c)
{
    /* this assumes that c was the result of xxgetc; if not, some edits will be needed */
    if (c == END_MACRO) macrolevel++;
    if (!macrolevel) {
    	parseState.xxlineno = prevlines[prevpos];
    	parseState.xxbyteno = prevbytes[prevpos];
    	parseState.xxcolno  = prevcols[prevpos];
    	prevpos = (prevpos + PUSHBACK_BUFSIZE - 1) % PUSHBACK_BUFSIZE;

    	R_ParseContextLine = parseState.xxlineno;

    	R_ParseContext[R_ParseContextLast] = '\0';
    	/* macOS requires us to keep this non-negative */
    	R_ParseContextLast = (R_ParseContextLast + PARSE_CONTEXT_SIZE - 1) 
		% PARSE_CONTEXT_SIZE;
    }
    if (c == START_MACRO) macrolevel--;
    PUSH_BACK(c);
    /* Rprintf("unget %c;", c); */
    return c;
}

static SEXP makeSrcref(YYLTYPE *lloc, SEXP srcfile)
{
    SEXP val;

    PROTECT(val = allocVector(INTSXP, 6));
    INTEGER(val)[0] = lloc->first_line;
    INTEGER(val)[1] = lloc->first_byte;
    INTEGER(val)[2] = lloc->last_line;
    INTEGER(val)[3] = lloc->last_byte;
    INTEGER(val)[4] = lloc->first_column;
    INTEGER(val)[5] = lloc->last_column;
    setAttrib(val, R_SrcfileSymbol, srcfile);
    setAttrib(val, R_ClassSymbol, mkString("srcref"));
    UNPROTECT(1); /* val */
    return val;
}

static SEXP mkString2(const char *s, size_t len)
{
    SEXP t;
    cetype_t enc = CE_UTF8;

    PROTECT(t = allocVector(STRSXP, 1));
    SET_STRING_ELT(t, 0, mkCharLenCE(s, (int) len, enc));
    UNPROTECT(1); /* t */
    return t;
}


/* Stretchy List Structures : Lists are created and grown using a special */
/* dotted pair.  The CAR of the list points to the last cons-cell in the */
/* list and the CDR points to the first.  The list can be extracted from */
/* the pair by taking its CDR, while the CAR gives fast access to the end */
/* of the list. */


/* Create a stretchy-list dotted pair */

static SEXP NewList(void)
{
    SEXP s = CONS(R_NilValue, R_NilValue);
    SETCAR(s, s);
    return s;
}

/* Add a new element at the end of a stretchy list */

static void GrowList(SEXP l, SEXP s)
{
    SEXP tmp = CONS(s, R_NilValue);
    SETCDR(CAR(l), tmp);
    SETCAR(l, tmp);
}

/*--------------------------------------------------------------------------*/

static void InitSymbols(void)
{
    if (!R_RdTagSymbol)
	R_RdTagSymbol = install("Rd_tag");
    if (!R_RdOptionSymbol)
	R_RdOptionSymbol = install("Rd_option");
    if (!R_DefinitionSymbol)
	R_DefinitionSymbol = install("definition");
    if (!R_DynamicFlagSymbol)
	R_DynamicFlagSymbol = install("dynamicFlag");
    if (!R_MacroSymbol)
	R_MacroSymbol = install("macro");
}
<<<<<<< HEAD

static SEXP ParseRd(ParseStatus *status, SEXP srcfile, bool fragment, SEXP macros)
{
    bool keepmacros = (!isLogical(macros) || asLogical(macros));
=======
 
static SEXP ParseRd(ParseStatus *status, SEXP srcfile, bool fragment, SEXP macros)
{
    bool keepmacros = !isLogical(macros) || asLogical(macros);
>>>>>>> 8a48471f

    InitSymbols();
    R_ParseContextLast = 0;
    R_ParseContext[0] = '\0';

    parseState.xxlineno = 1;
    parseState.xxcolno = 1; 
    parseState.xxbyteno = 1;

    SrcFile = srcfile;

    npush = 0;
    pushbase = pushback;
    pushsize = PUSHBACK_BUFSIZE;
    macrolevel = 0;

    parseState.xxmode = LATEXLIKE; 
    parseState.xxitemType = UNKNOWN;
    parseState.xxbraceDepth = 0;
    parseState.xxinRString = 0;
    parseState.xxNewlineInString = 0;
    parseState.xxinEqn = 0;
    if (fragment) parseState.xxinitvalue = STARTFRAGMENT;
    else	  parseState.xxinitvalue = STARTFILE;

    if (!isEnvironment(macros))
	macros = InstallKeywords();

    PROTECT(macros);
    PROTECT(parseState.xxMacroList = R_NewHashedEnv(macros, 0));
    PROTECT(parseState.mset = R_NewPreciousMSet(50));

    parseState.Value = R_NilValue;

    if (yyparse()) *status = PARSE_ERROR;
    else *status = PARSE_OK;

    if (keepmacros && !isNull(parseState.Value))
	setAttrib(parseState.Value, install("macros"), parseState.xxMacroList);

#if DEBUGVALS
    Rprintf("ParseRd result: %p\n", parseState.Value);    
#endif    
    RELEASE_SV(parseState.Value);
    UNPROTECT(3); /* macros, parseState.xxMacroList, parseState.mset */

    if (pushbase != pushback) free(pushbase);

    return parseState.Value;
}

#include <Rconnections.h>
static Rconnection con_parse;

/* need to handle incomplete last line */
static int con_getc(void)
{
    int c;
    static int last=-1000;

    c = Rconn_fgetc(con_parse);
    if (c == EOF && last != '\n') c = '\n';
    return (last = c);
}

<<<<<<< HEAD
static SEXP R_ParseRd(Rconnection con, ParseStatus *status, SEXP srcfile, bool fragment, SEXP macros)
=======
static
SEXP R_ParseRd(Rconnection con, ParseStatus *status, SEXP srcfile, bool fragment, SEXP macros)
>>>>>>> 8a48471f
{
    con_parse = con;
    ptr_getc = con_getc;
    return ParseRd(status, srcfile, fragment, macros);
}

/*----------------------------------------------------------------------------
 *
 *  The Lexical Analyzer:
 *
 *  Basic lexical analysis is performed by the following
 *  routines.  
 *
 *  The function yylex() scans the input, breaking it into
 *  tokens which are then passed to the parser.  
 *
 */


/* Special Symbols */
/* Section and R code headers */

struct {
    const char *name;
    int token;
}

/* When adding keywords here, make sure all the handlers 
   are also modified:  checkRd, Rd2HTML, Rd2latex, Rd2txt, any other new ones... */

static keywords[] = {
    /* These sections contain Latex-like text */

    { "\\author",  SECTIONHEADER },
    { "\\concept", SECTIONHEADER },
    { "\\description",SECTIONHEADER },
    { "\\details", SECTIONHEADER },
    { "\\docType", SECTIONHEADER },

    { "\\encoding",SECTIONHEADER },
    { "\\format",  SECTIONHEADER },
    { "\\keyword", SECTIONHEADER },
    { "\\note",    SECTIONHEADER },    
    { "\\references", SECTIONHEADER },

    { "\\section", SECTIONHEADER2 },    
    { "\\seealso", SECTIONHEADER },
    { "\\source",  SECTIONHEADER },
    { "\\title",   SECTIONHEADER },

    /* These sections contain R-like text */

    { "\\examples",RSECTIONHEADER },
    { "\\usage",   RSECTIONHEADER },

    /* These sections contain verbatim text */

    { "\\alias",   VSECTIONHEADER }, 
    { "\\name",    VSECTIONHEADER },
    { "\\synopsis",VSECTIONHEADER }, 
    { "\\Rdversion",VSECTIONHEADER },

    /* These macros take no arguments.  One character non-alpha escapes get the
       same token value */

    { "\\cr",      ESCAPE },
    { "\\dots",    ESCAPE },
    { "\\ldots",   ESCAPE },
    { "\\R",       ESCAPE },    
    { "\\tab",     ESCAPE },

    /* These macros take one LaTeX-like argument. */

    { "\\abbr",    LATEXMACRO },
    { "\\acronym", LATEXMACRO },
    { "\\bold",    LATEXMACRO },
    { "\\cite",    LATEXMACRO },
    { "\\command", LATEXMACRO },
    { "\\dfn",     LATEXMACRO },
    { "\\dQuote",  LATEXMACRO },
    { "\\email",   LATEXMACRO },

    { "\\emph",    LATEXMACRO },    
    { "\\file",    LATEXMACRO },
    { "\\linkS4class", LATEXMACRO },
    { "\\pkg",	   LATEXMACRO },
    { "\\sQuote",  LATEXMACRO },

    { "\\strong",  LATEXMACRO },

    { "\\var",     LATEXMACRO },

    /* These are like SECTIONHEADER/LATEXMACRO, but they change the interpretation of \item */

    { "\\arguments",LISTSECTION },
    { "\\value",   LISTSECTION },

    { "\\describe",DESCRIPTION },
    { "\\enumerate",ITEMIZE },
    { "\\itemize", ITEMIZE },

    { "\\item",    NOITEM }, /* will change to UNKNOWN, ESCAPE, or LATEXMACRO2 depending on context */

    /* These macros take two LaTeX-like arguments. */

    { "\\enc",     LATEXMACRO2 },
    { "\\if",      LATEXMACRO2 },
    { "\\method",  LATEXMACRO2 },
    { "\\S3method",LATEXMACRO2 },
    { "\\S4method",LATEXMACRO2 },
    { "\\tabular", LATEXMACRO2 },
    { "\\subsection", LATEXMACRO2 },

    /* This macro takes one verbatim and one LaTeX-like argument. */

    { "\\href",    VERBLATEX },

    /* This macro takes three LaTeX-like arguments. */

    { "\\ifelse",  LATEXMACRO3 },

    /* These macros take one optional bracketed option and always take 
       one LaTeX-like argument */

    { "\\link",    OPTMACRO },

    /* These markup macros require an R-like text argument */

    { "\\code",    RCODEMACRO },
    { "\\dontshow",RCODEMACRO },
    { "\\donttest",RCODEMACRO },
    { "\\dontdiff",RCODEMACRO },
    { "\\testonly",RCODEMACRO },

    /* This macro takes one optional bracketed option and one R-like argument */

    { "\\Sexpr",   SEXPR },

    /* This is just like a VSECTIONHEADER, but it needs SEXPR processing */

    { "\\RdOpts",   RDOPTS },

    /* These macros take one verbatim arg and ignore everything except braces */

    { "\\dontrun", VERBMACRO }, /* at least for now */    
    { "\\env",     VERBMACRO },
    { "\\kbd", 	   VERBMACRO },	
    { "\\option",  VERBMACRO },
    { "\\out",     VERBMACRO },
    { "\\preformatted", VERBMACRO },

    { "\\samp",    VERBMACRO },
    { "\\special", RCODEMACRO },
    { "\\url",     VERBMACRO },
    { "\\verb",    VERBMACRO },

    /* These ones take one or two verbatim args */

    { "\\eqn",     VERBMACRO2 },
    { "\\deqn",    VERBMACRO2 },
    { "\\figure",  VERBMACRO2 },

    /* We parse IFDEF/IFNDEF as markup, not as a separate preprocessor step */ 

    { "#ifdef",    IFDEF },
    { "#ifndef",   IFDEF },
    { "#endif",    ENDIF },

    /* These allow user defined macros */
    { "\\newcommand", NEWCOMMAND },
    { "\\renewcommand", NEWCOMMAND },

    { 0,	   0	      }
    /* All other markup macros are rejected. */
};

/* Record the longest # directive here */
#define DIRECTIVE_LEN 7   

static SEXP InstallKeywords(void)
{
    int num;
    SEXP result, name, val;
    num = sizeof(keywords)/sizeof(keywords[0]);
    PROTECT(result = R_NewHashedEnv(R_EmptyEnv, num));
    for (int i = 0; keywords[i].name; i++) {
        name = install(keywords[i].name);
        PROTECT(val = ScalarInteger(keywords[i].token));
    	defineVar(name, val, result);
	UNPROTECT(1); /* val */
    }
    UNPROTECT(1); /* result */
    return result;
}

static int KeywordLookup(const char *s)
{
    SEXP rec = findVar(install(s), parseState.xxMacroList);
    if (rec == R_UnboundValue) return UNKNOWN;
    else return INTEGER(rec)[0];
}

static SEXP UserMacroLookup(const char *s)
{
    SEXP rec = findVar(install(s), parseState.xxMacroList);
    if (rec == R_UnboundValue) error(_("Unable to find macro %s"), s);
    PROTECT(rec);
    SEXP res = getAttrib(rec, R_DefinitionSymbol);
    UNPROTECT(1); /* rec */
    return res;
}

static void yyerror(const char *s)
{
    static const char *const yytname_translations[] =
    {
    /* the left column are strings coming from bison, the right
       column are translations for users.
       The first YYENGLISH from the right column are English to be translated,
       the rest are to be copied literally.  The #if 0 block below allows xgettext
       to see these.
    */    
#define YYENGLISH 17
	"$undefined",	"input", 	
	"SECTIONHEADER","section header",
	"RSECTIONHEADER","section header",
	"VSECTIONHEADER","section header",
	"LISTSECTION",	"section header",

	"LATEXMACRO",	"macro",
	"LATEXMACRO2",  "macro",
	"LATEXMACRO3",  "macro",
	"RCODEMACRO",	"macro",
	"VERBMACRO",    "macro",
	"VERBMACRO2",	"macro",

	"ESCAPE",	"macro",
	"ITEMIZE",	"macro",
	"IFDEF",	"conditional",
	"SECTIONHEADER2","section header",
	"OPTMACRO",	"macro",

	"DESCRIPTION",	"macro",
	"VERB",		"VERBATIM TEXT",
	0,		0
    };
    static char const yyunexpected[] = "syntax error, unexpected ";
    static char const yyexpecting[] = ", expecting ";
    static char const yyshortunexpected[] = "unexpected %s";
    static char const yylongunexpected[] = "unexpected %s '%s'";
    char *expecting;
    char ParseErrorMsg[PARSE_ERROR_SIZE];
    SEXP filename;
    char ParseErrorFilename[PARSE_ERROR_SIZE];

    xxWarnNewline();	/* post newline warning if necessary */

    /*
    R_ParseError     = yylloc.first_line;
    R_ParseErrorCol  = yylloc.first_column;
    R_ParseErrorFile = SrcFile;
    */

    if (streqln(s, yyunexpected, sizeof yyunexpected -1)) {
	int translated = FALSE;
    	/* Edit the error message */    
    	expecting = (char *) strstr(s + sizeof yyunexpected -1, yyexpecting);
    	if (expecting) *expecting = '\0';
    	for (int i = 0; yytname_translations[i]; i += 2) {
    	    if (streql(s + sizeof yyunexpected - 1, yytname_translations[i])) {
    	    	if (yychar < 256)
    	    	    snprintf(ParseErrorMsg, PARSE_ERROR_SIZE,
			     _(yyshortunexpected), 
			     i/2 < YYENGLISH ? _(yytname_translations[i+1])
			     : yytname_translations[i+1]);
    	    	else
    	    	    snprintf(ParseErrorMsg, PARSE_ERROR_SIZE,
			     _(yylongunexpected), 
			     i/2 < YYENGLISH ? _(yytname_translations[i+1])
			     : yytname_translations[i+1], 
			     CHAR(STRING_ELT(yylval, 0)));
    	    	translated = TRUE;
    	    	break;
    	    }
    	}
    	if (!translated) {
    	    if (yychar < 256) 
    		snprintf(ParseErrorMsg, PARSE_ERROR_SIZE, _(yyshortunexpected),
			s + sizeof yyunexpected - 1);
    	    else
    	    	snprintf(ParseErrorMsg, PARSE_ERROR_SIZE, _(yylongunexpected),
			 s + sizeof yyunexpected - 1, CHAR(STRING_ELT(yylval, 0)));
	}
    	if (expecting) {
 	    translated = FALSE;
    	    for (int i = 0; yytname_translations[i]; i += 2) {
    	    	if (streql(expecting + sizeof yyexpecting - 1, yytname_translations[i])) {
    	    	    strcat(ParseErrorMsg, _(yyexpecting));
    	    	    strcat(ParseErrorMsg, i/2 < YYENGLISH ? _(yytname_translations[i+1])
    	    	                    : yytname_translations[i+1]);
    	    	    translated = TRUE;
		    break;
		}
	    }
	    if (!translated) {
	    	strcat(ParseErrorMsg, _(yyexpecting));
	    	strcat(ParseErrorMsg, expecting + sizeof yyexpecting - 1);
	    }
	}
    } else if (streqln(s, yyunknown, sizeof yyunknown-1)) {
    	snprintf(ParseErrorMsg, PARSE_ERROR_SIZE,
		"%s '%s'", s, CHAR(STRING_ELT(yylval, 0)));
    } else {
    	snprintf(ParseErrorMsg, PARSE_ERROR_SIZE, "%s", s);
    }
    filename = findVar(install("filename"), SrcFile);
    if (isString(filename) && LENGTH(filename))
    	strncpy(ParseErrorFilename, CHAR(STRING_ELT(filename, 0)), PARSE_ERROR_SIZE - 1);
    else
        ParseErrorFilename[0] = '\0';
    if (wCalls) {
	if (yylloc.first_line != yylloc.last_line)
	    warning("%s:%d-%d: %s", 
		    ParseErrorFilename, yylloc.first_line, yylloc.last_line, ParseErrorMsg);
	else
	    warning("%s:%d: %s", 
		    ParseErrorFilename, yylloc.first_line, ParseErrorMsg);
    } else {
	if (yylloc.first_line != yylloc.last_line)
	    warningcall(R_NilValue, "%s:%d-%d: %s", 
		    ParseErrorFilename, yylloc.first_line, yylloc.last_line, ParseErrorMsg);
	else
	    warningcall(R_NilValue, "%s:%d: %s", 
			ParseErrorFilename, yylloc.first_line, ParseErrorMsg);
    }
}

#define TEXT_PUSH(c) do {		    \
	size_t nc = bp - stext;		    \
	if (nc >= nstext - 1) {             \
	    char *old = stext;              \
	    nstext *= 2;		    \
	    stext = (char*) malloc(nstext); \
	    if(!stext) error(_("unable to allocate buffer for long string at line %d"), parseState.xxlineno);\
	    memmove(stext, old, nc);        \
	    if(st1) free(st1);		    \
	    st1 = stext;		    \
	    bp = stext+nc; }		    \
	*bp++ = ((char) c);		    \
} while(0)

static void setfirstloc(void)
{
    yylloc.first_line = parseState.xxlineno;
    yylloc.first_column = parseState.xxcolno;
    yylloc.first_byte = parseState.xxbyteno;
}

static void setlastloc(void)
{
    yylloc.last_line = prevlines[prevpos];
    yylloc.last_column = prevcols[prevpos];
    yylloc.last_byte = prevbytes[prevpos];
}

/* Split the input stream into tokens. */
/* This is the lowest of the parsing levels. */

static int token(void)
{
    int c, lookahead;
    int outsideLiteral = parseState.xxmode == LATEXLIKE || parseState.xxmode == INOPTION || parseState.xxbraceDepth == 0;

    if (parseState.xxinitvalue) {
        yylloc.first_line = 0;
        yylloc.first_column = 0;
        yylloc.first_byte = 0;
        yylloc.last_line = 0;
        yylloc.last_column = 0;
        yylloc.last_byte = 0;
	PRESERVE_SV(yylval = mkString(""));
        c = parseState.xxinitvalue;
    	parseState.xxinitvalue = 0;
    	return(c);
    }

    setfirstloc();    
    c = xxgetc();

    switch (c) {
    	case '%': if (!parseState.xxinEqn) return mkComment(c);
    	    break;
	case '\\':
	    if (!parseState.xxinEqn) {
		lookahead = xxungetc(xxgetc());
		if (isalpha(lookahead) && parseState.xxmode != VERBATIM 
		    /* In R strings, only link or var is allowed as markup */
		    && (lookahead == 'l' || lookahead == 'v' || !parseState.xxinRString)) 
		    return mkMarkup(c);
	    }
	    break;
        case R_EOF:
            if (parseState.xxinRString) {
       		xxWarnNewline();
       		error(_("Unexpected end of input (in %c quoted string opened at %s:%d:%d)"), 
 			parseState.xxinRString, parseState.xxBasename, parseState.xxQuoteLine, parseState.xxQuoteCol);
    	    }
    	    return END_OF_INPUT; 
    	case '#':
    	    if (!parseState.xxinEqn && yylloc.first_column == 1) return mkIfdef(c);
    	    break;
    	case LBRACE:
    	    if (!parseState.xxinRString) {
    	    	parseState.xxbraceDepth++;
    	    	if (outsideLiteral) return c;
    	    }
    	    break;
    	case RBRACE:
    	    if (!parseState.xxinRString) {
    	    	parseState.xxbraceDepth--;
    	    	if (outsideLiteral || parseState.xxbraceDepth == 0) return c;
    	    }
    	    break;
    	case '[':
    	case ']':
    	    if (parseState.xxmode == INOPTION ) return c; 
    	    break;
    } 	    

    switch (parseState.xxmode) {
	case RLIKE:     return mkCode(c);
	case INOPTION:
	case LATEXLIKE: return mkText(c);
	case VERBATIM:  return mkVerb(c);
    }

    return ERROR; /* We shouldn't get here. */
}

#define INITBUFSIZE 128

static int mkText(int c)
{
    char st0[INITBUFSIZE];
    char *st1 = NULL;
    unsigned int nstext = INITBUFSIZE;
    char *stext = st0, *bp = st0, lookahead;

    while(1) {
    	switch (c) {
    	case '\\': 
    	    lookahead = (char) xxgetc();
    	    if (lookahead == LBRACE || lookahead == RBRACE ||
    	        lookahead == '%' || lookahead == '\\') {
    	    	c = lookahead;
    	    	break;
    	    }
    	    xxungetc(lookahead);
    	    if (isalpha(lookahead)) goto stop;
    	case ']':
    	    if (parseState.xxmode == INOPTION) goto stop;
            break;
    	case '%':
    	case LBRACE:
    	case RBRACE:
    	case R_EOF:
    	    goto stop;
    	}
    	TEXT_PUSH(c);
    	if (c == '\n') goto stop;
    	c = xxgetc();
    };
stop:
    if (c != '\n') xxungetc(c); /* newline causes a break, but we keep it */
    PRESERVE_SV(yylval = mkString2(stext, bp - stext));
    if(st1) free(st1);
    return TEXT;
}

static int mkComment(int c)
{
    char st0[INITBUFSIZE];
    char *st1 = NULL;
    unsigned int nstext = INITBUFSIZE;
    char *stext = st0, *bp = st0;

    do TEXT_PUSH(c);
    while ((c = xxgetc()) != '\n' && c != R_EOF);

    xxungetc(c);

    PRESERVE_SV(yylval = mkString2(stext, bp - stext));
    if(st1) free(st1);
    return COMMENT;
}

#define EAT_DASHES(n_var) do {				\
	for (c = xxgetc(); c == '-'; c = xxgetc()) {	\
	    n_var++;					\
	    TEXT_PUSH(c);				\
	}						\
    } while (0)

#define EAT_CHARS_TO_DELIM_OR_EOF(delim) do {	\
	while (c != delim && c != R_EOF) {	\
	    TEXT_PUSH(c);			\
	    c = xxgetc();			\
	}					\
    } while (0)

static int closingRawStringDelim(int c)
{
    switch(c) {
    case '(': return ')';
    case '{': return '}';
    case '[': return ']';
    case '|': return '|';
    default:  return 0;
    }
}

static int mkCode(int c)
{
    char st0[INITBUFSIZE];
    char *st1 = NULL;
    unsigned int nstext = INITBUFSIZE;
    char *stext = st0, *bp = st0;

    /* Avoid double counting initial braces */
    if (c == LBRACE && !parseState.xxinRString) parseState.xxbraceDepth--;
    if (c == RBRACE && !parseState.xxinRString) parseState.xxbraceDepth++; 

    while(1) {
	/* handle a raw string */
	if (parseState.xxinRString == 0 && (c == 'r' || c == 'R')) {
    	    int lookahead = xxgetc();
	    if (lookahead == '"' || lookahead == '\'') {
		TEXT_PUSH(c);
		int quote = lookahead;
		parseState.xxinRString = quote;
    	    	parseState.xxQuoteLine = parseState.xxlineno;
    	    	parseState.xxQuoteCol  = parseState.xxcolno;
		TEXT_PUSH(quote);
		int ndash = 0;
		EAT_DASHES(ndash);
		int delim = closingRawStringDelim(c);
		if (delim != 0) {
		    int done = FALSE;
		    do {
			EAT_CHARS_TO_DELIM_OR_EOF(delim);
			if (c == delim) {
			    TEXT_PUSH(c);
			    int nndash = 0;
			    EAT_DASHES(nndash);
			    if (nndash == ndash && c == quote)
				done = TRUE; // close quote is handled below
			}
			else done = TRUE; // EOF; move on
		    } while (! done);
		}
	    }
	    else xxungetc(lookahead);
	}

	int escaped = 0;
    	if (c == '\\') {
    	    int lookahead = xxgetc();
    	    if (lookahead == '\\' || lookahead == '%') {
    	         c = lookahead;
    	         escaped = 1;
    	    } else xxungetc(lookahead);
    	}
    	if ((!escaped && c == '%') || c == R_EOF) break;
    	if (parseState.xxinRString) {
    	    /* This stuff is messy, because there are two levels of escaping:
    	       The Rd escaping and the R code string escaping. */
    	    if (c == '\\') {
    		int lookahead = xxgetc();
    		if (lookahead == '\\') { /* This must be the 3rd backslash */
    		    lookahead = xxgetc();
    		    if (lookahead == parseState.xxinRString || lookahead == '\\') {	
    	    	    	TEXT_PUSH(c);
    	    	    	c = lookahead;
    	    	    	escaped = 1;
    	    	    } else {
    	    	    	xxungetc(lookahead); /* put back the 4th char */
    	    	    	xxungetc('\\');	     /* and the 3rd */
    	    	    }
    	    	} else if (lookahead == parseState.xxinRString) { /* There could be one or two before this */
    	    	    TEXT_PUSH(c);
    	    	    c = lookahead;
    	    	    escaped = 1;
    	    	} else if (!escaped && (lookahead == 'l' || lookahead == 'v')) { 
    	    	    /* assume \link or \var; this breaks vertical tab, but does anyone ever use that? */
    	    	    xxungetc(lookahead);
    	    	    break;
    	    	} else xxungetc(lookahead);
    	    }
    	    if (!escaped && c == parseState.xxinRString)
    	    	parseState.xxinRString = 0;
    	} else {
    	    if (c == '#') {
    	    	do {
    	    	    int escaped = 0;
    	    	    TEXT_PUSH(c);
    	    	    c = xxgetc();
    	    	    if (c == '\\') {
		        int lookahead = xxgetc();
		        if (lookahead == '\\' || lookahead == '%' || lookahead == LBRACE || lookahead == RBRACE) {
		            c = lookahead;
		            escaped = 1;
		        } else xxungetc(lookahead);
    		    }
    	    	    if (c == LBRACE && !escaped) parseState.xxbraceDepth++;
    	    	    else if (c == RBRACE && !escaped) parseState.xxbraceDepth--;
    	    	} while (c != '\n' && c != R_EOF && parseState.xxbraceDepth > 0);
    	    	if (c == RBRACE && !escaped) parseState.xxbraceDepth++; /* avoid double counting */
    	    }
    	    if (c == '\'' || c == '"' || c == '`') {
    	    	parseState.xxinRString = c;
    	    	parseState.xxQuoteLine = parseState.xxlineno;
    	    	parseState.xxQuoteCol  = parseState.xxcolno;
    	    } else if (c == '\\' && !escaped) {
    	    	int lookahead = xxgetc();
    	    	if (lookahead == LBRACE || lookahead == RBRACE) {
		    c = lookahead;
		} else if (isalpha(lookahead)) {
    	    	    xxungetc(lookahead);
    	    	    c = '\\';
    	    	    break;
    	    	} else {
    	    	    TEXT_PUSH('\\');
    	    	    c = lookahead;
    	    	}
    	    } else if (c == LBRACE) {
    	    	parseState.xxbraceDepth++;
    	    } else if (c == RBRACE) {
    	    	if (parseState.xxbraceDepth == 1) break;
    	    	else parseState.xxbraceDepth--;
    	    } else if (c == R_EOF) break;
    	}
    	TEXT_PUSH(c);
    	if (c == '\n') {
    	    if (parseState.xxinRString && !parseState.xxNewlineInString) 
    	    	parseState.xxNewlineInString = parseState.xxlineno-1;
    	    break;
    	}
    	c = xxgetc();
    }
    if (c != '\n') xxungetc(c);
    PRESERVE_SV(yylval = mkString2(stext, bp - stext));
    if(st1) free(st1);
    return RCODE; 
}

static int mkMarkup(int c)
{
    char st0[INITBUFSIZE];
    char *st1 = NULL;
    unsigned int nstext = INITBUFSIZE;
    char *stext = st0, *bp = st0;
    int retval = 0, attempt = 0;

    TEXT_PUSH(c);
    while (isalnum((c = xxgetc()))) TEXT_PUSH(c);

    while (attempt++ < 2) {
    	/* character escapes are processed as text, not markup */
    	if (bp == stext+1) {
    	    TEXT_PUSH(c);
    	    TEXT_PUSH('\0');
    	    retval = TEXT;
    	    c = xxgetc();
    	    break;
    	} else {
    	    TEXT_PUSH('\0');
    	    retval = KeywordLookup(stext);
    	    if (retval == UNKNOWN && attempt == 1) { /* try again, non-digits only */
    	    	bp--; 				     /* pop the \0 */
    	        while (isdigit(*(bp-1))) {
            	    xxungetc(c);
    	            c = *(--bp);                     /* pop the last letter into c */
            	}
            } else {
            	if (retval == NOITEM) 
    	    	    retval = parseState.xxitemType;
    	    	break;
    	    }
        }
    }
    PRESERVE_SV(yylval = mkString2(stext, bp - stext - 1));
    if(st1) free(st1);
    xxungetc(c);
    return retval;
}

static int mkIfdef(int c)
{
    char st0[INITBUFSIZE];
    char *st1 = NULL;
    unsigned int nstext = INITBUFSIZE;
    char *stext = st0, *bp = st0;
    int retval;

    TEXT_PUSH(c);
    while (isalpha((c = xxgetc())) && bp - stext <= DIRECTIVE_LEN) TEXT_PUSH(c);
    TEXT_PUSH('\0');
    xxungetc(c);

    retval = KeywordLookup(stext);
    PRESERVE_SV(yylval = mkString2(stext, bp - stext - 1));

    switch (retval) {
    case ENDIF:  /* eat chars to the end of the line */
    	do { c = xxgetc(); }
    	while (c != '\n' && c != R_EOF);
    	break;
    case UNKNOWN:
	RELEASE_SV(yylval);
    	bp--; bp--;
    	for (; bp > stext; bp--) 
    	    xxungetc(*bp);
    	switch (parseState.xxmode) {
    	case RLIKE:     
    	    retval = mkCode(*bp);
    	    break;
    	case INOPTION:
    	case LATEXLIKE:
    	    retval = mkText(*bp);
    	    break;
    	case VERBATIM:
    	    retval = mkVerb(*bp);
    	    break;
	}
	break;
    }
    if(st1) free(st1);
    return retval;
}

static int mkVerb(int c)
{
    char st0[INITBUFSIZE];
    char *st1 = NULL;
    unsigned int nstext = INITBUFSIZE;
    char *stext = st0, *bp = st0;

    /* Avoid double counting initial braces */
    if (c == LBRACE) parseState.xxbraceDepth--;
    if (c == RBRACE) parseState.xxbraceDepth++;     

    while(1) {
    	int escaped = 0;
        if (c == '\\') {
            int lookahead = xxgetc();
            if (lookahead == '\\' || lookahead == '%' || lookahead == LBRACE || lookahead == RBRACE) {
		escaped = 1;
		if (parseState.xxinEqn) TEXT_PUSH(c);
		c = lookahead;
	    } else xxungetc(lookahead);
        }
        if (c == R_EOF) break;
        if (!escaped) {
    	    if (c == '%' && !parseState.xxinEqn) break;
	    else if (c == LBRACE) parseState.xxbraceDepth++;
    	    else if (c == RBRACE) {
	    	if (parseState.xxbraceDepth == 1) break;
	    	else parseState.xxbraceDepth--;
	    }
	}
    	TEXT_PUSH(c);
    	if (c == '\n') break;
    	c = xxgetc();
    };
    if (c != '\n') xxungetc(c);
    PRESERVE_SV(yylval = mkString2(stext, bp - stext));
    if(st1) free(st1);
    return VERB;  
}

static int yylex(void)
{
    int tok = token();

    if (parseState.xxDebugTokens) {
        Rprintf("%d:%d: %s", yylloc.first_line, yylloc.first_column, yytname[YYTRANSLATE(tok)]);
    	if (parseState.xxinRString) Rprintf("(in %c%c)", parseState.xxinRString, parseState.xxinRString);
    	if (tok > 255 && tok != END_OF_INPUT) 
    	    Rprintf(": %s", CHAR(STRING_ELT(yylval, 0)));
	Rprintf("\n");
    }
    setlastloc();
    return tok;
}

static void PutState(ParseState *state) {
    state->xxinRString = parseState.xxinRString;
    state->xxQuoteLine = parseState.xxQuoteLine;
    state->xxQuoteCol = parseState.xxQuoteCol;
    state->xxinEqn = parseState.xxinEqn;
    state->xxNewlineInString = parseState.xxNewlineInString;
    state->xxlineno = parseState.xxlineno;
    state->xxbyteno = parseState.xxbyteno;
    state->xxcolno = parseState.xxcolno;
    state->xxmode = parseState.xxmode;
    state->xxitemType = parseState.xxitemType;
    state->xxbraceDepth = parseState.xxbraceDepth;
    state->xxDebugTokens = parseState.xxDebugTokens;
    state->xxBasename = parseState.xxBasename;
    state->Value = parseState.Value;
    state->xxinitvalue = parseState.xxinitvalue;
    state->xxMacroList = parseState.xxMacroList;
    state->prevState = parseState.prevState;
}

static void UseState(ParseState *state) {
    parseState.xxinRString = state->xxinRString;
    parseState.xxQuoteLine = state->xxQuoteLine;
    parseState.xxQuoteCol = state->xxQuoteCol;
    parseState.xxinEqn = state->xxinEqn;
    parseState.xxNewlineInString = state->xxNewlineInString;
    parseState.xxlineno = state->xxlineno;
    parseState.xxbyteno = state->xxbyteno;
    parseState.xxcolno = state->xxcolno;
    parseState.xxmode = state->xxmode;
    parseState.xxitemType = state->xxitemType;
    parseState.xxbraceDepth = state->xxbraceDepth;
    parseState.xxDebugTokens = state->xxDebugTokens;
    parseState.xxBasename = state->xxBasename;
    parseState.Value = state->Value;
    parseState.xxinitvalue = state->xxinitvalue;
    parseState.xxMacroList = state->xxMacroList;
    parseState.prevState = state->prevState;
}

static void PushState(void) {
    if (busy) {
    	ParseState *prev = (ParseState*) malloc(sizeof(ParseState));
	if (prev == NULL) error("%s", _("unable to allocate in PushState"));
    	PutState(prev);
    	parseState.prevState = prev;
    } else 
        parseState.prevState = NULL;  
    busy = true;
}

static void PopState(void) {
    if (parseState.prevState) {
    	ParseState *prev = parseState.prevState;
    	UseState(prev);
    	free(prev);
    } else
    	busy = false;
}

/* "do_parseRd" 

 .External2(C_parseRd,file, srcfile, encoding, verbose, basename, warningCalls, macros, warndups)
 If there is text then that is read and the other arguments are ignored.
*/

SEXP parseRd(SEXP call, SEXP op, SEXP args, SEXP env)
{
    args = CDR(args);

    SEXP s = R_NilValue, source;
    Rconnection con;
<<<<<<< HEAD
    bool wasopen;
    int ifile;
=======
    bool wasopen, fragment;
    int ifile, wcall;
>>>>>>> 8a48471f
    ParseStatus status;
    SEXP macros;

#if DEBUGMODE
    yydebug = 1;
#endif 

    R_ParseError = 0;
    R_ParseErrorMsg[0] = '\0';

    PushState();

    ifile = asInteger(CAR(args));                       args = CDR(args);

    con = getConnection(ifile);
    wasopen = con->isopen;
    source = CAR(args);					args = CDR(args);
    /* encoding is unused */
    args = CDR(args);
    if(!isLogical(CAR(args)) || LENGTH(CAR(args)) != 1)
    	error(_("invalid '%s' value"), "verbose");
    parseState.xxDebugTokens = asInteger(CAR(args));		args = CDR(args);
    parseState.xxBasename = CHAR(STRING_ELT(CAR(args), 0));	args = CDR(args);
<<<<<<< HEAD
    bool fragment = asRboolean(CAR(args));			args = CDR(args);
    wCalls = asLogicalNoNA(CAR(args), "warningCalls");		args = CDR(args);
=======
    fragment = asBool(CAR(args));				args = CDR(args);
    wcall = asLogical(CAR(args));				args = CDR(args);
    if (wcall == NA_LOGICAL)
    	error(_("invalid '%s' value"), "warningCalls");
    wCalls = (bool) wcall;
>>>>>>> 8a48471f
    macros = CAR(args);						args = CDR(args);
    warnDups = asBool(CAR(args));

    if (ifile >= 3) {/* file != "" */
	if(!wasopen) {
	    if(!con->open(con)) error("%s", _("cannot open the connection"));
	}
	if(!con->canread) error("%s", _("cannot read from this connection"));
	/* Set up a context which will close the connection on error */
	try {
	s = R_ParseRd(con, &status, source, fragment, macros);
	} catch (...) {
        if (!wasopen && con->isopen)
            con->close(con);
        throw;
	}
	PopState();
	if (status != PARSE_OK) parseError(call, R_ParseError);
    }
    else {
      PopState();
      error("%s", _("invalid Rd file"));
    }
    return s;
}

/* "do_deparseRd" 

 .External2(C_deparseRd, element, state)
*/

SEXP deparseRd(SEXP e, SEXP state)
{
    SEXP result;
    int  outlen, *statevals, quoteBraces;
    bool inRComment;
    const char *c;
    char *outbuf, *out, lookahead;
    bool escape;

    if(!isString(e) || LENGTH(e) != 1) 
    	error("%s", _("'deparseRd' only supports deparsing character elements"));
    e = STRING_ELT(e, 0);

    if(!isInteger(state) || LENGTH(state) != 5) error("%s", _("bad state"));

    PushState();

    parseState.xxbraceDepth = INTEGER(state)[0];
    parseState.xxinRString = INTEGER(state)[1];
    parseState.xxmode = INTEGER(state)[2];
    parseState.xxinEqn = INTEGER(state)[3];
    quoteBraces = INTEGER(state)[4];

    if (parseState.xxmode != LATEXLIKE && parseState.xxmode != RLIKE && parseState.xxmode != VERBATIM && parseState.xxmode != COMMENTMODE 
     && parseState.xxmode != INOPTION  && parseState.xxmode != UNKNOWNMODE) {
        PopState();
    	error(_("bad text mode %d in 'deparseRd'"), parseState.xxmode);
    }

    for (c = CHAR(e), outlen=0; *c; c++) {
    	outlen++;
    	/* any special char might be escaped */
    	if (*c == '{' || *c == '}' || *c == '%' || *c == '\\') outlen++;
    }
<<<<<<< HEAD
    out = outbuf = (char*) R_chk_calloc(outlen+1, sizeof(char));
    inRComment = FALSE;
=======
    out = outbuf = R_chk_calloc(outlen+1, sizeof(char));
    inRComment = false;
>>>>>>> 8a48471f
    for (c = CHAR(e); *c; c++) {
    	escape = false;
    	if (parseState.xxmode != UNKNOWNMODE) {
	    switch (*c) {
	    case '\\':
		if (parseState.xxmode == RLIKE && parseState.xxinRString) {
		    lookahead = *(c+1);
		    if (lookahead == '\\' || lookahead == parseState.xxinRString || lookahead == 'l') 
		    	escape = true;
		    break;
		}          /* fall through to % case for non-strings... */    
	    case '%':
		if (parseState.xxmode != COMMENTMODE && !parseState.xxinEqn)
		    escape = true;
		break;
	    case LBRACE:
	    case RBRACE:
		if (quoteBraces || parseState.xxmode == LATEXLIKE)
		    escape = true;
		else if (!parseState.xxinRString && !parseState.xxinEqn && (parseState.xxmode == RLIKE || parseState.xxmode == VERBATIM)) {
		    if (*c == LBRACE) parseState.xxbraceDepth++;
		    else if (parseState.xxbraceDepth <= 0) escape = true;
		    else parseState.xxbraceDepth--;
		}
		break;
	    case '\'':
	    case '"':
	    case '`':
	    	if (parseState.xxmode == RLIKE) {
		    if (parseState.xxinRString) {
			if (parseState.xxinRString == *c) parseState.xxinRString = 0;
		    } else if (!inRComment) parseState.xxinRString = *c;
		}
		break;
	    case '#':
	    	if (parseState.xxmode == RLIKE && !parseState.xxinRString) 
	    	    inRComment = true;
	    	break;
	    case '\n':
	    	inRComment = false;
	    	break;
	    }
	}
    	if (escape)
    	    *out++ = '\\';
    	*out++ = *c;
    }
    *out = '\0';
    PROTECT(result = allocVector(VECSXP, 2));
    SET_VECTOR_ELT(result, 0, ScalarString(mkChar(outbuf)));
    SET_VECTOR_ELT(result, 1, duplicate(state));
    R_chk_free(outbuf);

    statevals = INTEGER( VECTOR_ELT(result, 1) );
    statevals[0] = parseState.xxbraceDepth;
    statevals[1] = parseState.xxinRString;

    PopState();

    UNPROTECT(1); /* result */
    return result;
}
<|MERGE_RESOLUTION|>--- conflicted
+++ resolved
@@ -52,13 +52,8 @@
 #define DEBUGVALS 0		/* 1 causes detailed internal state output to R console */	
 #define DEBUGMODE 0		/* 1 causes Bison output of parse state, to stdout or stderr */
 
-<<<<<<< HEAD
-static bool wCalls = TRUE;
-static bool warnDups = FALSE;
-=======
 static bool wCalls = true;
 static bool warnDups = false;
->>>>>>> 8a48471f
 
 #define YYERROR_VERBOSE 1
 
@@ -145,11 +140,7 @@
     ParseState *prevState;
 };
 
-<<<<<<< HEAD
-static bool busy = FALSE;
-=======
 static bool busy = false;
->>>>>>> 8a48471f
 static ParseState parseState;
 
 #define PRESERVE_SV(x) R_PreserveInMSet((x), parseState.mset)
@@ -1020,17 +1011,10 @@
     if (!R_MacroSymbol)
 	R_MacroSymbol = install("macro");
 }
-<<<<<<< HEAD
 
 static SEXP ParseRd(ParseStatus *status, SEXP srcfile, bool fragment, SEXP macros)
 {
     bool keepmacros = (!isLogical(macros) || asLogical(macros));
-=======
- 
-static SEXP ParseRd(ParseStatus *status, SEXP srcfile, bool fragment, SEXP macros)
-{
-    bool keepmacros = !isLogical(macros) || asLogical(macros);
->>>>>>> 8a48471f
 
     InitSymbols();
     R_ParseContextLast = 0;
@@ -1096,12 +1080,7 @@
     return (last = c);
 }
 
-<<<<<<< HEAD
 static SEXP R_ParseRd(Rconnection con, ParseStatus *status, SEXP srcfile, bool fragment, SEXP macros)
-=======
-static
-SEXP R_ParseRd(Rconnection con, ParseStatus *status, SEXP srcfile, bool fragment, SEXP macros)
->>>>>>> 8a48471f
 {
     con_parse = con;
     ptr_getc = con_getc;
@@ -1969,13 +1948,8 @@
 
     SEXP s = R_NilValue, source;
     Rconnection con;
-<<<<<<< HEAD
     bool wasopen;
     int ifile;
-=======
-    bool wasopen, fragment;
-    int ifile, wcall;
->>>>>>> 8a48471f
     ParseStatus status;
     SEXP macros;
 
@@ -1999,16 +1973,8 @@
     	error(_("invalid '%s' value"), "verbose");
     parseState.xxDebugTokens = asInteger(CAR(args));		args = CDR(args);
     parseState.xxBasename = CHAR(STRING_ELT(CAR(args), 0));	args = CDR(args);
-<<<<<<< HEAD
-    bool fragment = asRboolean(CAR(args));			args = CDR(args);
+    bool fragment = asBool(CAR(args));				args = CDR(args);
     wCalls = asLogicalNoNA(CAR(args), "warningCalls");		args = CDR(args);
-=======
-    fragment = asBool(CAR(args));				args = CDR(args);
-    wcall = asLogical(CAR(args));				args = CDR(args);
-    if (wcall == NA_LOGICAL)
-    	error(_("invalid '%s' value"), "warningCalls");
-    wCalls = (bool) wcall;
->>>>>>> 8a48471f
     macros = CAR(args);						args = CDR(args);
     warnDups = asBool(CAR(args));
 
@@ -2074,13 +2040,8 @@
     	/* any special char might be escaped */
     	if (*c == '{' || *c == '}' || *c == '%' || *c == '\\') outlen++;
     }
-<<<<<<< HEAD
     out = outbuf = (char*) R_chk_calloc(outlen+1, sizeof(char));
-    inRComment = FALSE;
-=======
-    out = outbuf = R_chk_calloc(outlen+1, sizeof(char));
     inRComment = false;
->>>>>>> 8a48471f
     for (c = CHAR(e); *c; c++) {
     	escape = false;
     	if (parseState.xxmode != UNKNOWNMODE) {
