%define parse.error verbose
%{
/*
 *  R : A Computer Language for Statistical Data Analysis
 *  Copyright (C) 1995, 1996, 1997  Robert Gentleman and Ross Ihaka
 *  Copyright (C) 1997--2025  The R Core Team
 *
 *  This program is free software; you can redistribute it and/or modify
 *  it under the terms of the GNU General Public License as published by
 *  the Free Software Foundation; either version 2 of the License, or
 *  (at your option) any later version.
 *
 *  This program is distributed in the hope that it will be useful,
 *  but WITHOUT ANY WARRANTY; without even the implied warranty of
 *  MERCHANTABILITY or FITNESS FOR A PARTICULAR PURPOSE.  See the
 *  GNU General Public License for more details.
 *
 *  You should have received a copy of the GNU General Public License
 *  along with this program; if not, a copy is available at
 *  https://www.R-project.org/Licenses/
 */

#ifdef HAVE_CONFIG_H
#include <config.h>
#endif

#include <cctype>
#include <CXXR/RContext.hpp>
#include <CXXR/RAllocStack.hpp>
#include <CXXR/ProtectStack.hpp>
#include <CXXR/String.hpp>
#include <Defn.h>
#include <Parse.h>
#include <R_ext/RS.h>           /* for R_chk_* allocation */
#include <Rmath.h> /* for imax2(.),..*/
#include "localization.h"

using namespace R;
using namespace CXXR;

/* bison creates a non-static symbol yylloc (and other) in both gramLatex.o
   and gramRd.o, so remap */   

#define yylloc yyllocR
#undef yynerrs /* from Defn.h */
#define yynerrs yynerrsR
#undef yychar /* from Defn.h */
#define yychar yycharR
#undef yylval /* from Defn.h */
#define yylval yylvalR

#define DEBUGVALS 0		/* 1 causes detailed internal state output to R console */	
#define DEBUGMODE 0		/* 1 causes Bison output of parse state, to stdout or stderr */

static bool wCalls = TRUE;
static bool warnDups = FALSE;

#define YYERROR_VERBOSE 1

static void yyerror(const char *);
static int yylex(void);
static int yyparse(void);

#define yyconst const

typedef struct yyltype
{
  int first_line;
  int first_column;
  int first_byte;

  int last_line;
  int last_column;
  int last_byte;
} yyltype;

# define YYLTYPE yyltype
# define YYLLOC_DEFAULT(Current, Rhs, N)				\
    do									\
	if (N)								\
	{								\
	  (Current).first_line   = YYRHSLOC (Rhs, 1).first_line;	\
	  (Current).first_column = YYRHSLOC (Rhs, 1).first_column;	\
	  (Current).first_byte   = YYRHSLOC (Rhs, 1).first_byte;	\
	  (Current).last_line    = YYRHSLOC (Rhs, N).last_line;		\
	  (Current).last_column  = YYRHSLOC (Rhs, N).last_column;	\
	  (Current).last_byte    = YYRHSLOC (Rhs, N).last_byte;		\
	}								\
      else								\
	{								\
	  (Current).first_line   = (Current).last_line   =		\
	    YYRHSLOC (Rhs, 0).last_line;				\
	  (Current).first_column = (Current).last_column =		\
	    YYRHSLOC (Rhs, 0).last_column;				\
	  (Current).first_byte   = (Current).last_byte =		\
	    YYRHSLOC (Rhs, 0).last_byte;				\
	}								\
    while (0)

/* Useful defines so editors don't get confused ... */

#define LBRACE	'{'
#define RBRACE	'}'

/* Functions used in the parsing process */

static void	GrowList(SEXP, SEXP);
static int	KeywordLookup(const char *);
static SEXP	UserMacroLookup(const char *);
static SEXP	InstallKeywords(void);
static SEXP	NewList(void);
static SEXP     makeSrcref(YYLTYPE *, SEXP);
static int	xxgetc(void);
static int	xxungetc(int);

/* Flags used to mark need for postprocessing in the dynamicFlag attribute */

#define STATIC 0
#define HAS_IFDEF 1
#define HAS_SEXPR 2

/* Internal lexer / parser state variables */

static char const yyunknown[] = "unknown macro"; /* our message, not bison's */


typedef struct ParseState ParseState;
struct ParseState {
    int xxinRString, xxQuoteLine, xxQuoteCol;
    int	xxinEqn;
    int	xxNewlineInString;
    int	xxlineno, xxbyteno, xxcolno;
    int	xxmode, xxitemType, xxbraceDepth;  /* context for lexer */
    int	xxDebugTokens;  /* non-zero causes debug output to R console */
    const char* xxBasename;     /* basename of file for error messages */
    SEXP	Value;
    int	xxinitvalue;
    SEXP	xxMacroList;/* A hashed environment containing all the standard and user-defined macro names */
    SEXP mset; /* Precious mset for protecting parser semantic values */
    ParseState *prevState;
};

static bool busy = FALSE;
static ParseState parseState;

#define PRESERVE_SV(x) R_PreserveInMSet((x), parseState.mset)
#define RELEASE_SV(x)  R_ReleaseFromMSet((x), parseState.mset)

#define RLIKE 1		/* Includes R strings; xxinRString holds the opening quote char, or 0 outside a string */
#define LATEXLIKE 2
#define VERBATIM 3
#define INOPTION 4
#define COMMENTMODE 5   /* only used in deparsing */
#define UNKNOWNMODE 6   /* ditto */

static SEXP     SrcFile;  /* parse_Rd will *always* supply a srcfile */

/* Routines used to build the parse tree */

static SEXP	xxpushMode(int, int, int);
static void	xxpopMode(SEXP);
static SEXP	xxnewlist(SEXP);
static SEXP	xxnewlist2(SEXP, SEXP);
static SEXP	xxnewlist3(SEXP, SEXP, SEXP);
static SEXP	xxnewlist4(SEXP, SEXP, SEXP, SEXP);
static SEXP	xxnewlist5(SEXP, SEXP, SEXP, SEXP, SEXP);
static SEXP	xxnewlist6(SEXP, SEXP, SEXP, SEXP, SEXP, SEXP);
static SEXP	xxnewlist7(SEXP, SEXP, SEXP, SEXP, SEXP, SEXP, SEXP);
static SEXP	xxnewlist8(SEXP, SEXP, SEXP, SEXP, SEXP, SEXP, SEXP, SEXP);
static SEXP	xxnewlist9(SEXP, SEXP, SEXP, SEXP, SEXP, SEXP, SEXP, SEXP, SEXP);

static SEXP	xxlist(SEXP, SEXP);
static SEXP	xxmarkup(SEXP, SEXP, int, YYLTYPE *);
static SEXP	xxmarkup2(SEXP, SEXP, SEXP, int, int, YYLTYPE *);
static SEXP	xxmarkup3(SEXP, SEXP, SEXP, SEXP, int, YYLTYPE *);
static SEXP	xxOptionmarkup(SEXP, SEXP, SEXP, int, YYLTYPE *);
static SEXP	xxtag(SEXP, int, YYLTYPE *);
static void	xxsavevalue(SEXP, YYLTYPE *);
static void	xxWarnNewline(void);
static SEXP	xxnewcommand(SEXP, SEXP, SEXP, YYLTYPE *);
static SEXP	xxusermacro(SEXP, SEXP, YYLTYPE *);
static int	mkMarkup(int);
static int      mkIfdef(int);
static int	mkCode(int);
static int	mkText(int);
static int	mkVerb(int);
static int 	mkComment(int);

static SEXP R_RdTagSymbol = NULL;
static SEXP R_RdOptionSymbol = NULL;
static SEXP R_DefinitionSymbol = NULL;
static SEXP R_DynamicFlagSymbol = NULL;
static SEXP R_MacroSymbol = NULL;

#define YYSTYPE		SEXP

%}
/* token-table is needed for yytname[] to be defined in recent bison versions */
%token-table

%token		END_OF_INPUT ERROR
%token		SECTIONHEADER RSECTIONHEADER VSECTIONHEADER
%token		SECTIONHEADER2
%token		RCODEMACRO SEXPR RDOPTS LATEXMACRO VERBMACRO OPTMACRO ESCAPE
%token		LISTSECTION ITEMIZE DESCRIPTION NOITEM
%token		LATEXMACRO2 VERBMACRO2 VERBLATEX
%token		LATEXMACRO3
%token		NEWCOMMAND USERMACRO USERMACRO1 USERMACRO2 USERMACRO3 USERMACRO4
%token		USERMACRO5 USERMACRO6 USERMACRO7 USERMACRO8 USERMACRO9
%token		IFDEF ENDIF
%token		TEXT RCODE VERB COMMENT UNKNOWN
%token		STARTFILE STARTFRAGMENT	/* fake tokens to have two entry points */

/* Recent bison has <> to represent all of the destructors below, but we don't assume it */

/* I think we need to list everything here which occurs before the last item in a
   pattern, just in case the last item is unmatched and we need to back out.  But
   it is safe to list more, so we do. */

%destructor { RELEASE_SV($$); } SECTIONHEADER RSECTIONHEADER
VSECTIONHEADER SECTIONHEADER2 RCODEMACRO SEXPR LATEXMACRO VERBMACRO
OPTMACRO ESCAPE LISTSECTION ITEMIZE DESCRIPTION NOITEM LATEXMACRO2
VERBMACRO2 VERBLATEX LATEXMACRO3 IFDEF ENDIF TEXT RCODE VERB COMMENT UNKNOWN
NEWCOMMAND USERMACRO USERMACRO1 USERMACRO2 USERMACRO3 USERMACRO4
USERMACRO5 USERMACRO6 USERMACRO7 USERMACRO8 USERMACRO9
STARTFILE STARTFRAGMENT goLatexLike goRLike goRLike2 goOption
goVerbatim goVerbatim1 goVerbatim2 goItem0 goItem2 LatexArg RLikeArg2
VerbatimArg1 VerbatimArg2 IfDefTarget ArgItems Option

%%

Init:		STARTFILE RdFile END_OF_INPUT		{ xxsavevalue($2, &@$); RELEASE_SV($1); YYACCEPT; }
	|	STARTFRAGMENT RdFragment END_OF_INPUT	{ xxsavevalue($2, &@$); RELEASE_SV($1); YYACCEPT; }
	|	error					{ PRESERVE_SV(parseState.Value = R_NilValue);  YYABORT; }
	;

RdFragment :    goLatexLike ArgItems  		{ $$ = $2; RELEASE_SV($1); }
	;

RdFile	:	SectionList			{ $$ = $1; }
	;

SectionList:	Section				{ $$ = xxnewlist($1); }
	|	SectionList Section		{ $$ = xxlist($1, $2); }

Section:	VSECTIONHEADER VerbatimArg	{ $$ = xxmarkup($1, $2, STATIC, &@$); }	
	|	RDOPTS VerbatimArg		{ $$ = xxmarkup($1, $2, HAS_SEXPR, &@$); }
	|	RSECTIONHEADER RLikeArg		{ $$ = xxmarkup($1, $2, STATIC, &@$); }
	|	SECTIONHEADER  LatexArg  	{ $$ = xxmarkup($1, $2, STATIC, &@$); }
	|	LISTSECTION    Item2Arg		{ $$ = xxmarkup($1, $2, STATIC, &@$); }
	|	SECTIONHEADER2 LatexArg LatexArg2 { $$ = xxmarkup2($1, $2, $3, 2, STATIC, &@$); }
	|	IFDEF IfDefTarget SectionList ENDIF { $$ = xxmarkup2($1, $2, $3, 2, HAS_IFDEF, &@$); RELEASE_SV($4); }
	|	IFDEF IfDefTarget SectionList error { $$ = xxmarkup2($1, $2, $3, 2, HAS_IFDEF, &@$); }
	|	SEXPR       goOption RLikeArg2   { $$ = xxmarkup($1, $3, HAS_SEXPR, &@$); xxpopMode($2); }
	|	SEXPR       goOption Option RLikeArg2 { $$ = xxOptionmarkup($1, $3, $4, HAS_SEXPR, &@$); xxpopMode($2); }
	|	COMMENT				{ $$ = xxtag($1, COMMENT, &@$); }
	|	TEXT				{ $$ = xxtag($1, TEXT, &@$); } /* must be whitespace */
	|	UserMacro			{ $$ = $1; }
	|	error Section			{ $$ = $2; }

ArgItems:	Item				{ $$ = xxnewlist($1); }
	|	ArgItems Item			{ $$ = xxlist($1, $2); }

Item:		TEXT				{ $$ = xxtag($1, TEXT, &@$); }
	|	RCODE				{ $$ = xxtag($1, RCODE, &@$); }
	|	VERB				{ $$ = xxtag($1, VERB, &@$); }
	|	COMMENT				{ $$ = xxtag($1, COMMENT, &@$); }
	|	UNKNOWN				{ $$ = xxtag($1, UNKNOWN, &@$); yyerror(yyunknown); }
	|	Arg				{ $$ = xxmarkup(R_NilValue, $1, STATIC, &@$); }
	|	Markup				{ $$ = $1; }	
	|	UserMacro			{ $$ = $1; }
	|	error Item			{ $$ = $2; }

Markup:		LATEXMACRO  LatexArg 		{ $$ = xxmarkup($1, $2, STATIC, &@$); }
	|	LATEXMACRO2 LatexArg LatexArg2  { $$ = xxmarkup2($1, $2, $3, 2, STATIC, &@$); }
	|	LATEXMACRO3 LatexArg LatexArg2 LatexArg2 { $$ = xxmarkup3($1, $2, $3, $4, STATIC, &@$); }
	|	ITEMIZE     Item0Arg		{ $$ = xxmarkup($1, $2, STATIC, &@$); }
	|	DESCRIPTION Item2Arg		{ $$ = xxmarkup($1, $2, STATIC, &@$); }
	|	OPTMACRO    goOption LatexArg  	{ $$ = xxmarkup($1, $3, STATIC, &@$); xxpopMode($2); }
	|	OPTMACRO    goOption Option LatexArg { $$ = xxOptionmarkup($1, $3, $4, STATIC, &@$); xxpopMode($2); }
	|	RCODEMACRO  RLikeArg     	{ $$ = xxmarkup($1, $2, STATIC, &@$); }
	|	SEXPR       goOption RLikeArg2   { $$ = xxmarkup($1, $3, HAS_SEXPR, &@$); xxpopMode($2); }
	|	SEXPR       goOption Option RLikeArg2 { $$ = xxOptionmarkup($1, $3, $4, HAS_SEXPR, &@$); xxpopMode($2); }
	|	VERBMACRO   VerbatimArg		{ $$ = xxmarkup($1, $2, STATIC, &@$); }
	|	VERBMACRO2  VerbatimArg1	{ $$ = xxmarkup2($1, $2, R_NilValue, 1, STATIC, &@$); }
	|       VERBMACRO2  VerbatimArg1 VerbatimArg2 { $$ = xxmarkup2($1, $2, $3, 2, STATIC, &@$); }
	|	ESCAPE				{ $$ = xxmarkup($1, R_NilValue, STATIC, &@$); }
	|	IFDEF IfDefTarget ArgItems ENDIF { $$ = xxmarkup2($1, $2, $3, 2, HAS_IFDEF, &@$); RELEASE_SV($4); }
	|	IFDEF IfDefTarget ArgItems error { $$ = xxmarkup2($1, $2, $3, 2, HAS_IFDEF, &@$); }
	|	VERBLATEX   VerbatimArg LatexArg2 { $$ = xxmarkup2($1, $2, $3, 2, STATIC, &@$); }

UserMacro:	NEWCOMMAND  VerbatimArg1 VerbatimArg { $$ = xxnewcommand($1, $2, $3, &@$); }
	|	USERMACRO			{ $$ = xxusermacro($1, xxnewlist(NULL), &@$); }
	|	USERMACRO1  VerbatimArg		{ $$ = xxusermacro($1, xxnewlist($2), &@$); }
	|	USERMACRO2  VerbatimArg VerbatimArg
						{ $$ = xxusermacro($1, xxnewlist2($2, $3), &@$); }
	|	USERMACRO3  VerbatimArg VerbatimArg VerbatimArg
						{ $$ = xxusermacro($1, xxnewlist3($2, $3, $4), &@$); }
	|	USERMACRO4  VerbatimArg VerbatimArg VerbatimArg VerbatimArg 
						{ $$ = xxusermacro($1, xxnewlist4($2, $3, $4, $5), &@$); }
	|	USERMACRO5  VerbatimArg VerbatimArg VerbatimArg VerbatimArg VerbatimArg
						{ $$ = xxusermacro($1, xxnewlist5($2, $3, $4, $5, $6), &@$); }
	|	USERMACRO6  VerbatimArg VerbatimArg VerbatimArg VerbatimArg VerbatimArg 
			    VerbatimArg		{ $$ = xxusermacro($1, xxnewlist6($2, $3, $4, $5, $6, $7), &@$); }
	|	USERMACRO7  VerbatimArg VerbatimArg VerbatimArg VerbatimArg VerbatimArg VerbatimArg
			    VerbatimArg VerbatimArg 
			    			{ $$ = xxusermacro($1, xxnewlist7($2, $3, $4, $5, $6, $7, $8), &@$); }
	|	USERMACRO8  VerbatimArg VerbatimArg VerbatimArg VerbatimArg VerbatimArg VerbatimArg
			    VerbatimArg VerbatimArg VerbatimArg
			    			{ $$ = xxusermacro($1, xxnewlist8($2, $3, $4, $5, $6, $7, $8, $9), &@$); }
	|	USERMACRO9  VerbatimArg VerbatimArg VerbatimArg VerbatimArg VerbatimArg VerbatimArg
			    VerbatimArg VerbatimArg VerbatimArg VerbatimArg
			    			{ $$ = xxusermacro($1, xxnewlist9($2, $3, $4, $5, $6, $7, $8, $9, $10), &@$); }


LatexArg:	goLatexLike Arg		 	{ xxpopMode($1); $$ = $2; }

LatexArg2:	goLatexLike Arg			{ xxpopMode($1); $$ = $2; }
	|	goLatexLike TEXT		{ xxpopMode($1); $$ = xxnewlist($2); 
     						  if(wCalls)
    	    					      warning(_("bad markup (extra space?) at %s:%d:%d"), 
    	    					            parseState.xxBasename, @2.first_line, @2.first_column); 
     						  else
    	    					      warningcall(R_NilValue, _("bad markup (extra space?) at %s:%d:%d"), 
    	    					            parseState.xxBasename, @2.first_line, @2.first_column); 
						}	

Item0Arg:	goItem0 Arg		 	{ xxpopMode($1); $$ = $2; }

Item2Arg:	goItem2 Arg			{ xxpopMode($1); $$ = $2; }

RLikeArg:	goRLike Arg			{ xxpopMode($1); $$ = $2; }

/* This one is like VerbatimArg2 below:  it does the push after seeing the brace */

RLikeArg2:	'{' goRLike2 ArgItems '}'	{ xxpopMode($2); $$ = $3; }
	|	'{' goRLike2 '}'		{ xxpopMode($2); $$ = xxnewlist(NULL); }

VerbatimArg:	goVerbatim Arg		 	{ xxpopMode($1); $$ = $2; }

VerbatimArg1:	goVerbatim1 Arg			{ xxpopMode($1); $$ = $2; }

/* This one executes the push after seeing the brace starting the optional second arg */

VerbatimArg2:   '{' goVerbatim2 ArgItems '}'    { xxpopMode($2); $$ = $3; }
	|	'{' goVerbatim2 '}'		{ xxpopMode($2); $$ = xxnewlist(NULL); }

IfDefTarget:	goLatexLike TEXT	{ xxpopMode($1); $$ = xxnewlist(xxtag($2, TEXT, &@$)); }


goLatexLike:	/* empty */			{ $$ = xxpushMode(LATEXLIKE, UNKNOWN, FALSE); }

goRLike:	/* empty */			{ $$ = xxpushMode(RLIKE, UNKNOWN, FALSE); }

goRLike2:	/* empty */			{ parseState.xxbraceDepth--; $$ = xxpushMode(RLIKE, UNKNOWN, FALSE); parseState.xxbraceDepth++; }

goOption:	/* empty */			{ $$ = xxpushMode(INOPTION, UNKNOWN, FALSE); }

goVerbatim:	/* empty */			{ $$ = xxpushMode(VERBATIM, UNKNOWN, FALSE); }

goVerbatim1:	/* empty */			{ $$ = xxpushMode(VERBATIM, UNKNOWN, TRUE); }

goVerbatim2:    /* empty */			{ parseState.xxbraceDepth--; $$ = xxpushMode(VERBATIM, UNKNOWN, FALSE); parseState.xxbraceDepth++; }

goItem0:	/* empty */			{ $$ = xxpushMode(LATEXLIKE, ESCAPE, FALSE); }

goItem2:	/* empty */			{ $$ = xxpushMode(LATEXLIKE, LATEXMACRO2, FALSE); }

Arg:		'{' ArgItems  '}'		{ $$ = $2; }
	|	'{' '}'				{ $$ = xxnewlist(NULL); }
	|	'{' ArgItems error '}'		{ $$ = $2; }
	|	'{' error '}'			{ $$ = xxnewlist(NULL); }
	|	'{' ArgItems error END_OF_INPUT { $$ = $2; }

Option:		'[' Item ']'			{ $$ = $2; }	

%%

static SEXP xxpushMode(int newmode, int newitem, int neweqn)
{
    SEXP ans;

    PRESERVE_SV(ans = allocVector(INTSXP, 7));
    INTEGER(ans)[0] = parseState.xxmode;		/* Lexer mode */
    INTEGER(ans)[1] = parseState.xxitemType;	/* What is \item? */
    INTEGER(ans)[2] = parseState.xxbraceDepth;	/* Brace depth used in RCODE and VERBATIM */
    INTEGER(ans)[3] = parseState.xxinRString;      /* Quote char that started a string */
    INTEGER(ans)[4] = parseState.xxQuoteLine;      /* Where the quote was */
    INTEGER(ans)[5] = parseState.xxQuoteCol;       /*           "         */
    INTEGER(ans)[6] = parseState.xxinEqn;          /* In the first arg to \eqn or \deqn:  no escapes */

#if DEBUGMODE
    Rprintf("xxpushMode(%d, %s) pushes %d, %s, %d\n", newmode, yytname[YYTRANSLATE(newitem)], 
    						parseState.xxmode, yytname[YYTRANSLATE(parseState.xxitemType)], parseState.xxbraceDepth);
#endif
    parseState.xxmode = newmode;
    parseState.xxitemType = newitem;
    parseState.xxbraceDepth = 0;
    parseState.xxinRString = 0;
    parseState.xxinEqn = neweqn;

    return ans;
}

static void xxpopMode(SEXP oldmode) 
{
#if DEBUGVALS
    Rprintf("xxpopMode(%d, %s, %d) replaces %d, %s, %d\n", INTEGER(oldmode)[0], yytname[YYTRANSLATE(INTEGER(oldmode)[1])], INTEGER(oldmode)[2], 
    					parseState.xxmode, yytname[YYTRANSLATE(parseState.xxitemType)], parseState.xxbraceDepth);
#endif
    parseState.xxmode = INTEGER(oldmode)[0];
    parseState.xxitemType = INTEGER(oldmode)[1]; 
    parseState.xxbraceDepth = INTEGER(oldmode)[2];
    parseState.xxinRString = INTEGER(oldmode)[3];
    parseState.xxQuoteLine = INTEGER(oldmode)[4];
    parseState.xxQuoteCol  = INTEGER(oldmode)[5];
    parseState.xxinEqn	= INTEGER(oldmode)[6];

    RELEASE_SV(oldmode);
}

static int getDynamicFlag(SEXP item)
{
    SEXP flag = getAttrib(item, R_DynamicFlagSymbol);
    if (isNull(flag)) return 0;
    else return INTEGER(flag)[0];
}

static void setDynamicFlag(SEXP item, int flag)
{
    if (flag)
	setAttrib(item, R_DynamicFlagSymbol, ScalarInteger(flag));
}

static SEXP xxnewlist(SEXP item)
{
    SEXP ans;
#if DEBUGVALS
    Rprintf("xxnewlist(item=%p)", item);
#endif    
    PRESERVE_SV(ans = NewList());
    if (item) {
    	int flag = getDynamicFlag(item);
	GrowList(ans, item);
    	setDynamicFlag(ans, flag);
	RELEASE_SV(item);
    }
#if DEBUGVALS
    Rprintf(" result: %p is length %d\n", ans, length(ans));
#endif
    return ans;
}

static SEXP xxnewlist2(SEXP item1, SEXP item2)
{
    return xxlist(xxnewlist(item1), item2);
}

static SEXP xxnewlist3(SEXP item1, SEXP item2, SEXP item3)
{
    return xxlist(xxnewlist2(item1, item2), item3);
}

static SEXP xxnewlist4(SEXP item1, SEXP item2, SEXP item3, SEXP item4)
{
    return xxlist(xxnewlist3(item1, item2, item3), item4);
}

static SEXP xxnewlist5(SEXP item1, SEXP item2, SEXP item3, SEXP item4, SEXP item5)
{
    return xxlist(xxnewlist4(item1, item2, item3, item4), item5);
}

static SEXP xxnewlist6(SEXP item1, SEXP item2, SEXP item3, SEXP item4, SEXP item5, 
		       SEXP item6)
{
    return xxlist(xxnewlist5(item1, item2, item3, item4, item5), item6);
}

static SEXP xxnewlist7(SEXP item1, SEXP item2, SEXP item3, SEXP item4, SEXP item5, 
		       SEXP item6, SEXP item7)
{
    return xxlist(xxnewlist6(item1, item2, item3, item4, item5, item6), item7);
}

static SEXP xxnewlist8(SEXP item1, SEXP item2, SEXP item3, SEXP item4, SEXP item5, 
		       SEXP item6, SEXP item7, SEXP item8)
{
    return xxlist(xxnewlist7(item1, item2, item3, item4, item5, item6, item7), item8);
}

static SEXP xxnewlist9(SEXP item1, SEXP item2, SEXP item3, SEXP item4, SEXP item5, 
		       SEXP item6, SEXP item7, SEXP item8, SEXP item9)
{
    return xxlist(xxnewlist8(item1, item2, item3, item4, item5, item6, item7, item8), 
                  item9);
}

static SEXP xxlist(SEXP list, SEXP item)
{
    int flag = getDynamicFlag(list) | getDynamicFlag(item);
#if DEBUGVALS
    Rprintf("xxlist(list=%p, item=%p)", list, item);
#endif
    GrowList(list, item);
    RELEASE_SV(item);
    setDynamicFlag(list, flag);
#if DEBUGVALS
    Rprintf(" result: %p is length %d\n", list, length(list));
#endif
    return list;
}

static SEXP xxmarkup(SEXP header, SEXP body, int flag, YYLTYPE *lloc)
{
    SEXP ans;
#if DEBUGVALS
    Rprintf("xxmarkup(header=%p, body=%p)", header, body);    
#endif
    if (isNull(body)) 
        PRESERVE_SV(ans = allocVector(VECSXP, 0));
    else {
        flag |= getDynamicFlag(body);
	PRESERVE_SV(ans = PairToVectorList(CDR(body)));
	RELEASE_SV(body);
    }
    if (isNull(header))
	setAttrib(ans, R_RdTagSymbol, mkString("LIST"));
    else {
	setAttrib(ans, R_RdTagSymbol, header);
	RELEASE_SV(header);
    }
    setAttrib(ans, R_SrcrefSymbol, makeSrcref(lloc, SrcFile));
    setDynamicFlag(ans, flag);
#if DEBUGVALS
    Rprintf(" result: %p\n", ans);    
#endif
    return ans;
}

static SEXP xxnewcommand(SEXP cmd, SEXP name, SEXP defn, YYLTYPE *lloc)
{
    SEXP ans, prev, defnvals, val, thename, thedefn;
    char buffer[128], *defnBuffer = NULL;
    const char *c;
    int maxarg = 0, vlen, len = 0;
#if DEBUGVALS
    Rprintf("xxnewcommand(cmd=%p, name=%p, defn=%p)", cmd, name, defn);
#endif
    thename = CADR(name);
    /* 
     * Multi-line definitions are parsed as multiple
     * VERB items.  The macro handler can only handle
     * one item, so we concatenate everything into
     * one long string.
     */
    defnvals = CDR(defn);
    while (!isNull(defnvals)) {
        val = CAR(defnvals);
        if (TYPEOF(val) == STRSXP) {
            vlen = (int)strlen(CHAR(STRING_ELT(val, 0)));
            defnBuffer = R_Realloc(defnBuffer, len + vlen + 1, char);
            strncpy(defnBuffer + len, CHAR(STRING_ELT(val, 0)), vlen + 1);
            len += vlen;
        }
        defnvals = CDR(defnvals);
    }
    if (len != 0) {
        PROTECT(thedefn = mkString(defnBuffer)); 
        R_Free(defnBuffer);
    } else
    	PROTECT(thedefn = mkString(""));

    if (warnDups) {
	prev = findVar(installTrChar(STRING_ELT(thename, 0)), parseState.xxMacroList);
    	if (prev != R_UnboundValue && !streql(CHAR(STRING_ELT(cmd,0)), "\\renewcommand")) {
	    snprintf(buffer, sizeof(buffer), _("Macro '%s' previously defined."), 
                 CHAR(STRING_ELT(thename, 0)));
            yyerror(buffer);
        }
    }
    for (c = CHAR(STRING_ELT(thedefn, 0)); *c; c++) {
    	if (*c == '#' && isdigit(*(c+1))) 
    	    maxarg = imax2(maxarg, *(c+1) - '0');
    }
    if (maxarg > 4) {
    	snprintf(buffer, sizeof(buffer), "%s", _("At most 4 arguments are allowed for user defined macros."));
	yyerror(buffer);
    }
    PROTECT(ans = ScalarInteger(USERMACRO + maxarg));
    setAttrib(ans, R_RdTagSymbol, cmd);
    setAttrib(ans, R_DefinitionSymbol, thedefn);
    setAttrib(ans, R_SrcrefSymbol, makeSrcref(lloc, SrcFile));
    defineVar(installTrChar(STRING_ELT(thename, 0)), ans, parseState.xxMacroList);
    UNPROTECT(2); /* thedefn, ans */

    PRESERVE_SV(ans);
    RELEASE_SV(cmd);
    RELEASE_SV(name);
    RELEASE_SV(defn);
    return ans;
}

#define START_MACRO -2
#define END_MACRO -3

static bool isComment(SEXP elt)
{
    SEXP a = getAttrib(elt, R_RdTagSymbol);
    return (isString(a) && LENGTH(a) == 1 &&
           streql(CHAR(STRING_ELT(a, 0)), "COMMENT"));
}

static SEXP xxusermacro(SEXP macro, SEXP args, YYLTYPE *lloc)
{
    SEXP ans, value, nextarg;
    int len;
    const char *c, *start ;

#if DEBUGVALS
    Rprintf("xxusermacro(macro=%p, args=%p)", macro, args);
#endif
    len = length(args)-1;
    PRESERVE_SV(ans = allocVector(STRSXP, len + 1));
    value = UserMacroLookup(CHAR(STRING_ELT(macro,0)));
    if (TYPEOF(value) == STRSXP)
    	SET_STRING_ELT(ans, 0, STRING_ELT(value, 0));
    else
    	error(_("No macro definition for '%s'."), CHAR(STRING_ELT(macro,0)));
    nextarg=args;
    for (int i = 0; i < len; i++, nextarg = CDR(nextarg)) {
	if (isNull(CDR(CADR(nextarg)))) {
	    /* This happens for an empty argument {} and for invocation
	       of a macro with zero parameters. In that case, the ""
	       element of ans is not needed but does no harm. */
	    SET_STRING_ELT(ans, i+1, mkChar(""));
	    continue;
	}
	if (isNull(CDR(CDR(CADR(nextarg))))) {
	    /* The common case: argument without newline nor comment.
	       (when the length is 1, there can be no comment) */
	    SEXP s = CADR(CADR(nextarg));
	    if (TYPEOF(s) == STRSXP && LENGTH(s) == 1)
		SET_STRING_ELT(ans, i+1, STRING_ELT(s, 0));
	    else
		error("%s", _("internal error: invalid argument to xxusermacro"));
	    continue;
	}

	/* An argument with a newline or comment or both. Exclude comments and
	   concatenate VERBs from different lines (newline characters are
	   in the VERBs already). */
	CXXR::RAllocStack::Scope rscope;
	size_t ilen = 0;
	for (SEXP si = CDR(CADR(nextarg)); si != R_NilValue; si = CDR(si)) {
	    SEXP stri = CAR(si);
	    if (TYPEOF(stri) == STRSXP && LENGTH(stri) == 1) {
		if (!isComment(stri))
		    ilen += LENGTH(STRING_ELT(stri, 0));
	    } else
		error("%s", _("internal error: invalid argument to xxusermacro"));
	}

	char *str = (char *)R_alloc(ilen + 1, sizeof(char));
	size_t offset = 0;
	for (SEXP si = CDR(CADR(nextarg)); si != R_NilValue; si = CDR(si)) {
	    SEXP stri = CAR(si);
	    if (!isComment(stri)) {
		int nc = LENGTH(STRING_ELT(stri, 0));
		if (nc)
		    memcpy(str + offset, CHAR(STRING_ELT(stri, 0)), nc);
		offset += nc;
	    }
	}
	str[offset] = '\0';
	SET_STRING_ELT(ans, i+1, mkCharCE(str, CE_UTF8));
    }
    RELEASE_SV(args);

    /* Now push the expanded macro onto the input stream, in reverse order */
    xxungetc(END_MACRO);
    start = CHAR(STRING_ELT(ans, 0));
    for (c = start + strlen(start); c > start; c--) {
    	if (c > start + 1 && *(c-2) == '#' && isdigit(*(c-1))) {
    	    int which = *(c-1) - '0';
	    if (which >= len + 1)
		/* currently this won't happen, because the parser gets
		   confused whenever there is invalid number of {} arguments
		   to a user macro */
		error(_("Not enough arguments passed to user macro '%s'"),
		        CHAR(STRING_ELT(macro,0)));
    	    const char *arg = CHAR(STRING_ELT(ans, which));
    	    for (size_t ii = strlen(arg); ii > 0; ii--) xxungetc(arg[ii-1]);
    	    c--;
	} else
    	    xxungetc(*(c-1));
    }
    xxungetc(START_MACRO);

    setAttrib(ans, R_RdTagSymbol, mkString("USERMACRO"));
    setAttrib(ans, R_SrcrefSymbol, makeSrcref(lloc, SrcFile));
    setAttrib(ans, R_MacroSymbol, macro);
    RELEASE_SV(macro);
#if DEBUGVALS
    Rprintf(" result: %p\n", ans);
#endif
    return ans;
}

static SEXP xxOptionmarkup(SEXP header, SEXP option, SEXP body, int flag, YYLTYPE *lloc)
{
    SEXP ans;
#if DEBUGVALS
    Rprintf("xxOptionmarkup(header=%p, option=%p, body=%p)", header, option, body);    
#endif
    flag |= getDynamicFlag(body);
    PRESERVE_SV(ans = PairToVectorList(CDR(body)));
    RELEASE_SV(body);
    setAttrib(ans, R_RdTagSymbol, header);
    RELEASE_SV(header);
    flag |= getDynamicFlag(option);
    setAttrib(ans, R_RdOptionSymbol, option);
    RELEASE_SV(option);
    setAttrib(ans, R_SrcrefSymbol, makeSrcref(lloc, SrcFile));
    setDynamicFlag(ans, flag);    
#if DEBUGVALS
    Rprintf(" result: %p\n", ans);    
#endif
    return ans;
}

static SEXP xxmarkup2(SEXP header, SEXP body1, SEXP body2, int argcount, int flag, YYLTYPE *lloc)
{
    SEXP ans;
#if DEBUGVALS
    Rprintf("xxmarkup2(header=%p, body1=%p, body2=%p)", header, body1, body2);        
#endif

    PRESERVE_SV(ans = allocVector(VECSXP, argcount));
    if (!isNull(body1)) {
    	int flag1 = getDynamicFlag(body1);
    	SET_VECTOR_ELT(ans, 0, PairToVectorList(CDR(body1)));
	RELEASE_SV(body1);
    	setDynamicFlag(VECTOR_ELT(ans, 0), flag1);
    	flag |= flag1;
    }
    if (!isNull(body2)) {
    	int flag2;
	if (argcount < 2) error("%s", _("internal error: inconsistent argument count"));
	flag2 = getDynamicFlag(body2);
    	SET_VECTOR_ELT(ans, 1, PairToVectorList(CDR(body2)));    
	RELEASE_SV(body2);
    	setDynamicFlag(VECTOR_ELT(ans, 1), flag2);
    	flag |= flag2;
    }
    setAttrib(ans, R_RdTagSymbol, header);
    RELEASE_SV(header);
    setAttrib(ans, R_SrcrefSymbol, makeSrcref(lloc, SrcFile));
    setDynamicFlag(ans, flag);
#if DEBUGVALS
    Rprintf(" result: %p\n", ans);    
#endif
    return ans;
}

static SEXP xxmarkup3(SEXP header, SEXP body1, SEXP body2, SEXP body3, int flag, YYLTYPE *lloc)
{
    SEXP ans;
#if DEBUGVALS
    Rprintf("xxmarkup2(header=%p, body1=%p, body2=%p, body3=%p)", header, body1, body2, body3);        
#endif

    PRESERVE_SV(ans = allocVector(VECSXP, 3));
    if (!isNull(body1)) {
    	int flag1 = getDynamicFlag(body1);
    	SET_VECTOR_ELT(ans, 0, PairToVectorList(CDR(body1)));
	RELEASE_SV(body1);
    	setDynamicFlag(VECTOR_ELT(ans, 0), flag1);
    	flag |= flag1;
    }
    if (!isNull(body2)) {
    	int flag2;
	flag2 = getDynamicFlag(body2);
    	SET_VECTOR_ELT(ans, 1, PairToVectorList(CDR(body2)));    
	RELEASE_SV(body2);
    	setDynamicFlag(VECTOR_ELT(ans, 1), flag2);
    	flag |= flag2;
    }
    if (!isNull(body3)) {
    	int flag3;
	flag3 = getDynamicFlag(body3);
    	SET_VECTOR_ELT(ans, 2, PairToVectorList(CDR(body3)));    
	RELEASE_SV(body3);
    	setDynamicFlag(VECTOR_ELT(ans, 2), flag3);
    	flag |= flag3;
    }    
    setAttrib(ans, R_RdTagSymbol, header);
    RELEASE_SV(header);
    setAttrib(ans, R_SrcrefSymbol, makeSrcref(lloc, SrcFile));
    setDynamicFlag(ans, flag);
#if DEBUGVALS
    Rprintf(" result: %p\n", ans);    
#endif
    return ans;
}

static void xxsavevalue(SEXP Rd, YYLTYPE *lloc)
{
    int flag = getDynamicFlag(Rd);
    PRESERVE_SV(parseState.Value = PairToVectorList(CDR(Rd)));
    if (!isNull(parseState.Value)) {
    	setAttrib(parseState.Value, R_ClassSymbol, mkString("Rd"));
    	setAttrib(parseState.Value, R_SrcrefSymbol, makeSrcref(lloc, SrcFile));
    	setDynamicFlag(parseState.Value, flag);
    }
    RELEASE_SV(Rd);
}

static SEXP xxtag(SEXP item, int type, YYLTYPE *lloc)
{
    setAttrib(item, R_RdTagSymbol, mkString(yytname[YYTRANSLATE(type)]));
    setAttrib(item, R_SrcrefSymbol, makeSrcref(lloc, SrcFile));
    return item;
}

static void xxWarnNewline(void)
{
    if (parseState.xxNewlineInString) {
	if(wCalls)
	    warning(_("newline within quoted string at %s:%d"), 
		    parseState.xxBasename, parseState.xxNewlineInString);
	else
	    warningcall(R_NilValue,
			_("newline within quoted string at %s:%d"), 
			parseState.xxBasename, parseState.xxNewlineInString);
    }
}


/*----------------------------------------------------------------------------*/


static int (*ptr_getc)(void);

/* Private pushback, since file ungetc only guarantees one byte.
   We need arbitrarily large size, since this is how macros are expanded. */

#define PUSH_BACK(c) do {                  \
	if (npush >= pushsize - 1) {             \
	    int *old = pushbase;              \
            pushsize *= 2;                    \
	    pushbase = (int*) malloc(pushsize*sizeof(int));         \
	    if(!pushbase) error(_("unable to allocate buffer for long macro at line %d"), parseState.xxlineno);\
	    memmove(pushbase, old, npush*sizeof(int));        \
	    if(old != pushback) free(old); }	    \
	pushbase[npush++] = (c);                        \
} while(0)



#define PUSHBACK_BUFSIZE 32

static int pushback[PUSHBACK_BUFSIZE];
static int *pushbase;
static unsigned int npush, pushsize;
static int macrolevel;
static int prevpos = 0;
static int prevlines[PUSHBACK_BUFSIZE];
static int prevcols[PUSHBACK_BUFSIZE];
static int prevbytes[PUSHBACK_BUFSIZE];


static int xxgetc(void)
{
    int c, oldpos;

    do {
    	if(npush) {    	
    	    c = pushbase[--npush]; 
    	    if (c == START_MACRO) {
    	    	macrolevel++;
    	    	if (macrolevel > 1000) 
    	    	    error("%s", _("macros nested too deeply: infinite recursion?"));
    	    } else if (c == END_MACRO) macrolevel--;
    	} else  c = ptr_getc();
    } while (c == START_MACRO || c == END_MACRO);

    if (!macrolevel) {
	oldpos = prevpos;
	prevpos = (prevpos + 1) % PUSHBACK_BUFSIZE;
	prevbytes[prevpos] = parseState.xxbyteno;
	prevlines[prevpos] = parseState.xxlineno;    
	/* We only advance the column for the 1st byte in UTF-8, so handle later bytes specially */
	if (0x80 <= (unsigned char)c && (unsigned char)c <= 0xBF) {
	    parseState.xxcolno--;   
	    prevcols[prevpos] = prevcols[oldpos];
	} else 
	    prevcols[prevpos] = parseState.xxcolno;

	if (c == EOF) return R_EOF;

	R_ParseContextLast = (R_ParseContextLast + 1) % PARSE_CONTEXT_SIZE;
	R_ParseContext[R_ParseContextLast] = (char) c;

	if (c == '\n') {
	    parseState.xxlineno += 1;
	    parseState.xxcolno = 1;
	    parseState.xxbyteno = 1;
	} else {
	    parseState.xxcolno++;
	    parseState.xxbyteno++;
	}

	if (c == '\t') parseState.xxcolno = ((parseState.xxcolno + 6) & ~7) + 1;

	R_ParseContextLine = parseState.xxlineno;
    }
    /* Rprintf("get %c\n", c); */
    return c;
}

static int xxungetc(int c)
{
    /* this assumes that c was the result of xxgetc; if not, some edits will be needed */
    if (c == END_MACRO) macrolevel++;
    if (!macrolevel) {
    	parseState.xxlineno = prevlines[prevpos];
    	parseState.xxbyteno = prevbytes[prevpos];
    	parseState.xxcolno  = prevcols[prevpos];
    	prevpos = (prevpos + PUSHBACK_BUFSIZE - 1) % PUSHBACK_BUFSIZE;

    	R_ParseContextLine = parseState.xxlineno;

    	R_ParseContext[R_ParseContextLast] = '\0';
    	/* macOS requires us to keep this non-negative */
    	R_ParseContextLast = (R_ParseContextLast + PARSE_CONTEXT_SIZE - 1) 
		% PARSE_CONTEXT_SIZE;
    }
    if (c == START_MACRO) macrolevel--;
    PUSH_BACK(c);
    /* Rprintf("unget %c;", c); */
    return c;
}

static SEXP makeSrcref(YYLTYPE *lloc, SEXP srcfile)
{
    SEXP val;

    PROTECT(val = allocVector(INTSXP, 6));
    INTEGER(val)[0] = lloc->first_line;
    INTEGER(val)[1] = lloc->first_byte;
    INTEGER(val)[2] = lloc->last_line;
    INTEGER(val)[3] = lloc->last_byte;
    INTEGER(val)[4] = lloc->first_column;
    INTEGER(val)[5] = lloc->last_column;
    setAttrib(val, R_SrcfileSymbol, srcfile);
    setAttrib(val, R_ClassSymbol, mkString("srcref"));
    UNPROTECT(1); /* val */
    return val;
}

static SEXP mkString2(const char *s, size_t len)
{
    SEXP t;
    cetype_t enc = CE_UTF8;

    PROTECT(t = allocVector(STRSXP, 1));
    SET_STRING_ELT(t, 0, mkCharLenCE(s, (int) len, enc));
    UNPROTECT(1); /* t */
    return t;
}


/* Stretchy List Structures : Lists are created and grown using a special */
/* dotted pair.  The CAR of the list points to the last cons-cell in the */
/* list and the CDR points to the first.  The list can be extracted from */
/* the pair by taking its CDR, while the CAR gives fast access to the end */
/* of the list. */


/* Create a stretchy-list dotted pair */

static SEXP NewList(void)
{
    SEXP s = CONS(R_NilValue, R_NilValue);
    SETCAR(s, s);
    return s;
}

/* Add a new element at the end of a stretchy list */

static void GrowList(SEXP l, SEXP s)
{
    SEXP tmp = CONS(s, R_NilValue);
    SETCDR(CAR(l), tmp);
    SETCAR(l, tmp);
}

/*--------------------------------------------------------------------------*/

static void InitSymbols(void)
{
    if (!R_RdTagSymbol)
	R_RdTagSymbol = install("Rd_tag");
    if (!R_RdOptionSymbol)
	R_RdOptionSymbol = install("Rd_option");
    if (!R_DefinitionSymbol)
	R_DefinitionSymbol = install("definition");
    if (!R_DynamicFlagSymbol)
	R_DynamicFlagSymbol = install("dynamicFlag");
    if (!R_MacroSymbol)
	R_MacroSymbol = install("macro");
}

static SEXP ParseRd(ParseStatus *status, SEXP srcfile, bool fragment, SEXP macros)
{
    bool keepmacros = (!isLogical(macros) || asLogical(macros));

    InitSymbols();
    R_ParseContextLast = 0;
    R_ParseContext[0] = '\0';

    parseState.xxlineno = 1;
    parseState.xxcolno = 1; 
    parseState.xxbyteno = 1;

    SrcFile = srcfile;

    npush = 0;
    pushbase = pushback;
    pushsize = PUSHBACK_BUFSIZE;
    macrolevel = 0;

    parseState.xxmode = LATEXLIKE; 
    parseState.xxitemType = UNKNOWN;
    parseState.xxbraceDepth = 0;
    parseState.xxinRString = 0;
    parseState.xxNewlineInString = 0;
    parseState.xxinEqn = 0;
    if (fragment) parseState.xxinitvalue = STARTFRAGMENT;
    else	  parseState.xxinitvalue = STARTFILE;

    if (!isEnvironment(macros))
	macros = InstallKeywords();

    PROTECT(macros);
    PROTECT(parseState.xxMacroList = R_NewHashedEnv(macros, 0));
    PROTECT(parseState.mset = R_NewPreciousMSet(50));

    parseState.Value = R_NilValue;

    if (yyparse()) *status = PARSE_ERROR;
    else *status = PARSE_OK;

    if (keepmacros && !isNull(parseState.Value))
	setAttrib(parseState.Value, install("macros"), parseState.xxMacroList);

#if DEBUGVALS
    Rprintf("ParseRd result: %p\n", parseState.Value);    
#endif    
    RELEASE_SV(parseState.Value);
    UNPROTECT(3); /* macros, parseState.xxMacroList, parseState.mset */

    if (pushbase != pushback) free(pushbase);

    return parseState.Value;
}

#include <Rconnections.h>
static Rconnection con_parse;

/* need to handle incomplete last line */
static int con_getc(void)
{
    int c;
    static int last=-1000;

    c = Rconn_fgetc(con_parse);
    if (c == EOF && last != '\n') c = '\n';
    return (last = c);
}

static SEXP R_ParseRd(Rconnection con, ParseStatus *status, SEXP srcfile, bool fragment, SEXP macros)
{
    con_parse = con;
    ptr_getc = con_getc;
    return ParseRd(status, srcfile, fragment, macros);
}

/*----------------------------------------------------------------------------
 *
 *  The Lexical Analyzer:
 *
 *  Basic lexical analysis is performed by the following
 *  routines.  
 *
 *  The function yylex() scans the input, breaking it into
 *  tokens which are then passed to the parser.  
 *
 */


/* Special Symbols */
/* Section and R code headers */

struct {
    const char *name;
    int token;
}

/* When adding keywords here, make sure all the handlers 
   are also modified:  checkRd, Rd2HTML, Rd2latex, Rd2txt, any other new ones... */

static keywords[] = {
    /* These sections contain Latex-like text */

    { "\\author",  SECTIONHEADER },
    { "\\concept", SECTIONHEADER },
    { "\\description",SECTIONHEADER },
    { "\\details", SECTIONHEADER },
    { "\\docType", SECTIONHEADER },

    { "\\encoding",SECTIONHEADER },
    { "\\format",  SECTIONHEADER },
    { "\\keyword", SECTIONHEADER },
    { "\\note",    SECTIONHEADER },    
    { "\\references", SECTIONHEADER },

    { "\\section", SECTIONHEADER2 },    
    { "\\seealso", SECTIONHEADER },
    { "\\source",  SECTIONHEADER },
    { "\\title",   SECTIONHEADER },

    /* These sections contain R-like text */

    { "\\examples",RSECTIONHEADER },
    { "\\usage",   RSECTIONHEADER },

    /* These sections contain verbatim text */

    { "\\alias",   VSECTIONHEADER }, 
    { "\\name",    VSECTIONHEADER },
    { "\\synopsis",VSECTIONHEADER }, 
    { "\\Rdversion",VSECTIONHEADER },

    /* These macros take no arguments.  One character non-alpha escapes get the
       same token value */

    { "\\cr",      ESCAPE },
    { "\\dots",    ESCAPE },
    { "\\ldots",   ESCAPE },
    { "\\R",       ESCAPE },    
    { "\\tab",     ESCAPE },

    /* These macros take one LaTeX-like argument. */

    { "\\abbr",    LATEXMACRO },
    { "\\acronym", LATEXMACRO },
    { "\\bold",    LATEXMACRO },
    { "\\cite",    LATEXMACRO },
    { "\\command", LATEXMACRO },
    { "\\dfn",     LATEXMACRO },
    { "\\dQuote",  LATEXMACRO },
    { "\\email",   LATEXMACRO },

    { "\\emph",    LATEXMACRO },    
    { "\\file",    LATEXMACRO },
    { "\\linkS4class", LATEXMACRO },
    { "\\pkg",	   LATEXMACRO },
    { "\\sQuote",  LATEXMACRO },

    { "\\strong",  LATEXMACRO },

    { "\\var",     LATEXMACRO },

    /* These are like SECTIONHEADER/LATEXMACRO, but they change the interpretation of \item */

    { "\\arguments",LISTSECTION },
    { "\\value",   LISTSECTION },

    { "\\describe",DESCRIPTION },
    { "\\enumerate",ITEMIZE },
    { "\\itemize", ITEMIZE },

    { "\\item",    NOITEM }, /* will change to UNKNOWN, ESCAPE, or LATEXMACRO2 depending on context */

    /* These macros take two LaTeX-like arguments. */

    { "\\enc",     LATEXMACRO2 },
    { "\\if",      LATEXMACRO2 },
    { "\\method",  LATEXMACRO2 },
    { "\\S3method",LATEXMACRO2 },
    { "\\S4method",LATEXMACRO2 },
    { "\\tabular", LATEXMACRO2 },
    { "\\subsection", LATEXMACRO2 },

    /* This macro takes one verbatim and one LaTeX-like argument. */

    { "\\href",    VERBLATEX },

    /* This macro takes three LaTeX-like arguments. */

    { "\\ifelse",  LATEXMACRO3 },

    /* These macros take one optional bracketed option and always take 
       one LaTeX-like argument */

    { "\\link",    OPTMACRO },

    /* These markup macros require an R-like text argument */

    { "\\code",    RCODEMACRO },
    { "\\dontshow",RCODEMACRO },
    { "\\donttest",RCODEMACRO },
    { "\\dontdiff",RCODEMACRO },
    { "\\testonly",RCODEMACRO },

    /* This macro takes one optional bracketed option and one R-like argument */

    { "\\Sexpr",   SEXPR },

    /* This is just like a VSECTIONHEADER, but it needs SEXPR processing */

    { "\\RdOpts",   RDOPTS },

    /* These macros take one verbatim arg and ignore everything except braces */

    { "\\dontrun", VERBMACRO }, /* at least for now */    
    { "\\env",     VERBMACRO },
    { "\\kbd", 	   VERBMACRO },	
    { "\\option",  VERBMACRO },
    { "\\out",     VERBMACRO },
    { "\\preformatted", VERBMACRO },

    { "\\samp",    VERBMACRO },
    { "\\special", RCODEMACRO },
    { "\\url",     VERBMACRO },
    { "\\verb",    VERBMACRO },

    /* These ones take one or two verbatim args */

    { "\\eqn",     VERBMACRO2 },
    { "\\deqn",    VERBMACRO2 },
    { "\\figure",  VERBMACRO2 },

    /* We parse IFDEF/IFNDEF as markup, not as a separate preprocessor step */ 

    { "#ifdef",    IFDEF },
    { "#ifndef",   IFDEF },
    { "#endif",    ENDIF },

    /* These allow user defined macros */
    { "\\newcommand", NEWCOMMAND },
    { "\\renewcommand", NEWCOMMAND },

    { 0,	   0	      }
    /* All other markup macros are rejected. */
};

/* Record the longest # directive here */
#define DIRECTIVE_LEN 7   

static SEXP InstallKeywords(void)
{
    int num;
    SEXP result, name, val;
    num = sizeof(keywords)/sizeof(keywords[0]);
    PROTECT(result = R_NewHashedEnv(R_EmptyEnv, num));
    for (int i = 0; keywords[i].name; i++) {
        name = install(keywords[i].name);
        PROTECT(val = ScalarInteger(keywords[i].token));
    	defineVar(name, val, result);
	UNPROTECT(1); /* val */
    }
    UNPROTECT(1); /* result */
    return result;
}

static int KeywordLookup(const char *s)
{
    SEXP rec = findVar(install(s), parseState.xxMacroList);
    if (rec == R_UnboundValue) return UNKNOWN;
    else return INTEGER(rec)[0];
}

static SEXP UserMacroLookup(const char *s)
{
    SEXP rec = findVar(install(s), parseState.xxMacroList);
    if (rec == R_UnboundValue) error(_("Unable to find macro %s"), s);
    PROTECT(rec);
    SEXP res = getAttrib(rec, R_DefinitionSymbol);
    UNPROTECT(1); /* rec */
    return res;
}

static void yyerror(const char *s)
{
    static const char *const yytname_translations[] =
    {
    /* the left column are strings coming from bison, the right
       column are translations for users.
       The first YYENGLISH from the right column are English to be translated,
       the rest are to be copied literally.  The #if 0 block below allows xgettext
       to see these.
    */    
#define YYENGLISH 17
	"$undefined",	"input", 	
	"SECTIONHEADER","section header",
	"RSECTIONHEADER","section header",
	"VSECTIONHEADER","section header",
	"LISTSECTION",	"section header",

	"LATEXMACRO",	"macro",
	"LATEXMACRO2",  "macro",
	"LATEXMACRO3",  "macro",
	"RCODEMACRO",	"macro",
	"VERBMACRO",    "macro",
	"VERBMACRO2",	"macro",

	"ESCAPE",	"macro",
	"ITEMIZE",	"macro",
	"IFDEF",	"conditional",
	"SECTIONHEADER2","section header",
	"OPTMACRO",	"macro",

	"DESCRIPTION",	"macro",
	"VERB",		"VERBATIM TEXT",
	0,		0
    };
    static char const yyunexpected[] = "syntax error, unexpected ";
    static char const yyexpecting[] = ", expecting ";
    static char const yyshortunexpected[] = "unexpected %s";
    static char const yylongunexpected[] = "unexpected %s '%s'";
    char *expecting;
    char ParseErrorMsg[PARSE_ERROR_SIZE];
    SEXP filename;
    char ParseErrorFilename[PARSE_ERROR_SIZE];

    xxWarnNewline();	/* post newline warning if necessary */

    /*
    R_ParseError     = yylloc.first_line;
    R_ParseErrorCol  = yylloc.first_column;
    R_ParseErrorFile = SrcFile;
    */

    if (streqln(s, yyunexpected, sizeof yyunexpected -1)) {
	int translated = FALSE;
    	/* Edit the error message */    
    	expecting = (char *) strstr(s + sizeof yyunexpected -1, yyexpecting);
    	if (expecting) *expecting = '\0';
    	for (int i = 0; yytname_translations[i]; i += 2) {
    	    if (streql(s + sizeof yyunexpected - 1, yytname_translations[i])) {
    	    	if (yychar < 256)
    	    	    snprintf(ParseErrorMsg, PARSE_ERROR_SIZE,
			     _(yyshortunexpected), 
			     i/2 < YYENGLISH ? _(yytname_translations[i+1])
			     : yytname_translations[i+1]);
    	    	else
    	    	    snprintf(ParseErrorMsg, PARSE_ERROR_SIZE,
			     _(yylongunexpected), 
			     i/2 < YYENGLISH ? _(yytname_translations[i+1])
			     : yytname_translations[i+1], 
			     CHAR(STRING_ELT(yylval, 0)));
    	    	translated = TRUE;
    	    	break;
    	    }
    	}
    	if (!translated) {
    	    if (yychar < 256) 
    		snprintf(ParseErrorMsg, PARSE_ERROR_SIZE, _(yyshortunexpected),
			s + sizeof yyunexpected - 1);
    	    else
    	    	snprintf(ParseErrorMsg, PARSE_ERROR_SIZE, _(yylongunexpected),
			 s + sizeof yyunexpected - 1, CHAR(STRING_ELT(yylval, 0)));
	}
    	if (expecting) {
 	    translated = FALSE;
    	    for (int i = 0; yytname_translations[i]; i += 2) {
    	    	if (streql(expecting + sizeof yyexpecting - 1, yytname_translations[i])) {
    	    	    strcat(ParseErrorMsg, _(yyexpecting));
    	    	    strcat(ParseErrorMsg, i/2 < YYENGLISH ? _(yytname_translations[i+1])
    	    	                    : yytname_translations[i+1]);
    	    	    translated = TRUE;
		    break;
		}
	    }
	    if (!translated) {
	    	strcat(ParseErrorMsg, _(yyexpecting));
	    	strcat(ParseErrorMsg, expecting + sizeof yyexpecting - 1);
	    }
	}
    } else if (streqln(s, yyunknown, sizeof yyunknown-1)) {
    	snprintf(ParseErrorMsg, PARSE_ERROR_SIZE,
		"%s '%s'", s, CHAR(STRING_ELT(yylval, 0)));
    } else {
    	snprintf(ParseErrorMsg, PARSE_ERROR_SIZE, "%s", s);
    }
    filename = findVar(install("filename"), SrcFile);
    if (isString(filename) && LENGTH(filename))
    	strncpy(ParseErrorFilename, CHAR(STRING_ELT(filename, 0)), PARSE_ERROR_SIZE - 1);
    else
        ParseErrorFilename[0] = '\0';
    if (wCalls) {
	if (yylloc.first_line != yylloc.last_line)
	    warning("%s:%d-%d: %s", 
		    ParseErrorFilename, yylloc.first_line, yylloc.last_line, ParseErrorMsg);
	else
	    warning("%s:%d: %s", 
		    ParseErrorFilename, yylloc.first_line, ParseErrorMsg);
    } else {
	if (yylloc.first_line != yylloc.last_line)
	    warningcall(R_NilValue, "%s:%d-%d: %s", 
		    ParseErrorFilename, yylloc.first_line, yylloc.last_line, ParseErrorMsg);
	else
	    warningcall(R_NilValue, "%s:%d: %s", 
			ParseErrorFilename, yylloc.first_line, ParseErrorMsg);
    }
}

#define TEXT_PUSH(c) do {		    \
	size_t nc = bp - stext;		    \
	if (nc >= nstext - 1) {             \
	    char *old = stext;              \
	    nstext *= 2;		    \
	    stext = (char*) malloc(nstext); \
	    if(!stext) error(_("unable to allocate buffer for long string at line %d"), parseState.xxlineno);\
	    memmove(stext, old, nc);        \
	    if(st1) free(st1);		    \
	    st1 = stext;		    \
	    bp = stext+nc; }		    \
	*bp++ = ((char) c);		    \
} while(0)

static void setfirstloc(void)
{
    yylloc.first_line = parseState.xxlineno;
    yylloc.first_column = parseState.xxcolno;
    yylloc.first_byte = parseState.xxbyteno;
}

static void setlastloc(void)
{
    yylloc.last_line = prevlines[prevpos];
    yylloc.last_column = prevcols[prevpos];
    yylloc.last_byte = prevbytes[prevpos];
}

/* Split the input stream into tokens. */
/* This is the lowest of the parsing levels. */

static int token(void)
{
    int c, lookahead;
    int outsideLiteral = parseState.xxmode == LATEXLIKE || parseState.xxmode == INOPTION || parseState.xxbraceDepth == 0;

    if (parseState.xxinitvalue) {
        yylloc.first_line = 0;
        yylloc.first_column = 0;
        yylloc.first_byte = 0;
        yylloc.last_line = 0;
        yylloc.last_column = 0;
        yylloc.last_byte = 0;
	PRESERVE_SV(yylval = mkString(""));
        c = parseState.xxinitvalue;
    	parseState.xxinitvalue = 0;
    	return(c);
    }

    setfirstloc();    
    c = xxgetc();

    switch (c) {
    	case '%': if (!parseState.xxinEqn) return mkComment(c);
    	    break;
	case '\\':
	    if (!parseState.xxinEqn) {
		lookahead = xxungetc(xxgetc());
		if (isalpha(lookahead) && parseState.xxmode != VERBATIM 
		    /* In R strings, only link or var is allowed as markup */
		    && (lookahead == 'l' || lookahead == 'v' || !parseState.xxinRString)) 
		    return mkMarkup(c);
	    }
	    break;
        case R_EOF:
            if (parseState.xxinRString) {
       		xxWarnNewline();
       		error(_("Unexpected end of input (in %c quoted string opened at %s:%d:%d)"), 
 			parseState.xxinRString, parseState.xxBasename, parseState.xxQuoteLine, parseState.xxQuoteCol);
    	    }
    	    return END_OF_INPUT; 
    	case '#':
    	    if (!parseState.xxinEqn && yylloc.first_column == 1) return mkIfdef(c);
    	    break;
    	case LBRACE:
    	    if (!parseState.xxinRString) {
    	    	parseState.xxbraceDepth++;
    	    	if (outsideLiteral) return c;
    	    }
    	    break;
    	case RBRACE:
    	    if (!parseState.xxinRString) {
    	    	parseState.xxbraceDepth--;
    	    	if (outsideLiteral || parseState.xxbraceDepth == 0) return c;
    	    }
    	    break;
    	case '[':
    	case ']':
    	    if (parseState.xxmode == INOPTION ) return c; 
    	    break;
    } 	    

    switch (parseState.xxmode) {
	case RLIKE:     return mkCode(c);
	case INOPTION:
	case LATEXLIKE: return mkText(c);
	case VERBATIM:  return mkVerb(c);
    }

    return ERROR; /* We shouldn't get here. */
}

#define INITBUFSIZE 128

static int mkText(int c)
{
    char st0[INITBUFSIZE];
    char *st1 = NULL;
    unsigned int nstext = INITBUFSIZE;
    char *stext = st0, *bp = st0, lookahead;

    while(1) {
    	switch (c) {
    	case '\\': 
    	    lookahead = (char) xxgetc();
    	    if (lookahead == LBRACE || lookahead == RBRACE ||
    	        lookahead == '%' || lookahead == '\\') {
    	    	c = lookahead;
    	    	break;
    	    }
    	    xxungetc(lookahead);
    	    if (isalpha(lookahead)) goto stop;
    	case ']':
    	    if (parseState.xxmode == INOPTION) goto stop;
            break;
    	case '%':
    	case LBRACE:
    	case RBRACE:
    	case R_EOF:
    	    goto stop;
    	}
    	TEXT_PUSH(c);
    	if (c == '\n') goto stop;
    	c = xxgetc();
    };
stop:
    if (c != '\n') xxungetc(c); /* newline causes a break, but we keep it */
    PRESERVE_SV(yylval = mkString2(stext, bp - stext));
    if(st1) free(st1);
    return TEXT;
}

static int mkComment(int c)
{
    char st0[INITBUFSIZE];
    char *st1 = NULL;
    unsigned int nstext = INITBUFSIZE;
    char *stext = st0, *bp = st0;

    do TEXT_PUSH(c);
    while ((c = xxgetc()) != '\n' && c != R_EOF);

    xxungetc(c);

    PRESERVE_SV(yylval = mkString2(stext, bp - stext));
    if(st1) free(st1);
    return COMMENT;
}

#define EAT_DASHES(n_var) do {				\
	for (c = xxgetc(); c == '-'; c = xxgetc()) {	\
	    n_var++;					\
	    TEXT_PUSH(c);				\
	}						\
    } while (0)

#define EAT_CHARS_TO_DELIM_OR_EOF(delim) do {	\
	while (c != delim && c != R_EOF) {	\
	    TEXT_PUSH(c);			\
	    c = xxgetc();			\
	}					\
    } while (0)

static int closingRawStringDelim(int c)
{
    switch(c) {
    case '(': return ')';
    case '{': return '}';
    case '[': return ']';
    case '|': return '|';
    default:  return 0;
    }
}

static int mkCode(int c)
{
    char st0[INITBUFSIZE];
    char *st1 = NULL;
    unsigned int nstext = INITBUFSIZE;
    char *stext = st0, *bp = st0;

    /* Avoid double counting initial braces */
    if (c == LBRACE && !parseState.xxinRString) parseState.xxbraceDepth--;
    if (c == RBRACE && !parseState.xxinRString) parseState.xxbraceDepth++; 

    while(1) {
	/* handle a raw string */
	if (parseState.xxinRString == 0 && (c == 'r' || c == 'R')) {
    	    int lookahead = xxgetc();
	    if (lookahead == '"' || lookahead == '\'') {
		TEXT_PUSH(c);
		int quote = lookahead;
		parseState.xxinRString = quote;
    	    	parseState.xxQuoteLine = parseState.xxlineno;
    	    	parseState.xxQuoteCol  = parseState.xxcolno;
		TEXT_PUSH(quote);
		int ndash = 0;
		EAT_DASHES(ndash);
		int delim = closingRawStringDelim(c);
		if (delim != 0) {
		    int done = FALSE;
		    do {
			EAT_CHARS_TO_DELIM_OR_EOF(delim);
			if (c == delim) {
			    TEXT_PUSH(c);
			    int nndash = 0;
			    EAT_DASHES(nndash);
			    if (nndash == ndash && c == quote)
				done = TRUE; // close quote is handled below
			}
			else done = TRUE; // EOF; move on
		    } while (! done);
		}
	    }
	    else xxungetc(lookahead);
	}

	int escaped = 0;
    	if (c == '\\') {
    	    int lookahead = xxgetc();
    	    if (lookahead == '\\' || lookahead == '%') {
    	         c = lookahead;
    	         escaped = 1;
    	    } else xxungetc(lookahead);
    	}
    	if ((!escaped && c == '%') || c == R_EOF) break;
    	if (parseState.xxinRString) {
    	    /* This stuff is messy, because there are two levels of escaping:
    	       The Rd escaping and the R code string escaping. */
    	    if (c == '\\') {
    		int lookahead = xxgetc();
    		if (lookahead == '\\') { /* This must be the 3rd backslash */
    		    lookahead = xxgetc();
    		    if (lookahead == parseState.xxinRString || lookahead == '\\') {	
    	    	    	TEXT_PUSH(c);
    	    	    	c = lookahead;
    	    	    	escaped = 1;
    	    	    } else {
    	    	    	xxungetc(lookahead); /* put back the 4th char */
    	    	    	xxungetc('\\');	     /* and the 3rd */
    	    	    }
    	    	} else if (lookahead == parseState.xxinRString) { /* There could be one or two before this */
    	    	    TEXT_PUSH(c);
    	    	    c = lookahead;
    	    	    escaped = 1;
    	    	} else if (!escaped && (lookahead == 'l' || lookahead == 'v')) { 
    	    	    /* assume \link or \var; this breaks vertical tab, but does anyone ever use that? */
    	    	    xxungetc(lookahead);
    	    	    break;
    	    	} else xxungetc(lookahead);
    	    }
    	    if (!escaped && c == parseState.xxinRString)
    	    	parseState.xxinRString = 0;
    	} else {
    	    if (c == '#') {
    	    	do {
    	    	    int escaped = 0;
    	    	    TEXT_PUSH(c);
    	    	    c = xxgetc();
    	    	    if (c == '\\') {
		        int lookahead = xxgetc();
		        if (lookahead == '\\' || lookahead == '%' || lookahead == LBRACE || lookahead == RBRACE) {
		            c = lookahead;
		            escaped = 1;
		        } else xxungetc(lookahead);
    		    }
    	    	    if (c == LBRACE && !escaped) parseState.xxbraceDepth++;
    	    	    else if (c == RBRACE && !escaped) parseState.xxbraceDepth--;
    	    	} while (c != '\n' && c != R_EOF && parseState.xxbraceDepth > 0);
    	    	if (c == RBRACE && !escaped) parseState.xxbraceDepth++; /* avoid double counting */
    	    }
    	    if (c == '\'' || c == '"' || c == '`') {
    	    	parseState.xxinRString = c;
    	    	parseState.xxQuoteLine = parseState.xxlineno;
    	    	parseState.xxQuoteCol  = parseState.xxcolno;
    	    } else if (c == '\\' && !escaped) {
    	    	int lookahead = xxgetc();
    	    	if (lookahead == LBRACE || lookahead == RBRACE) {
		    c = lookahead;
		} else if (isalpha(lookahead)) {
    	    	    xxungetc(lookahead);
    	    	    c = '\\';
    	    	    break;
    	    	} else {
    	    	    TEXT_PUSH('\\');
    	    	    c = lookahead;
    	    	}
    	    } else if (c == LBRACE) {
    	    	parseState.xxbraceDepth++;
    	    } else if (c == RBRACE) {
    	    	if (parseState.xxbraceDepth == 1) break;
    	    	else parseState.xxbraceDepth--;
    	    } else if (c == R_EOF) break;
    	}
    	TEXT_PUSH(c);
    	if (c == '\n') {
    	    if (parseState.xxinRString && !parseState.xxNewlineInString) 
    	    	parseState.xxNewlineInString = parseState.xxlineno-1;
    	    break;
    	}
    	c = xxgetc();
    }
    if (c != '\n') xxungetc(c);
    PRESERVE_SV(yylval = mkString2(stext, bp - stext));
    if(st1) free(st1);
    return RCODE; 
}

static int mkMarkup(int c)
{
    char st0[INITBUFSIZE];
    char *st1 = NULL;
    unsigned int nstext = INITBUFSIZE;
    char *stext = st0, *bp = st0;
    int retval = 0, attempt = 0;

    TEXT_PUSH(c);
    while (isalnum((c = xxgetc()))) TEXT_PUSH(c);

    while (attempt++ < 2) {
    	/* character escapes are processed as text, not markup */
    	if (bp == stext+1) {
    	    TEXT_PUSH(c);
    	    TEXT_PUSH('\0');
    	    retval = TEXT;
    	    c = xxgetc();
    	    break;
    	} else {
    	    TEXT_PUSH('\0');
    	    retval = KeywordLookup(stext);
    	    if (retval == UNKNOWN && attempt == 1) { /* try again, non-digits only */
    	    	bp--; 				     /* pop the \0 */
    	        while (isdigit(*(bp-1))) {
            	    xxungetc(c);
    	            c = *(--bp);                     /* pop the last letter into c */
            	}
            } else {
            	if (retval == NOITEM) 
    	    	    retval = parseState.xxitemType;
    	    	break;
    	    }
        }
    }
    PRESERVE_SV(yylval = mkString2(stext, bp - stext - 1));
    if(st1) free(st1);
    xxungetc(c);
    return retval;
}

static int mkIfdef(int c)
{
    char st0[INITBUFSIZE];
    char *st1 = NULL;
    unsigned int nstext = INITBUFSIZE;
    char *stext = st0, *bp = st0;
    int retval;

    TEXT_PUSH(c);
    while (isalpha((c = xxgetc())) && bp - stext <= DIRECTIVE_LEN) TEXT_PUSH(c);
    TEXT_PUSH('\0');
    xxungetc(c);

    retval = KeywordLookup(stext);
    PRESERVE_SV(yylval = mkString2(stext, bp - stext - 1));

    switch (retval) {
    case ENDIF:  /* eat chars to the end of the line */
    	do { c = xxgetc(); }
    	while (c != '\n' && c != R_EOF);
    	break;
    case UNKNOWN:
	RELEASE_SV(yylval);
    	bp--; bp--;
    	for (; bp > stext; bp--) 
    	    xxungetc(*bp);
    	switch (parseState.xxmode) {
    	case RLIKE:     
    	    retval = mkCode(*bp);
    	    break;
    	case INOPTION:
    	case LATEXLIKE:
    	    retval = mkText(*bp);
    	    break;
    	case VERBATIM:
    	    retval = mkVerb(*bp);
    	    break;
	}
	break;
    }
    if(st1) free(st1);
    return retval;
}

static int mkVerb(int c)
{
    char st0[INITBUFSIZE];
    char *st1 = NULL;
    unsigned int nstext = INITBUFSIZE;
    char *stext = st0, *bp = st0;

    /* Avoid double counting initial braces */
    if (c == LBRACE) parseState.xxbraceDepth--;
    if (c == RBRACE) parseState.xxbraceDepth++;     

    while(1) {
    	int escaped = 0;
        if (c == '\\') {
            int lookahead = xxgetc();
            if (lookahead == '\\' || lookahead == '%' || lookahead == LBRACE || lookahead == RBRACE) {
		escaped = 1;
		if (parseState.xxinEqn) TEXT_PUSH(c);
		c = lookahead;
	    } else xxungetc(lookahead);
        }
        if (c == R_EOF) break;
        if (!escaped) {
    	    if (c == '%' && !parseState.xxinEqn) break;
	    else if (c == LBRACE) parseState.xxbraceDepth++;
    	    else if (c == RBRACE) {
	    	if (parseState.xxbraceDepth == 1) break;
	    	else parseState.xxbraceDepth--;
	    }
	}
    	TEXT_PUSH(c);
    	if (c == '\n') break;
    	c = xxgetc();
    };
    if (c != '\n') xxungetc(c);
    PRESERVE_SV(yylval = mkString2(stext, bp - stext));
    if(st1) free(st1);
    return VERB;  
}

static int yylex(void)
{
    int tok = token();

    if (parseState.xxDebugTokens) {
        Rprintf("%d:%d: %s", yylloc.first_line, yylloc.first_column, yytname[YYTRANSLATE(tok)]);
    	if (parseState.xxinRString) Rprintf("(in %c%c)", parseState.xxinRString, parseState.xxinRString);
    	if (tok > 255 && tok != END_OF_INPUT) 
    	    Rprintf(": %s", CHAR(STRING_ELT(yylval, 0)));
	Rprintf("\n");
    }
    setlastloc();
    return tok;
}

static void PutState(ParseState *state) {
    state->xxinRString = parseState.xxinRString;
    state->xxQuoteLine = parseState.xxQuoteLine;
    state->xxQuoteCol = parseState.xxQuoteCol;
    state->xxinEqn = parseState.xxinEqn;
    state->xxNewlineInString = parseState.xxNewlineInString;
    state->xxlineno = parseState.xxlineno;
    state->xxbyteno = parseState.xxbyteno;
    state->xxcolno = parseState.xxcolno;
    state->xxmode = parseState.xxmode;
    state->xxitemType = parseState.xxitemType;
    state->xxbraceDepth = parseState.xxbraceDepth;
    state->xxDebugTokens = parseState.xxDebugTokens;
    state->xxBasename = parseState.xxBasename;
    state->Value = parseState.Value;
    state->xxinitvalue = parseState.xxinitvalue;
    state->xxMacroList = parseState.xxMacroList;
    state->prevState = parseState.prevState;
}

static void UseState(ParseState *state) {
    parseState.xxinRString = state->xxinRString;
    parseState.xxQuoteLine = state->xxQuoteLine;
    parseState.xxQuoteCol = state->xxQuoteCol;
    parseState.xxinEqn = state->xxinEqn;
    parseState.xxNewlineInString = state->xxNewlineInString;
    parseState.xxlineno = state->xxlineno;
    parseState.xxbyteno = state->xxbyteno;
    parseState.xxcolno = state->xxcolno;
    parseState.xxmode = state->xxmode;
    parseState.xxitemType = state->xxitemType;
    parseState.xxbraceDepth = state->xxbraceDepth;
    parseState.xxDebugTokens = state->xxDebugTokens;
    parseState.xxBasename = state->xxBasename;
    parseState.Value = state->Value;
    parseState.xxinitvalue = state->xxinitvalue;
    parseState.xxMacroList = state->xxMacroList;
    parseState.prevState = state->prevState;
}

static void PushState(void) {
    if (busy) {
    	ParseState *prev = (ParseState*) malloc(sizeof(ParseState));
	if (prev == NULL) error("%s", _("unable to allocate in PushState"));
    	PutState(prev);
    	parseState.prevState = prev;
    } else 
        parseState.prevState = NULL;  
    busy = TRUE;
}

static void PopState(void) {
    if (parseState.prevState) {
    	ParseState *prev = parseState.prevState;
    	UseState(prev);
    	free(prev);
    } else
    	busy = FALSE;
}

/* "do_parseRd" 

 .External2(C_parseRd,file, srcfile, encoding, verbose, basename, warningCalls, macros, warndups)
 If there is text then that is read and the other arguments are ignored.
*/

SEXP parseRd(SEXP call, SEXP op, SEXP args, SEXP env)
{
    args = CDR(args);

    SEXP s = R_NilValue, source;
    Rconnection con;
    bool wasopen;
    int ifile;
    ParseStatus status;
    SEXP macros;

#if DEBUGMODE
    yydebug = 1;
#endif 

    R_ParseError = 0;
    R_ParseErrorMsg[0] = '\0';

    PushState();

    ifile = asInteger(CAR(args));                       args = CDR(args);

    con = getConnection(ifile);
    wasopen = con->isopen;
    source = CAR(args);					args = CDR(args);
    /* encoding is unused */
    args = CDR(args);
    if(!isLogical(CAR(args)) || LENGTH(CAR(args)) != 1)
    	error(_("invalid '%s' value"), "verbose");
    parseState.xxDebugTokens = asInteger(CAR(args));		args = CDR(args);
    parseState.xxBasename = CHAR(STRING_ELT(CAR(args), 0));	args = CDR(args);
<<<<<<< HEAD
    bool fragment = asLogical(CAR(args));			args = CDR(args);
    wCalls = asLogicalNoNA(CAR(args), "warningCalls");		args = CDR(args);
=======
    fragment = asRboolean(CAR(args));				args = CDR(args);
    wcall = asLogical(CAR(args));				args = CDR(args);
    if (wcall == NA_LOGICAL)
    	error(_("invalid '%s' value"), "warningCalls");
    wCalls = (Rboolean) wcall;
>>>>>>> 0589f229
    macros = CAR(args);						args = CDR(args);
    warnDups = asRboolean(CAR(args));

    if (ifile >= 3) {/* file != "" */
	if(!wasopen) {
	    if(!con->open(con)) error("%s", _("cannot open the connection"));
	}
	if(!con->canread) error("%s", _("cannot read from this connection"));
	/* Set up a context which will close the connection on error */
	try {
	s = R_ParseRd(con, &status, source, fragment, macros);
	} catch (...) {
        if (!wasopen && con->isopen)
            con->close(con);
        throw;
	}
	PopState();
	if (status != PARSE_OK) parseError(call, R_ParseError);
    }
    else {
      PopState();
      error("%s", _("invalid Rd file"));
    }
    return s;
}

/* "do_deparseRd" 

 .External2(C_deparseRd, element, state)
*/

SEXP deparseRd(SEXP e, SEXP state)
{
    SEXP result;
    int  outlen, *statevals, quoteBraces, inRComment;
    const char *c;
    char *outbuf, *out, lookahead;
    bool escape;

    if(!isString(e) || LENGTH(e) != 1) 
    	error("%s", _("'deparseRd' only supports deparsing character elements"));
    e = STRING_ELT(e, 0);

    if(!isInteger(state) || LENGTH(state) != 5) error("%s", _("bad state"));

    PushState();

    parseState.xxbraceDepth = INTEGER(state)[0];
    parseState.xxinRString = INTEGER(state)[1];
    parseState.xxmode = INTEGER(state)[2];
    parseState.xxinEqn = INTEGER(state)[3];
    quoteBraces = INTEGER(state)[4];

    if (parseState.xxmode != LATEXLIKE && parseState.xxmode != RLIKE && parseState.xxmode != VERBATIM && parseState.xxmode != COMMENTMODE 
     && parseState.xxmode != INOPTION  && parseState.xxmode != UNKNOWNMODE) {
        PopState();
    	error(_("bad text mode %d in 'deparseRd'"), parseState.xxmode);
    }

    for (c = CHAR(e), outlen=0; *c; c++) {
    	outlen++;
    	/* any special char might be escaped */
    	if (*c == '{' || *c == '}' || *c == '%' || *c == '\\') outlen++;
    }
    out = outbuf = (char*) R_chk_calloc(outlen+1, sizeof(char));
    inRComment = FALSE;
    for (c = CHAR(e); *c; c++) {
    	escape = FALSE;
    	if (parseState.xxmode != UNKNOWNMODE) {
	    switch (*c) {
	    case '\\':
		if (parseState.xxmode == RLIKE && parseState.xxinRString) {
		    lookahead = *(c+1);
		    if (lookahead == '\\' || lookahead == parseState.xxinRString || lookahead == 'l') 
		    	escape = TRUE;
		    break;
		}          /* fall through to % case for non-strings... */    
	    case '%':
		if (parseState.xxmode != COMMENTMODE && !parseState.xxinEqn)
		    escape = TRUE;
		break;
	    case LBRACE:
	    case RBRACE:
		if (quoteBraces || parseState.xxmode == LATEXLIKE)
		    escape = TRUE;
		else if (!parseState.xxinRString && !parseState.xxinEqn && (parseState.xxmode == RLIKE || parseState.xxmode == VERBATIM)) {
		    if (*c == LBRACE) parseState.xxbraceDepth++;
		    else if (parseState.xxbraceDepth <= 0) escape = TRUE;
		    else parseState.xxbraceDepth--;
		}
		break;
	    case '\'':
	    case '"':
	    case '`':
	    	if (parseState.xxmode == RLIKE) {
		    if (parseState.xxinRString) {
			if (parseState.xxinRString == *c) parseState.xxinRString = 0;
		    } else if (!inRComment) parseState.xxinRString = *c;
		}
		break;
	    case '#':
	    	if (parseState.xxmode == RLIKE && !parseState.xxinRString) 
	    	    inRComment = TRUE;
	    	break;
	    case '\n':
	    	inRComment = FALSE;
	    	break;
	    }
	}
    	if (escape)
    	    *out++ = '\\';
    	*out++ = *c;
    }
    *out = '\0';
    PROTECT(result = allocVector(VECSXP, 2));
    SET_VECTOR_ELT(result, 0, ScalarString(mkChar(outbuf)));
    SET_VECTOR_ELT(result, 1, duplicate(state));
    R_chk_free(outbuf);

    statevals = INTEGER( VECTOR_ELT(result, 1) );
    statevals[0] = parseState.xxbraceDepth;
    statevals[1] = parseState.xxinRString;

    PopState();

    UNPROTECT(1); /* result */
    return result;
}
<|MERGE_RESOLUTION|>--- conflicted
+++ resolved
@@ -1973,16 +1973,8 @@
     	error(_("invalid '%s' value"), "verbose");
     parseState.xxDebugTokens = asInteger(CAR(args));		args = CDR(args);
     parseState.xxBasename = CHAR(STRING_ELT(CAR(args), 0));	args = CDR(args);
-<<<<<<< HEAD
-    bool fragment = asLogical(CAR(args));			args = CDR(args);
+    bool fragment = asRboolean(CAR(args));			args = CDR(args);
     wCalls = asLogicalNoNA(CAR(args), "warningCalls");		args = CDR(args);
-=======
-    fragment = asRboolean(CAR(args));				args = CDR(args);
-    wcall = asLogical(CAR(args));				args = CDR(args);
-    if (wcall == NA_LOGICAL)
-    	error(_("invalid '%s' value"), "warningCalls");
-    wCalls = (Rboolean) wcall;
->>>>>>> 0589f229
     macros = CAR(args);						args = CDR(args);
     warnDups = asRboolean(CAR(args));
 
