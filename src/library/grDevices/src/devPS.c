--- conflicted
+++ resolved
@@ -4415,8 +4415,7 @@
 #ifdef Win32
 static R_wchar_t utf8toutf32(const char *utf8char)
 {
-    void *cd = NULL;
-    cd = Riconv_open("UTF-32LE", "UTF-8");
+    void *cd = Riconv_open("UTF-32LE", "UTF-8");
     if (cd == (void *)-1)
 	return 0;
 
@@ -4479,9 +4478,6 @@
 	    int res =
 		(int) utf8toucs(&wc, i_buf); // gives -1 for a conversion error
 	    if (res != -1) {
-<<<<<<< HEAD
-		const char *fix = NULL;
-=======
 		R_wchar_t ucs = wc;
 		char badchar[clen + 1];
 		memcpy(badchar, i_buf, clen);
@@ -4494,8 +4490,7 @@
 			ucs = wc;
 		}
 #endif
-		char *fix = NULL;
->>>>>>> 047be7b2
+		const char *fix = NULL;
 		// four-char fixups
 		if (ucs == 0x2030) fix = "o/oo"; // permille, done by macOS
 		else if (ucs == 0x33C2) fix = "a.m.";
