/*
 *  R : A Computer Language for Statistical Data Analysis
 *  Copyright (C) 2001-3 Paul Murrell
 *                2003-2019 The R Core Team
 *
 *  This program is free software; you can redistribute it and/or modify
 *  it under the terms of the GNU General Public License as published by
 *  the Free Software Foundation; either version 2 of the License, or
 *  (at your option) any later version.
 *
 *  This program is distributed in the hope that it will be useful,
 *  but WITHOUT ANY WARRANTY; without even the implied warranty of
 *  MERCHANTABILITY or FITNESS FOR A PARTICULAR PURPOSE.  See the
 *  GNU General Public License for more details.
 *
 *  You should have received a copy of the GNU General Public License
 *  along with this program; if not, a copy is available at
 *  https://www.R-project.org/Licenses/
 */

#include <R.h>
#include <Rconfig.h>
#include <Rinternals.h>
#include <Rmath.h>

#include <R_ext/Constants.h>
#include <R_ext/GraphicsEngine.h>

#include <Rinternals.h>
#include "localization.h"

/* All grid type names are prefixed with an "L" 
 * All grid global variable names are prefixed with an "L_" 
 */

/* This information is stored with R's graphics engine so that 
 * grid can have state information per device and grid output can
 * be maintained on multiple devices.
 */

#define GSS_DEVSIZE 0
#define GSS_CURRLOC 1
#define GSS_DL 2
#define GSS_DLINDEX 3
#define GSS_DLON 4
#define GSS_GPAR 5
#define GSS_GPSAVED 6
#define GSS_VP 7
#define GSS_GLOBALINDEX 8
#define GSS_GRIDDEVICE 9
#define GSS_PREVLOC 10
#define GSS_ENGINEDLON 11
#define GSS_CURRGROB 12
#define GSS_ENGINERECORDING 13
/* #define GSS_ASK 14 unused in R >= 2.7.0 */
#define GSS_SCALE 15
#define GSS_RESOLVINGPATH 16
#define GSS_GROUPS 17

/*
 * Structure of a viewport
 */
#define VP_X 0
#define VP_Y 1
#define VP_WIDTH 2
#define VP_HEIGHT 3
#define VP_JUST 4
#define VP_GP 5
#define VP_CLIP 6
#define VP_XSCALE 7
#define VP_YSCALE 8
#define VP_ANGLE 9
#define VP_LAYOUT 10
#define VP_LPOSROW 11
#define VP_LPOSCOL 12
#define VP_VALIDJUST 13
#define VP_VALIDLPOSROW 14
#define VP_VALIDLPOSCOL 15
#define VP_NAME 16
#define VP_MASK 31
/* 
 * Additional structure of a pushedvp
 */
#define PVP_PARENTGPAR 17
#define PVP_GPAR 18
#define PVP_TRANS 19
#define PVP_WIDTHS 20
#define PVP_HEIGHTS 21
#define PVP_WIDTHCM 22
#define PVP_HEIGHTCM 23
#define PVP_ROTATION 24
#define PVP_CLIPRECT 25
#define PVP_PARENT 26
#define PVP_CHILDREN 27
#define PVP_DEVWIDTHCM 28
#define PVP_DEVHEIGHTCM 29
#define PVP_CLIPPATH 30
#define PVP_MASK 32

/*
 * Structure of a layout
 */
#define LAYOUT_NROW 0
#define LAYOUT_NCOL 1
#define LAYOUT_WIDTHS 2
#define LAYOUT_HEIGHTS 3
#define LAYOUT_RESPECT 4
#define LAYOUT_VRESPECT 5
#define LAYOUT_MRESPECT 6
#define LAYOUT_JUST 7
#define LAYOUT_VJUST 8

#define GP_FILL 0
#define GP_COL 1
#define GP_GAMMA 2
#define GP_LTY 3
#define GP_LWD 4
#define GP_CEX 5
#define GP_FONTSIZE 6
#define GP_LINEHEIGHT 7
#define GP_FONT 8
#define GP_FONTFAMILY 9
#define GP_ALPHA 10
#define GP_LINEEND 11
#define GP_LINEJOIN 12
#define GP_LINEMITRE 13
#define GP_LEX 14
/* 
 * Keep fontface at the end because it is never used in C code
 */
#define GP_FONTFACE 15

/*
 * Structure of an arrow description
 */
#define GRID_ARROWANGLE 0
#define GRID_ARROWLENGTH 1
#define GRID_ARROWENDS 2
#define GRID_ARROWTYPE 3

/*
 * Helpers for unit types
 */
#define uValue(X) REAL(VECTOR_ELT(X, 0))[0]
#define uData(X) VECTOR_ELT(X, 1)
#define uUnit(X) INTEGER(VECTOR_ELT(X, 2))[0]

typedef double LTransform[3][3];

typedef double LLocation[3];

typedef enum {
    L_adding = 1,
    L_subtracting = 2,
    L_summing = 3,
    L_plain = 4,
    L_maximising = 5,
    L_minimising = 6,
    L_multiplying = 7
} LNullArithmeticMode;

/* NOTE: The order of the enums here must match the order of the
 * strings in unit.R
 */
typedef enum {
    L_NPC = 0,
    L_CM = 1,
    L_INCHES = 2,
    L_LINES = 3,
    L_NATIVE = 4,
    L_NULL = 5, /* only used in layout specifications (?) */
    L_SNPC = 6,
    L_MM = 7,
    /* Some units based on TeX's definition thereof
     */
    L_POINTS = 8,           /* 72.27 pt = 1 in */
    L_PICAS = 9,            /* 1 pc     = 12 pt */
    L_BIGPOINTS = 10,       /* 72 bp    = 1 in */
    L_DIDA = 11,            /* 1157 dd  = 1238 pt */
    L_CICERO = 12,          /* 1 cc     = 12 dd */
    L_SCALEDPOINTS = 13,    /* 65536 sp = 1pt */
    /* Some units which require an object to query for a value.
     */
    L_STRINGWIDTH = 14,
    L_STRINGHEIGHT = 15,
    L_STRINGASCENT = 16,
    L_STRINGDESCENT = 17,
    /* L_LINES now means multiples of the line height.
     * This is multiples of the font size.
     */
    L_CHAR = 18,
    L_GROBX = 19,
    L_GROBY = 20,
    L_GROBWIDTH = 21,
    L_GROBHEIGHT = 22,
    L_GROBASCENT = 23,
    L_GROBDESCENT = 24,
    /*
     * No longer used
     */
    L_MYLINES = 103,
    L_MYCHAR = 104,
    L_MYSTRINGWIDTH = 105,
    L_MYSTRINGHEIGHT = 106,
    /*
     * Arithmetic units
     */
    L_SUM = 201,
    L_MIN = 202,
    L_MAX = 203
} LUnit;

#define isAbsolute(X) ((X > 1000 || (X >= L_MYLINES && X <= L_MYSTRINGHEIGHT) || (X < L_GROBX && X > L_NPC && X != L_NATIVE && X != L_SNPC)))
#define isArith(X) (X >= L_SUM && X <= L_MAX)
#define isStringUnit(X) (X >= L_STRINGWIDTH && X <= L_STRINGDESCENT)
#define isGrobUnit(X) (X >= L_GROBX && X <= L_GROBDESCENT)

typedef enum {
    L_LEFT = 0,
    L_RIGHT = 1,
    L_BOTTOM = 2,
    L_TOP = 3,
    L_CENTRE = 4,
    L_CENTER = 5
} LJustification;

/* An arbitrarily-oriented rectangle.
 * The vertices are assumed to be in order going anticlockwise 
 * around the rectangle.
 */
typedef struct {
    double x1;
    double x2;
    double x3;
    double x4;
    double y1;
    double y2;
    double y3;
    double y4;
} LRect;

/* A description of the location of a viewport */
typedef struct {
    SEXP x;
    SEXP y;
    SEXP width;
    SEXP height;
    double hjust;
    double vjust;
} LViewportLocation;

/* Components of a viewport which provide coordinate information
 * for children of the viewport
 */
typedef struct {
    double xscalemin;
    double xscalemax;
    double yscalemin;
    double yscalemax;
} LViewportContext;

/* Evaluation environment */
#ifndef GRID_MAIN
extern SEXP R_gridEvalEnv;
#else
SEXP R_gridEvalEnv;
#endif


/* Functions called by R code
 * (from all over the place)
 */
SEXP L_initGrid(SEXP GridEvalEnv); 
SEXP L_killGrid(void); 
SEXP L_gridDirty(void);
SEXP L_currentViewport(void); 
SEXP L_setviewport(SEXP vp, SEXP hasParent);
SEXP L_downviewport(SEXP vp, SEXP strict);
SEXP L_downvppath(SEXP path, SEXP name, SEXP strict);
SEXP L_unsetviewport(SEXP last);
SEXP L_upviewport(SEXP last);
SEXP L_getDisplayList(void); 
SEXP L_setDisplayList(SEXP dl); 
SEXP L_getDLelt(SEXP index);
SEXP L_setDLelt(SEXP value);
SEXP L_getDLindex(void);
SEXP L_setDLindex(SEXP index);
SEXP L_getDLon(void);
SEXP L_setDLon(SEXP value);
SEXP L_getEngineDLon(void);
SEXP L_setEngineDLon(SEXP value);
SEXP L_setGridState(SEXP elementIndex, SEXP value);
SEXP L_getCurrentGrob(void);
SEXP L_setCurrentGrob(SEXP value);
SEXP L_getEngineRecording(void);
SEXP L_setEngineRecording(SEXP value);
SEXP L_currentGPar(void);
SEXP L_newpagerecording(void);
SEXP L_newpage(void);
SEXP L_clearDefinitions(SEXP clearGroups);
SEXP L_initGPar(void);
SEXP L_initViewportStack(void);
SEXP L_initDisplayList(void);
SEXP L_convertToNative(SEXP x, SEXP what); 
SEXP L_moveTo(SEXP x, SEXP y);
SEXP L_lineTo(SEXP x, SEXP y, SEXP arrow);
SEXP L_lines(SEXP x, SEXP y, SEXP index, SEXP arrow); 
SEXP L_segments(SEXP x0, SEXP y0, SEXP x1, SEXP y1, SEXP arrow); 
SEXP L_arrows(SEXP x1, SEXP x2, SEXP xnm1, SEXP xn, 
	      SEXP y1, SEXP y2, SEXP ynm1, SEXP yn, 
	      SEXP angle, SEXP length, SEXP ends, SEXP type);
SEXP L_path(SEXP x, SEXP y, SEXP index, SEXP rule);
SEXP L_polygon(SEXP x, SEXP y, SEXP index);
SEXP L_xspline(SEXP x, SEXP y, SEXP s, SEXP o, SEXP a, SEXP rep, SEXP index);
SEXP L_circle(SEXP x, SEXP y, SEXP r);
SEXP L_rect(SEXP x, SEXP y, SEXP w, SEXP h, SEXP hjust, SEXP vjust); 
SEXP L_raster(SEXP raster, SEXP x, SEXP y, SEXP w, SEXP h, 
              SEXP hjust, SEXP vjust, SEXP interpolate);
SEXP L_cap(void);
SEXP L_text(SEXP label, SEXP x, SEXP y, SEXP hjust, SEXP vjust, 
	    SEXP rot, SEXP checkOverlap);
SEXP L_points(SEXP x, SEXP y, SEXP pch, SEXP size);
SEXP L_clip(SEXP x, SEXP y, SEXP w, SEXP h, SEXP hjust, SEXP vjust); 
SEXP L_pretty(SEXP scale);
SEXP L_pretty2(SEXP scale, SEXP n);
SEXP L_locator(void);
SEXP L_convert(SEXP x, SEXP whatfrom,
	       SEXP whatto, SEXP unitto);
SEXP L_devLoc(SEXP x, SEXP y, SEXP device);
SEXP L_devDim(SEXP x, SEXP y, SEXP device);
SEXP L_layoutRegion(SEXP layoutPosRow, SEXP layoutPosCol);

SEXP L_stringMetric(SEXP label);

/* From matrix.c */
double locationX(LLocation l);

double locationY(LLocation l);

void copyTransform(LTransform t1, LTransform t2);

void invTransform(LTransform t, LTransform invt);

void identity(LTransform m);

void translation(double tx, double ty, LTransform m);

void scaling(double sx, double sy, LTransform m);

void rotation(double theta, LTransform m);

void multiply(LTransform m1, LTransform m2, LTransform m);

void location(double x, double y, LLocation v);

void trans(LLocation vin, LTransform m, LLocation vout);

/* From unit.c */
SEXP unit(double value, int unit);

double unitValue(SEXP unit, int index);

int unitUnit(SEXP unit, int index);

SEXP unitData(SEXP unit, int index);

int unitLength(SEXP u);

extern int L_nullLayoutMode;

double pureNullUnitValue(SEXP unit, int index);

int pureNullUnit(SEXP unit, int index, pGEDevDesc dd);

double transformX(SEXP x, int index, LViewportContext vpc, 
		  const pGEcontext gc,
		  double widthCM, double heightCM,
		  int nullLMode, int nullAMode,
		  pGEDevDesc dd);

double transformY(SEXP y, int index, LViewportContext vpc,
		  const pGEcontext gc,
		  double widthCM, double heightCM,
		  int nullLMode, int nullAMode,
		  pGEDevDesc dd);

double transformWidth(SEXP width, int index, LViewportContext vpc,
		      const pGEcontext gc,
		      double widthCM, double heightCM,
		      int nullLMode, int nullAMode,
		      pGEDevDesc dd);

double transformHeight(SEXP height, int index, LViewportContext vpc,
		       const pGEcontext gc,
		       double widthCM, double heightCM,
		       int nullLMode, int nullAMode,
		       pGEDevDesc dd);

double transformXtoINCHES(SEXP x, int index, LViewportContext vpc,
			  const pGEcontext gc,
			  double widthCM, double heightCM,
			  pGEDevDesc dd);

double transformYtoINCHES(SEXP y, int index, LViewportContext vpc,
			  const pGEcontext gc,
			  double widthCM, double heightCM,
			  pGEDevDesc dd);

void transformLocn(SEXP x, SEXP y, int index, LViewportContext vpc,
		   const pGEcontext gc,
		   double widthCM, double heightCM,
		   pGEDevDesc dd,
		   LTransform t,
		   double *xx, double *yy);

double transformWidthtoINCHES(SEXP w, int index, LViewportContext vpc,
			      const pGEcontext gc,
			      double widthCM, double heightCM,
			      pGEDevDesc dd);

double transformHeighttoINCHES(SEXP h, int index, LViewportContext vpc,
			       const pGEcontext gc,
			       double widthCM, double heightCM,
			       pGEDevDesc dd);

void transformDimn(SEXP w, SEXP h, int index, LViewportContext vpc,
		   const pGEcontext gc,
		   double widthCM, double heightCM,
		   pGEDevDesc dd,
		   double rotationAngle,
		   double *ww, double *hh);

double transformXYFromINCHES(double location, int unit, 
			     double scalemin, double scalemax,
			     const pGEcontext gc,
			     double thisCM, double otherCM,
			     pGEDevDesc dd);

double transformWidthHeightFromINCHES(double value, int unit, 
				      double scalemin, double scalemax,
				      const pGEcontext gc,
				      double thisCM, double otherCM,
				      pGEDevDesc dd);

double transformXYtoNPC(double x, int from, double min, double max);

double transformWHtoNPC(double x, int from, double min, double max);

double transformXYfromNPC(double x, int to, double min, double max);

double transformWHfromNPC(double x, int to, double min, double max);

/* From just.c */
double justifyX(double x, double width, double hjust);

double justifyY(double y, double height, double vjust);

double convertJust(int vjust);

void justification(double width, double height, double hjust, double vjust,
		   double *hadj, double *vadj);

/* From util.c */
SEXP getListElement(SEXP list, const char *str);

void setListElement(SEXP list, const char *str, SEXP value);

// SEXP getSymbolValue(char *symbolName);

// void setSymbolValue(char *symbolName, SEXP value);

double numeric(SEXP x, int index);

void rect(double x1, double x2, double x3, double x4, 
	  double y1, double y2, double y3, double y4, 
	  LRect *r);

void copyRect(LRect r1, LRect *r);

int intersect(LRect r1, LRect r2);

void textRect(double x, double y, SEXP text, int i,
	      const pGEcontext gc,
	      double xadj, double yadj,
	      double rot, pGEDevDesc dd, LRect *r);

/* From gpar.c */
double gpFontSize(SEXP gp, int i);

double gpLineHeight(SEXP gp, int i);

int gpCol(SEXP gp, int i);

SEXP gpFillSXP(SEXP gp);

int gpFill(SEXP gp, int i);

double gpGamma(SEXP gp, int i);

int gpLineType(SEXP gp, int i);

double gpLineWidth(SEXP gp, int i);

double gpCex(SEXP gp, int i);

int gpFont(SEXP gp, int i);

const char* gpFontFamily(SEXP gp, int i);

SEXP gpFontSXP(SEXP gp);

SEXP gpFontFamilySXP(SEXP gp);

SEXP gpFontSizeSXP(SEXP gp);

SEXP gpLineHeightSXP(SEXP gp);

SEXP resolveGPar(SEXP gp, Rboolean byName);

void gcontextFromgpar(SEXP gp, int i, const pGEcontext gc, pGEDevDesc dd);
void initGContext(SEXP gp, const pGEcontext gc, pGEDevDesc dd, int* gpIsScalar, 
                  const pGEcontext gcCache);
void updateGContext(SEXP gp, int i, const pGEcontext gc, pGEDevDesc dd, 
                    int* gpIsScalar, const pGEcontext gcCache);

void initGPar(pGEDevDesc dd);

/* From clippath.c */
Rboolean isClipPath(SEXP clip);

SEXP resolveClipPath(SEXP path, pGEDevDesc dd);

/* From mask.c */
Rboolean isMask(SEXP mask);

SEXP resolveMask(SEXP mask, pGEDevDesc dd);

/* From viewport.c */
SEXP viewportX(SEXP vp);

SEXP viewportY(SEXP vp);

SEXP viewportWidth(SEXP vp);

SEXP viewportHeight(SEXP vp);

SEXP viewportgpar(SEXP vp);

const char* viewportFontFamily(SEXP vp);

int viewportFont(SEXP vp);

double viewportFontSize(SEXP vp);

double viewportLineHeight(SEXP vp);

SEXP viewportClipSXP(SEXP vp);
<<<<<<< HEAD
bool viewportClip(SEXP vp);
=======
int viewportClip(SEXP vp);
>>>>>>> 99812273

SEXP viewportMaskSXP(SEXP vp);
bool viewportMask(SEXP vp);

SEXP viewportClipRect(SEXP vp);

double viewportXScaleMin(SEXP vp);

double viewportXScaleMax(SEXP vp);

double viewportYScaleMin(SEXP vp);

double viewportYScaleMax(SEXP vp);

double viewportHJust(SEXP v);

double viewportVJust(SEXP vp);

SEXP viewportLayoutPosRow(SEXP vp);

SEXP viewportLayoutPosCol(SEXP vp);

SEXP viewportLayout(SEXP vp);

SEXP viewportParent(SEXP vp);

SEXP viewportTransform(SEXP vp);

SEXP viewportLayoutWidths(SEXP vp);

SEXP viewportLayoutHeights(SEXP vp);

SEXP viewportWidthCM(SEXP vp);

SEXP viewportHeightCM(SEXP vp);

SEXP viewportRotation(SEXP vp);

SEXP viewportParent(SEXP vp);

SEXP viewportChildren(SEXP vp);

SEXP viewportDevWidthCM(SEXP vp);

SEXP viewportDevHeightCM(SEXP vp);

void fillViewportContextFromViewport(SEXP vp, LViewportContext *vpc);

void copyViewportContext(LViewportContext vpc1, LViewportContext *vpc2);

void gcontextFromViewport(SEXP vp, const pGEcontext gc, pGEDevDesc dd);

void calcViewportTransform(SEXP vp, SEXP parent, bool incremental,
			   pGEDevDesc dd);

void initVP(pGEDevDesc dd);

/* From layout.c */
Rboolean checkPosRowPosCol(SEXP viewport, SEXP parent);

void calcViewportLayout(SEXP viewport,
			double parentWidthCM,
			double parentHeightCM,
			LViewportContext parentContext,
			const pGEcontext parentgc,
			pGEDevDesc dd);

void calcViewportLocationFromLayout(SEXP layoutPosRow,
				    SEXP layoutPosCol,
				    SEXP parent,
				    LViewportLocation *vpl);

/* From state.c */
void initDL(pGEDevDesc dd);

SEXP gridStateElement(pGEDevDesc dd, int elementIndex);

void setGridStateElement(pGEDevDesc dd, int elementIndex, SEXP value);

SEXP gridCallback(GEevent task, pGEDevDesc dd, SEXP data);

extern int gridRegisterIndex;


/* From grid.c */
SEXP doSetViewport(SEXP vp, 
		   bool topLevelVP,
		   bool pushing,
		   pGEDevDesc dd);

void getDeviceSize(pGEDevDesc dd, double *devWidthCM, double *devHeightCM); 

/* This is, confusingly, a wrapper for GEcurrentDevice */
pGEDevDesc getDevice(void);

void dirtyGridDevice(pGEDevDesc dd);

void getViewportTransform(SEXP currentvp, 
			  pGEDevDesc dd, 
			  double *vpWidthCM, double *vpHeightCM,
			  LTransform transform, double *rotationAngle);

SEXP L_circleBounds(SEXP x, SEXP y, SEXP r, SEXP theta);
SEXP L_locnBounds(SEXP x, SEXP y, SEXP theta);
SEXP L_rectBounds(SEXP x, SEXP y, SEXP w, SEXP h, SEXP hjust, SEXP vjust,
		  SEXP theta);
SEXP L_textBounds(SEXP label, SEXP x, SEXP y, 
		  SEXP hjust, SEXP vjust, SEXP rot, SEXP theta);
SEXP L_xsplineBounds(SEXP x, SEXP y, SEXP s, SEXP o, SEXP a, SEXP rep,
		     SEXP index, SEXP theta);
SEXP L_xsplinePoints(SEXP x, SEXP y, SEXP s, SEXP o, SEXP a, SEXP rep,
		     SEXP index, SEXP theta);
SEXP L_pointsPoints(SEXP x, SEXP y, SEXP pch, SEXP size, SEXP closed);

/* From path.c */
SEXP L_stroke(SEXP path);
SEXP L_fill(SEXP path, SEXP rule);
SEXP L_fillStroke(SEXP path, SEXP rule);

/* From typeset.c */
SEXP L_glyph(SEXP runs, SEXP info, SEXP x, SEXP y);

/* From unit.c */
SEXP validUnits(SEXP units);
SEXP constructUnits(SEXP amount, SEXP data, SEXP unit);
SEXP asUnit(SEXP simpleUnit);
SEXP conformingUnits(SEXP unitList);
SEXP matchUnit(SEXP units, SEXP unit);
SEXP addUnits(SEXP u1, SEXP u2);
SEXP multUnits(SEXP units, SEXP values);
SEXP flipUnits(SEXP units);
SEXP absoluteUnits(SEXP units);
SEXP summaryUnits(SEXP units, SEXP op_type);

/* From gpar.c */
SEXP L_getGPar(void);
SEXP L_setGPar(SEXP gpars);
<|MERGE_RESOLUTION|>--- conflicted
+++ resolved
@@ -555,11 +555,7 @@
 double viewportLineHeight(SEXP vp);
 
 SEXP viewportClipSXP(SEXP vp);
-<<<<<<< HEAD
-bool viewportClip(SEXP vp);
-=======
 int viewportClip(SEXP vp);
->>>>>>> 99812273
 
 SEXP viewportMaskSXP(SEXP vp);
 bool viewportMask(SEXP vp);
