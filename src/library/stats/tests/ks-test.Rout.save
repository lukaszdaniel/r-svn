--- conflicted
+++ resolved
@@ -170,27 +170,12 @@
 +                               wilcox.test(x, exact=TRUE, conf.int=TRUE, alternative = alt)
 +                               ## )
 +                               )))
-<<<<<<< HEAD
-There were 45 warnings (use 'warnings()' to see them)
-=======
->>>>>>> 178cc95b
 > length(ww <- warnings()) # 52 (or 43 for x0 <- 0:3)
 [1] 1
 > unique(ww) # 4 different ones
-<<<<<<< HEAD
-Warning messages:
-1: cannot compute confidence interval when all observations are zero or tied
-2: In 'wilcox.test.default(x, exact = TRUE, conf.int = TRUE,  ...':
-  cannot compute exact p-value with zeroes
-3: In 'wilcox.test.default(x, exact = TRUE, conf.int = TRUE,  ...':
-  cannot compute exact confidence interval with zeroes
-4: In '.wilcox_test_one_cint_asymp(x, n, alternative, conf.level,  ...':
-  requested conf.level not achievable
-=======
-Warning message:
-In ks.test.default(round(ds2, 1), "pnorm", exact = TRUE) :
-  ties should not be present for the one-sample Kolmogorov-Smirnov test
->>>>>>> 178cc95b
+Warning message:
+In 'ks.test.default(round(ds2, 1), "pnorm", exact = TRUE)':
+  ties should not be present for the one-sample Kolmogorov-Smirnov test
 > 
 > cc <- lapply(RR, function(A) lapply(A, function(bb) lapply(bb, class)))
 > table(unlist(cc))
@@ -312,29 +297,12 @@
 +                  lapply(seq_along(x0), function(k)
 +                          wilcox.test(x = x.set$s0[[k]], y = x.set$s.[[k]],
 +                                      exact=TRUE, conf.int=TRUE, alternative = alt)))
-<<<<<<< HEAD
-Warning messages:
-1: In '.wilcox_test_two_cint_exact(x, y, n.x, n.y, STAT$z, alternative,':
-  Requested conf.level not achievable
-2: In '.wilcox_test_two_cint_exact(x, y, n.x, n.y, STAT$z, alternative,':
-  Requested conf.level not achievable
-3: In '.wilcox_test_two_cint_exact(x, y, n.x, n.y, STAT$z, alternative,':
-  Requested conf.level not achievable
-4: In '.wilcox_test_two_cint_exact(x, y, n.x, n.y, STAT$z, alternative,':
-  Requested conf.level not achievable
-=======
->>>>>>> 178cc95b
 > length(w2 <- warnings()) # 27
 [1] 1
 > unique(w2) # 3 different ones
 Warning message:
-<<<<<<< HEAD
-In '.wilcox_test_two_cint_exact(x, y, n.x, n.y, STAT$z,  ...':
-  Requested conf.level not achievable
-=======
-In ks.test.default(round(ds2, 1), "pnorm", exact = TRUE) :
-  ties should not be present for the one-sample Kolmogorov-Smirnov test
->>>>>>> 178cc95b
+In 'ks.test.default(round(ds2, 1), "pnorm", exact = TRUE)':
+  ties should not be present for the one-sample Kolmogorov-Smirnov test
 > 
 > table(uc2 <- unlist(c2 <- lapply(R2, function(A) lapply(A, class))))
 
