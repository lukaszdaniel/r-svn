--- conflicted
+++ resolved
@@ -170,11 +170,7 @@
 +                               wilcox.test(x, exact=TRUE, conf.int=TRUE, alternative = alt)
 +                               ## )
 +                               )))
-<<<<<<< HEAD
-There were 54 warnings (use 'warnings()' to see them)
-=======
-There were 45 warnings (use warnings() to see them)
->>>>>>> e2319791
+There were 45 warnings (use 'warnings()' to see them)
 > length(ww <- warnings()) # 52 (or 43 for x0 <- 0:3)
 [1] 45
 > unique(ww) # 4 different ones
@@ -186,11 +182,6 @@
   cannot compute exact confidence interval with zeroes
 4: In '.wilcox_test_one_cint_asymp(x, n, alternative, conf.level,  ...':
   requested conf.level not achievable
-<<<<<<< HEAD
-5: In '.wilcox_test_one_cint_exact(x, n, STAT$z, alternative,  ... ':
-  requested conf.level not achievable
-=======
->>>>>>> e2319791
 > 
 > cc <- lapply(RR, function(A) lapply(A, function(bb) lapply(bb, class)))
 > table(unlist(cc))
@@ -327,13 +318,6 @@
   Requested conf.level not achievable
 4: In '.wilcox_test_two_cint_exact(x, y, n.x, n.y, STAT$z, alternative,':
   Requested conf.level not achievable
-<<<<<<< HEAD
-5: In '.wilcox_test_two_cint_exact(x, y, n.x, n.y, STAT$z, alternative,':
-  Requested conf.level not achievable
-6: In '.wilcox_test_two_cint_exact(x, y, n.x, n.y, STAT$z, alternative,':
-  Requested conf.level not achievable
-=======
->>>>>>> e2319791
 > length(w2 <- warnings()) # 27
 [1] 4
 > unique(w2) # 3 different ones
