--- conflicted
+++ resolved
@@ -83,17 +83,13 @@
                 TAR <- paste("xz -dc", shQuote(tarfile), "|", TAR)
                 tarfile <- "-"
                 cflag <- ""
-<<<<<<< HEAD
             } else stop(gettextf("No %s command found", sQuote("xz")))
-=======
-            } else stop(sprintf("No %s command found", sQuote("xz")))
         if (cflag == "-zstd")
             if (nzchar(Sys.which("zstd"))) {
                 TAR <- paste("zstd -dc", shQuote(tarfile), "|", TAR)
                 tarfile <- "-"
                 cflag <- ""
-            } else stop(sprintf("No %s command found", sQuote("zstd")))
->>>>>>> 138ca533
+            } else stop(gettextf("No %s command found", sQuote("zstd")))
     }
 
     if (list) {
