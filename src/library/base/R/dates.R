--- conflicted
+++ resolved
@@ -274,13 +274,8 @@
         if(nby2 > 2L || nby2 < 1L)
             stop("invalid 'by' string")
         bys <- c("days", "weeks", "months", "quarters", "years")
-<<<<<<< HEAD
-        valid <- pmatch(by2[nby2], bys) 
+        valid <- pmatch(by2[nby2], bys)
         if(is.na(valid)) stop("invalid 'by' string")
-=======
-        valid <- pmatch(by2[nby2], bys)
-        if(is.na(valid)) stop("invalid string for 'by'")
->>>>>>> bf0466e2
         by <- bys[valid] # had *partial* match
         if(valid > 2L) { # seq.POSIXt handles the logic for non-arithmetic cases
             if (nby2 == 2L) by <- paste(by2[1L], by)
