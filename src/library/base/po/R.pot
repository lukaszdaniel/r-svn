--- conflicted
+++ resolved
@@ -1194,7 +1194,6 @@
 msgid "getAttrib: invalid type (%s) for TAG"
 msgstr ""
 
-<<<<<<< HEAD
 #: src/main/attrib.cpp:178
 msgid "old list is no longer allowed for dimnames attribute"
 msgstr ""
@@ -1204,12 +1203,7 @@
 msgstr ""
 
 #: src/main/attrib.cpp:386
-msgid "cannot set attribute on a CHARSXP"
-=======
-#: src/main/attrib.c:363
-#, c-format
-msgid "cannot set an attribute on a '%s'"
->>>>>>> f629b665
+msgid "cannot set an attribute on a CHARSXP"
 msgstr ""
 
 #: src/main/attrib.cpp:406
@@ -7174,12 +7168,12 @@
 msgstr ""
 
 #: src/main/RObject.cpp:132
-msgid "cannot set attribute on a 'CHARSXP'"
+msgid "cannot set an attribute on a 'CHARSXP'"
 msgstr ""
 
 #: src/main/RObject.cpp:137
 #, c-format
-msgid "cannot set attribute on a '%s'"
+msgid "cannot set an attribute on a '%s'"
 msgstr ""
 
 #: src/main/Rstrptime.h:523 src/main/Rstrptime.h:1011
