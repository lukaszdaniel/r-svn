--- conflicted
+++ resolved
@@ -32,21 +32,12 @@
 CONFIGURE_DEPENDENCIES = $(srcdir)/VERSION
 config.status: $(srcdir)/configure
 	@$(SHELL) ./config.status --recheck
-<<<<<<< HEAD
 
 # rho always rebuilds aclocal.m4 if autoconf needs to be run.  This
 # saves having to enumerate here all the m4 files as dependencies of
 # aclocal.m4
 $(srcdir)/configure: @MAINTAINER_MODE_TRUE@ $(srcdir)/configure.ac $(CONFIGURE_DEPENDENCIES)
 	cd $(srcdir) && $(ACLOCAL) -Im4 && $(AUTOCONF)
-=======
-$(srcdir)/configure: @MAINTAINER_MODE_TRUE@ $(srcdir)/configure.ac $(ACLOCAL_M4) $(CONFIGURE_DEPENDENCIES)
-	@BD=`pwd`; cd $(srcdir) && $(AUTOCONF) -f -B $${BD}
-$(ACLOCAL_M4): $(srcdir)/configure.ac acinclude.m4
-	@BD=`pwd`; cd $(srcdir) && $(ACLOCAL) --output=$${BD}/$@ -I $${BD}
-acinclude.m4: $(srcdir)/configure.ac $(ACINCLUDE_DEPENDENCIES)
-	@(cd $(srcdir) && cat $(ACINCLUDE_DEPENDENCIES)) > $@
->>>>>>> 26a1f60d
 
 LIBTOOL_DEPS = @LIBTOOL_DEPS@
 libtool: $(LIBTOOL_DEPS)
