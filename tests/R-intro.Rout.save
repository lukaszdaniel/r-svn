--- conflicted
+++ resolved
@@ -628,11 +628,6 @@
 W = 89, p-value = 0.0065
 alternative hypothesis: true location shift is not equal to 0
 
-<<<<<<< HEAD
-Warning message:
-In 'wilcox.test.default(A, B)': cannot compute exact p-value with ties
-=======
->>>>>>> 8b15e53a
 > 
 > plot(ecdf(A), do.points=FALSE, verticals=TRUE, xlim=range(A, B))
 > plot(ecdf(B), do.points=FALSE, verticals=TRUE, add=TRUE)
