
R Under development (unstable) (2024-11-18 r87340) -- "Unsuffered Consequences"
Copyright (C) 2024 The R Foundation for Statistical Computing
Platform: x86_64-pc-linux-gnu

R is free software and comes with ABSOLUTELY NO WARRANTY.
You are welcome to redistribute it under certain conditions.
Type 'license()' or 'licence()' for distribution details.

  Natural language support but running in an English locale

R is a collaborative project with many contributors.
Type 'contributors()' for more information and
'citation()' on how to cite R or R packages in publications.

Type 'demo()' for some demos, 'help()' for on-line help, or
'help.start()' for an HTML browser interface to help.
Type 'q()' to quit R.

> pkgname <- "grDevices"
> source(file.path(R.home("share"), "R", "examples-header.R"))
> options(warn = 1)
> library('grDevices')
> 
> base::assign(".oldSearch", base::search(), pos = 'CheckExEnv')
> base::assign(".old_wd", base::getwd(), pos = 'CheckExEnv')
> cleanEx()
> nameEx("Devices")
> ### * Devices
> 
> flush(stderr()); flush(stdout())
> 
> ### Name: Devices
> ### Title: List of Graphical Devices
> ### Aliases: Devices device
> ### Keywords: device
> 
> ### ** Examples
> ## Not run: 
> ##D ## open the default screen device on this platform if no device is
> ##D ## open
> ##D if(dev.cur() == 1) dev.new()
> ## End(Not run)
> 
> 
> cleanEx()
> nameEx("Hershey")
> ### * Hershey
> 
> flush(stderr()); flush(stdout())
> 
> ### Name: Hershey
> ### Title: Hershey Vector Fonts in R
> ### Aliases: Hershey
> ### Keywords: aplot
> 
> ### ** Examples
> 
> Hershey
$typeface
[1] "serif"             "sans serif"        "script"           
[4] "gothic english"    "gothic german"     "gothic italian"   
[7] "serif symbol"      "sans serif symbol"

$fontindex
[1] "plain"            "italic"           "bold"             "bold italic"     
[5] "cyrillic"         "oblique cyrillic" "EUC"             

$allowed
      [,1] [,2]
 [1,]    1    1
 [2,]    1    2
 [3,]    1    3
 [4,]    1    4
 [5,]    1    5
 [6,]    1    6
 [7,]    1    7
 [8,]    2    1
 [9,]    2    2
[10,]    2    3
[11,]    2    4
[12,]    3    1
[13,]    3    2
[14,]    3    3
[15,]    4    1
[16,]    5    1
[17,]    6    1
[18,]    7    1
[19,]    7    2
[20,]    7    3
[21,]    7    4
[22,]    8    1
[23,]    8    2

> 
> ## for tables of examples, see demo(Hershey)
> 
> 
> 
> cleanEx()
> nameEx("Japanese")
> ### * Japanese
> 
> flush(stderr()); flush(stdout())
> 
> ### Name: Japanese
> ### Title: Japanese characters in R
> ### Aliases: Japanese
> ### Keywords: aplot
> 
> ### ** Examples
> 
> require(graphics)
> 
> plot(1:9, type = "n", axes = FALSE, frame.plot = TRUE, ylab = "",
+      main = "example(Japanese)", xlab = "using Hershey fonts")
> par(cex = 3)
> Vf <- c("serif", "plain")
> text(4, 2, "\\#J244b\\#J245b\\#J2473", vfont = Vf)
> text(4, 4, "\\#J2538\\#J2563\\#J2551\\#J2573", vfont = Vf)
> text(4, 6, "\\#J467c\\#J4b5c", vfont = Vf)
> text(4, 8, "Japan", vfont = Vf)
> par(cex = 1)
> text(8, 2, "Hiragana")
> text(8, 4, "Katakana")
> text(8, 6, "Kanji")
> text(8, 8, "English")
> 
> 
> 
> graphics::par(get("par.postscript", pos = 'CheckExEnv'))
> cleanEx()
> nameEx("Type1Font")
> ### * Type1Font
> 
> flush(stderr()); flush(stdout())
> 
> ### Name: Type1Font
> ### Title: Type 1 and CID Fonts
> ### Aliases: Type1Font CIDFont
> ### Keywords: device
> 
> ### ** Examples
> 
> ## This duplicates "ComputerModernItalic".
> CMitalic <- Type1Font("ComputerModern2",
+                       c("CM_regular_10.afm", "CM_boldx_10.afm",
+                         "cmti10.afm", "cmbxti10.afm",
+                         "CM_symbol_10.afm"),
+                       encoding = "TeXtext.enc")
> 
> ## Not run: 
> ##D ## This could be used by
> ##D postscript(family = CMitalic)
> ##D ## or
> ##D postscriptFonts(CMitalic = CMitalic)  # once in a session
> ##D postscript(family = "CMitalic", encoding = "TeXtext.enc")
> ## End(Not run)
> 
> 
> cleanEx()
> nameEx("adjustcolor")
> ### * adjustcolor
> 
> flush(stderr()); flush(stdout())
> 
> ### Name: adjustcolor
> ### Title: Adjust Colors in One or More Directions Conveniently
> ### Aliases: adjustcolor
> 
> ### ** Examples
> 
> ## Illustrative examples :
> opal <- palette("default")
> stopifnot(identical(adjustcolor(1:8,       0.75),
+                     adjustcolor(palette(), 0.75)))
> cbind(palette(), adjustcolor(1:8, 0.75))
     [,1]      [,2]       
[1,] "black"   "#000000BF"
[2,] "#DF536B" "#DF536BBF"
[3,] "#61D04F" "#61D04FBF"
[4,] "#2297E6" "#2297E6BF"
[5,] "#28E2E5" "#28E2E5BF"
[6,] "#CD0BBC" "#CD0BBCBF"
[7,] "#F5C710" "#F5C710BF"
[8,] "gray62"  "#9E9E9EBF"
> 
> ##  alpha = 1/2 * previous alpha --> opaque colors
> x <- palette(adjustcolor(palette(), 0.5))
> 
> sines <- outer(1:20, 1:4, function(x, y) sin(x / 20 * pi * y))
> matplot(sines, type = "b", pch = 21:23, col = 2:5, bg = 2:5,
+         main = "Using an 'opaque ('translucent') color palette")
> 
> x. <- adjustcolor(x, offset = c(0.5, 0.5, 0.5, 0), # <- "more white"
+                   transform = diag(c(.7, .7, .7, 0.6)))
> cbind(x, x.)
     x         x.         
[1,] "black"   "#80808099"
[2,] "#DF536B" "#FFBACA99"
[3,] "#61D04F" "#C3FFB799"
[4,] "#2297E6" "#97E9FF99"
[5,] "#28E2E5" "#9BFFFF99"
[6,] "#CD0BBC" "#FF87FF99"
[7,] "#F5C710" "#FFFF8B99"
[8,] "gray62"  "#EEEEEE99"
> op <- par(bg = adjustcolor("goldenrod", offset = -rep(.4, 4)), xpd = NA)
> plot(0:9, 0:9, type = "n", axes = FALSE, xlab = "", ylab = "",
+      main = "adjustcolor() -> translucent")
> text(1:8, labels = paste0(x,"++"), col = x., cex = 8)
> par(op)
> 
> ## and
> 
> (M <- cbind( rbind( matrix(1/3, 3, 3), 0), c(0, 0, 0, 1)))
          [,1]      [,2]      [,3] [,4]
[1,] 0.3333333 0.3333333 0.3333333    0
[2,] 0.3333333 0.3333333 0.3333333    0
[3,] 0.3333333 0.3333333 0.3333333    0
[4,] 0.0000000 0.0000000 0.0000000    1
> adjustcolor(x, transform = M)
[1] "#000000FF" "#8A8A8AFF" "#808080FF" "#8A8A8AFF" "#A5A5A5FF" "#878787FF"
[7] "#999999FF" "#9E9E9EFF"
> 
> ## revert to previous palette: active
> palette(opal)
> 
> 
> 
> graphics::par(get("par.postscript", pos = 'CheckExEnv'))
> cleanEx()
> nameEx("as.raster")
> ### * as.raster
> 
> flush(stderr()); flush(stdout())
> 
> ### Name: as.raster
> ### Title: Create a Raster Object
> ### Aliases: is.raster as.raster as.raster.logical as.raster.numeric
> ###   as.raster.raw as.raster.character as.raster.matrix as.raster.array
> ### Keywords: dplot
> 
> ### ** Examples
> 
> # A red gradient
> as.raster(matrix(hcl(0, 80, seq(50, 80, 10)),
+                  nrow = 4, ncol = 5))
     [,1]      [,2]      [,3]      [,4]      [,5]     
[1,] "#C54E6D" "#C54E6D" "#C54E6D" "#C54E6D" "#C54E6D"
[2,] "#E16A86" "#E16A86" "#E16A86" "#E16A86" "#E16A86"
[3,] "#FE86A1" "#FE86A1" "#FE86A1" "#FE86A1" "#FE86A1"
[4,] "#FFA2BC" "#FFA2BC" "#FFA2BC" "#FFA2BC" "#FFA2BC"
> 
> # Vectors are 1-column matrices ...
> #   character vectors are color names ...
> as.raster(hcl(0, 80, seq(50, 80, 10)))
     [,1]     
[1,] "#C54E6D"
[2,] "#E16A86"
[3,] "#FE86A1"
[4,] "#FFA2BC"
> #   numeric vectors are greyscale ...
> as.raster(1:5, max = 5)
     [,1]     
[1,] "#333333"
[2,] "#666666"
[3,] "#999999"
[4,] "#CCCCCC"
[5,] "#FFFFFF"
> #   logical vectors are black and white ...
> as.raster(1:10 %% 2 == 0)
      [,1]     
 [1,] "#000000"
 [2,] "#FFFFFF"
 [3,] "#000000"
 [4,] "#FFFFFF"
 [5,] "#000000"
 [6,] "#FFFFFF"
 [7,] "#000000"
 [8,] "#FFFFFF"
 [9,] "#000000"
[10,] "#FFFFFF"
> 
> # ... unless nrow/ncol are supplied ...
> as.raster(1:10 %% 2 == 0, nrow = 1)
     [,1]      [,2]      [,3]      [,4]      [,5]      [,6]      [,7]     
[1,] "#000000" "#FFFFFF" "#000000" "#FFFFFF" "#000000" "#FFFFFF" "#000000"
     [,8]      [,9]      [,10]    
[1,] "#FFFFFF" "#000000" "#FFFFFF"
> 
> # Matrix can also be logical or numeric (or raw) ...
> as.raster(matrix(c(TRUE, FALSE), nrow = 3, ncol = 2))
     [,1]      [,2]     
[1,] "#FFFFFF" "#000000"
[2,] "#000000" "#FFFFFF"
[3,] "#FFFFFF" "#000000"
> as.raster(matrix(1:3/4, nrow = 3, ncol = 4))
     [,1]      [,2]      [,3]      [,4]     
[1,] "#404040" "#404040" "#404040" "#404040"
[2,] "#808080" "#808080" "#808080" "#808080"
[3,] "#BFBFBF" "#BFBFBF" "#BFBFBF" "#BFBFBF"
> 
> # An array can be 3-plane numeric (R, G, B planes) ...
> as.raster(array(c(0:1, rep(0.5, 4)), c(2, 1, 3)))
     [,1]     
[1,] "#008080"
[2,] "#FF8080"
> 
> # ... or 4-plane numeric (R, G, B, A planes)
> as.raster(array(c(0:1, rep(0.5, 6)), c(2, 1, 4)))
     [,1]       
[1,] "#00808080"
[2,] "#FF808080"
> 
> # subsetting
> r <- as.raster(matrix(colors()[1:100], ncol = 10))
> r[, 2]
      [,1]         
 [1,] "aquamarine3"
 [2,] "aquamarine4"
 [3,] "azure"      
 [4,] "azure1"     
 [5,] "azure2"     
 [6,] "azure3"     
 [7,] "azure4"     
 [8,] "beige"      
 [9,] "bisque"     
[10,] "bisque1"    
> r[2:4, 2:5]
     [,1]          [,2]      [,3]     [,4]        
[1,] "aquamarine4" "bisque3" "brown"  "cadetblue" 
[2,] "azure"       "bisque4" "brown1" "cadetblue1"
[3,] "azure1"      "black"   "brown2" "cadetblue2"
> 
> # assigning to subset
> r[2:4, 2:5] <- "white"
> 
> # comparison
> r == "white"
       [,1]  [,2]  [,3]  [,4]  [,5]  [,6]  [,7]  [,8]  [,9] [,10]
 [1,]  TRUE FALSE FALSE FALSE FALSE FALSE FALSE FALSE FALSE FALSE
 [2,] FALSE  TRUE  TRUE  TRUE  TRUE FALSE FALSE FALSE FALSE FALSE
 [3,] FALSE  TRUE  TRUE  TRUE  TRUE FALSE FALSE FALSE FALSE FALSE
 [4,] FALSE  TRUE  TRUE  TRUE  TRUE FALSE FALSE FALSE FALSE FALSE
 [5,] FALSE FALSE FALSE FALSE FALSE FALSE FALSE FALSE FALSE FALSE
 [6,] FALSE FALSE FALSE FALSE FALSE FALSE FALSE FALSE FALSE FALSE
 [7,] FALSE FALSE FALSE FALSE FALSE FALSE FALSE FALSE FALSE FALSE
 [8,] FALSE FALSE FALSE FALSE FALSE FALSE FALSE FALSE FALSE FALSE
 [9,] FALSE FALSE FALSE FALSE FALSE FALSE FALSE FALSE FALSE FALSE
[10,] FALSE FALSE FALSE FALSE FALSE FALSE FALSE FALSE FALSE FALSE
> 
> ## Don't show: 
> stopifnot(r[] == r,
+           identical(r[3:5], colors()[3:5]))
> r[2:4] <- "black"
> stopifnot(identical(r[1:4, 1], as.raster(c("white", rep("black", 3)))))
> ## End(Don't show)
> 
> 
> 
> cleanEx()
> nameEx("axisTicks")
> ### * axisTicks
> 
> flush(stderr()); flush(stdout())
> 
> ### Name: axisTicks
> ### Title: Compute Pretty Axis Tick Scales
> ### Aliases: axisTicks .axisPars
> ### Keywords: dplot
> 
> ### ** Examples
> 
> ##--- Demonstrating correspondence between graphics'
> ##--- axis() and the graphics-engine agnostic  axisTicks() :
> 
> require("graphics")
> plot(10*(0:10)); (pu <- par("usr"))
[1]   0.6  11.4  -4.0 104.0
> aX <- function(side, at, ...)
+     axis(side, at = at, labels = FALSE, lwd.ticks = 2, col.ticks = 2,
+          tck = 0.05, ...)
> aX(1, print(xa <- axisTicks(pu[1:2], log = FALSE)))  # x axis
[1]  2  4  6  8 10
> aX(2, print(ya <- axisTicks(pu[3:4], log = FALSE)))  # y axis
[1]   0  20  40  60  80 100
> 
> axisTicks(pu[3:4], log = FALSE, nint = 10)
 [1]   0  10  20  30  40  50  60  70  80  90 100
> 
<<<<<<< HEAD
> plot(10*(0:10), log = "y"); (pu <- par("usr"))
Warning in 'xy.coords(x, y, xlabel, ylabel, log)':
=======
> 
> ## --------------------  Log Scale  --------------------------------
> x <- c(10, 1000)
> #         _____
> axisTicks(log10(x), log = TRUE) #  10 20 50 .... 1000
[1]   10   20   50  100  200  500 1000
> 
> plot(10*(0:10), log = "y"); (pu <- par("usr")) # ... ...  0.96 2.04
Warning in xy.coords(x, y, xlabel, ylabel, log) :
>>>>>>> 9ad8999c
  1 y value <= 0 omitted from logarithmic plot
[1]  0.60 11.40  0.96  2.04
> aX(2, print(ya <- axisTicks(pu[3:4], log = TRUE)))  # 10 20 50 100 (y axis)
[1]  10  20  50 100
> 
> plot(2^(0:9), log = "y"); (pu <- par("usr"))
[1]  0.6400000 10.3600000 -0.1083708  2.8176408
> aX(2, print(ya <- axisTicks(pu[3:4], log = TRUE)))  # y axis
[1]   1   2   5  10  20  50 100 200 500
> ## 'usr' corresponds to log10(<range>) :
> stopifnot(ya == axisTicks(log10(c(1, 512)), log=TRUE))
> 
> 
> 
> graphics::par(get("par.postscript", pos = 'CheckExEnv'))
> cleanEx()
> nameEx("boxplot.stats")
> ### * boxplot.stats
> 
> flush(stderr()); flush(stdout())
> 
> ### Name: boxplot.stats
> ### Title: Box Plot Statistics
> ### Aliases: boxplot.stats
> ### Keywords: dplot
> 
> ### ** Examples
> 
> require(stats)
> x <- c(1:100, 1000)
> (b1 <- boxplot.stats(x))
$stats
[1]   1  26  51  76 100

$n
[1] 101

$conf
[1] 43.13921 58.86079

$out
[1] 1000

> (b2 <- boxplot.stats(x, do.conf = FALSE, do.out = FALSE))
$stats
[1]   1  26  51  76 100

$n
[1] 101

$conf
NULL

$out
numeric(0)

> stopifnot(b1 $ stats == b2 $ stats) # do.out = FALSE is still robust
> boxplot.stats(x, coef = 3, do.conf = FALSE)
$stats
[1]   1  26  51  76 100

$n
[1] 101

$conf
NULL

$out
[1] 1000

> 
> ## no outlier treatment:
> (b3 <- boxplot.stats(x, coef = 0))
$stats
[1]    1   26   51   76 1000

$n
[1] 101

$conf
[1] 43.13921 58.86079

$out
numeric(0)

> stopifnot(b3$stats == fivenum(x))
> 
> ## missing values are ignored
> stopifnot(identical(boxplot.stats(c(x, NA)), b1))
> ## ... infinite values are not:
> (r <- boxplot.stats(c(x, -1:1/0)))
$stats
[1]   1.0  25.5  51.0  76.5 100.0

$n
[1] 103

$conf
[1] 43.06022 58.93978

$out
[1] 1000 -Inf  Inf

> stopifnot(r$out == c(1000, -Inf, Inf))
> 
> ## Don't show: 
>  ## Difference between quartiles and hinges :
>  nn <- 1:17 ;  n4 <- nn %% 4
>  hin <- sapply(sapply(nn, seq), function(x) boxplot.stats(x)$stats[c(2,4)])
>  q13 <- sapply(sapply(nn, seq), quantile, probs = c(1,3)/4, names = FALSE)
>  m <- t(rbind(q13,hin))[, c(1,3,2,4)]
>  dimnames(m) <- list(paste(nn), c("q1","lH", "q3","uH"))
>  stopifnot(m[n4 == 1, 1:2] == (nn[n4 == 1] + 3)/4,   # quart. = hinge
+            m[n4 == 1, 3:4] == (3*nn[n4 == 1] + 1)/4,
+            m[,"lH"] == ( (nn+3) %/% 2) / 2,
+            m[,"uH"] == ((3*nn+2)%/% 2) / 2)
>  cm <- noquote(format(m))
>  cm[m[,2] == m[,1], 2] <- " = "
>  cm[m[,4] == m[,3], 4] <- " = "
>  cm
   q1    lH    q3    uH   
1   1.00  =     1.00  =   
2   1.25  1.00  1.75  2.00
3   1.50  =     2.50  =   
4   1.75  1.50  3.25  3.50
5   2.00  =     4.00  =   
6   2.25  2.00  4.75  5.00
7   2.50  =     5.50  =   
8   2.75  2.50  6.25  6.50
9   3.00  =     7.00  =   
10  3.25  3.00  7.75  8.00
11  3.50  =     8.50  =   
12  3.75  3.50  9.25  9.50
13  4.00  =    10.00  =   
14  4.25  4.00 10.75 11.00
15  4.50  =    11.50  =   
16  4.75  4.50 12.25 12.50
17  5.00  =    13.00  =   
> ## End(Don't show)
> 
> 
> 
> 
> cleanEx()
> nameEx("cairoSymbolFont")
> ### * cairoSymbolFont
> 
> flush(stderr()); flush(stdout())
> 
> ### Name: cairoSymbolFont
> ### Title: Specify a Symbol Font
> ### Aliases: cairoSymbolFont
> ### Keywords: device
> 
> ### ** Examples
> 
> ## Not run: 
> ##D ## If a font uses PUA, we can just specify the font name ...
> ##D cairo_pdf(symbolfamily="OpenSymbol")
> ##D dev.off()
> ##D ## ... or equivalently ...
> ##D cairo_pdf(symbolfamily=cairoSymbolFont("OpenSymbol"))
> ##D dev.off()
> ##D 
> ##D ## If a font does not use PUA, we must indicate that ...
> ##D cairo_pdf(symbolfamily=cairoSymbolFont("Nimbus Sans", usePUA=FALSE))
> ##D dev.off()
> ## End(Not run)
> 
> 
> 
> cleanEx()
> nameEx("check.options")
> ### * check.options
> 
> flush(stderr()); flush(stdout())
> 
> ### Name: check.options
> ### Title: Set Options with Consistency Checks
> ### Aliases: check.options
> ### Keywords: utilities programming
> 
> ### ** Examples
> 
> (L1 <- list(a = 1:3, b = pi, ch = "CH"))
$a
[1] 1 2 3

$b
[1] 3.141593

$ch
[1] "CH"

> check.options(list(a = 0:2), name.opt = "L1")
$a
[1] 0 1 2

$b
[1] 3.141593

$ch
[1] "CH"

> check.options(NULL, reset = TRUE, name.opt = "L1")
$a
[1] 1 2 3

$b
[1] 3.141593

$ch
[1] "CH"

> 
> 
> 
> cleanEx()
> nameEx("chull")
> ### * chull
> 
> flush(stderr()); flush(stdout())
> 
> ### Name: chull
> ### Title: Compute Convex Hull of a Set of Points
> ### Aliases: chull
> ### Keywords: graphs
> 
> ### ** Examples
> 
> X <- matrix(stats::rnorm(2000), ncol = 2)
> chull(X)
 [1]  61 442 165 899 697 446 975 656 232 557 938 295 495
> 
> plot(X, cex = 0.5)
> polygon(X[chull(X), ])
> 
> 
> 
> cleanEx()
> nameEx("cm")
> ### * cm
> 
> flush(stderr()); flush(stdout())
> 
> ### Name: cm
> ### Title: Unit Transformation
> ### Aliases: cm
> ### Keywords: dplot
> 
> ### ** Examples
> 
> cm(1)  # = 2.54
[1] 2.54
> 
> ## Translate *from* cm *to* inches:
> 
> 10 / cm(1) # -> 10cm  are 3.937 inches
[1] 3.937008
> 
> 
> 
> cleanEx()
> nameEx("col2rgb")
> ### * col2rgb
> 
> flush(stderr()); flush(stdout())
> 
> ### Name: col2rgb
> ### Title: Color to RGB Conversion
> ### Aliases: col2rgb
> ### Keywords: color dplot
> 
> ### ** Examples
> 
> col2rgb("peachpuff")
      [,1]
red    255
green  218
blue   185
> col2rgb(c(blu = "royalblue", reddish = "tomato"))  # note: colnames
      blu reddish
red    65     255
green 105      99
blue  225      71
> 
> col2rgb(1:8)  # the ones from the palette() (if the default)
      [,1] [,2] [,3] [,4] [,5] [,6] [,7] [,8]
red      0  223   97   34   40  205  245  158
green    0   83  208  151  226   11  199  158
blue     0  107   79  230  229  188   16  158
> 
> col2rgb(paste0("gold", 1:4))
      [,1] [,2] [,3] [,4]
red    255  238  205  139
green  215  201  173  117
blue     0    0    0    0
> 
> col2rgb("#08a0ff")
      [,1]
red      8
green  160
blue   255
> ## all three kinds of color specifications:
> col2rgb(c(red = "red", hex = "#abcdef"))
      red hex
red   255 171
green   0 205
blue    0 239
> col2rgb(c(palette = 1:3))
      palette1 palette2 palette3
red          0      223       97
green        0       83      208
blue         0      107       79
> 
> # long and short form of hexadecimal notation
> col2rgb(c(long = "#559955", short = "#595"))
      long short
red     85    85
green  153   153
blue    85    85
> # with alpha
> col2rgb(c(long = "#559955BB", short = "#595B"), alpha = TRUE)
      long short
red     85    85
green  153   153
blue    85    85
alpha  187   187
> 
> ##-- NON-INTRODUCTORY examples --
> 
> grC <- col2rgb(paste0("gray", 0:100))
> table(print(diff(grC["red",])))  # '2' or '3': almost equidistant
  [1] 3 2 3 2 3 2 3 2 3 3 2 3 2 3 2 3 2 3 2 3 3 2 3 2 3 2 3 2 3 3 2 3 2 3 2 3 2
 [38] 3 2 3 3 2 3 2 3 2 3 2 3 2 3 3 2 3 2 3 2 3 2 3 3 2 3 2 3 2 3 2 3 3 2 3 2 3
 [75] 2 3 2 3 2 3 3 2 3 2 3 2 3 2 3 2 3 3 2 3 2 3 2 3 2 3

 2  3 
45 55 
> ## The 'named' grays are in between {"slate gray" is not gray, strictly}
> col2rgb(c(g66 = "gray66", darkg =  "dark gray", g67 = "gray67",
+           g74 = "gray74", gray  =       "gray", g75 = "gray75",
+           g82 = "gray82", light = "light gray", g83 = "gray83"))
      g66 darkg g67 g74 gray g75 g82 light g83
red   168   169 171 189  190 191 209   211 212
green 168   169 171 189  190 191 209   211 212
blue  168   169 171 189  190 191 209   211 212
> 
> crgb <- col2rgb(cc <- colors())
> colnames(crgb) <- cc
> t(crgb)  # The whole table
                     red green blue
white                255   255  255
aliceblue            240   248  255
antiquewhite         250   235  215
antiquewhite1        255   239  219
antiquewhite2        238   223  204
antiquewhite3        205   192  176
antiquewhite4        139   131  120
aquamarine           127   255  212
aquamarine1          127   255  212
aquamarine2          118   238  198
aquamarine3          102   205  170
aquamarine4           69   139  116
azure                240   255  255
azure1               240   255  255
azure2               224   238  238
azure3               193   205  205
azure4               131   139  139
beige                245   245  220
bisque               255   228  196
bisque1              255   228  196
bisque2              238   213  183
bisque3              205   183  158
bisque4              139   125  107
black                  0     0    0
blanchedalmond       255   235  205
blue                   0     0  255
blue1                  0     0  255
blue2                  0     0  238
blue3                  0     0  205
blue4                  0     0  139
blueviolet           138    43  226
brown                165    42   42
brown1               255    64   64
brown2               238    59   59
brown3               205    51   51
brown4               139    35   35
burlywood            222   184  135
burlywood1           255   211  155
burlywood2           238   197  145
burlywood3           205   170  125
burlywood4           139   115   85
cadetblue             95   158  160
cadetblue1           152   245  255
cadetblue2           142   229  238
cadetblue3           122   197  205
cadetblue4            83   134  139
chartreuse           127   255    0
chartreuse1          127   255    0
chartreuse2          118   238    0
chartreuse3          102   205    0
chartreuse4           69   139    0
chocolate            210   105   30
chocolate1           255   127   36
chocolate2           238   118   33
chocolate3           205   102   29
chocolate4           139    69   19
coral                255   127   80
coral1               255   114   86
coral2               238   106   80
coral3               205    91   69
coral4               139    62   47
cornflowerblue       100   149  237
cornsilk             255   248  220
cornsilk1            255   248  220
cornsilk2            238   232  205
cornsilk3            205   200  177
cornsilk4            139   136  120
cyan                   0   255  255
cyan1                  0   255  255
cyan2                  0   238  238
cyan3                  0   205  205
cyan4                  0   139  139
darkblue               0     0  139
darkcyan               0   139  139
darkgoldenrod        184   134   11
darkgoldenrod1       255   185   15
darkgoldenrod2       238   173   14
darkgoldenrod3       205   149   12
darkgoldenrod4       139   101    8
darkgray             169   169  169
darkgreen              0   100    0
darkgrey             169   169  169
darkkhaki            189   183  107
darkmagenta          139     0  139
darkolivegreen        85   107   47
darkolivegreen1      202   255  112
darkolivegreen2      188   238  104
darkolivegreen3      162   205   90
darkolivegreen4      110   139   61
darkorange           255   140    0
darkorange1          255   127    0
darkorange2          238   118    0
darkorange3          205   102    0
darkorange4          139    69    0
darkorchid           153    50  204
darkorchid1          191    62  255
darkorchid2          178    58  238
darkorchid3          154    50  205
darkorchid4          104    34  139
darkred              139     0    0
darksalmon           233   150  122
darkseagreen         143   188  143
darkseagreen1        193   255  193
darkseagreen2        180   238  180
darkseagreen3        155   205  155
darkseagreen4        105   139  105
darkslateblue         72    61  139
darkslategray         47    79   79
darkslategray1       151   255  255
darkslategray2       141   238  238
darkslategray3       121   205  205
darkslategray4        82   139  139
darkslategrey         47    79   79
darkturquoise          0   206  209
darkviolet           148     0  211
deeppink             255    20  147
deeppink1            255    20  147
deeppink2            238    18  137
deeppink3            205    16  118
deeppink4            139    10   80
deepskyblue            0   191  255
deepskyblue1           0   191  255
deepskyblue2           0   178  238
deepskyblue3           0   154  205
deepskyblue4           0   104  139
dimgray              105   105  105
dimgrey              105   105  105
dodgerblue            30   144  255
dodgerblue1           30   144  255
dodgerblue2           28   134  238
dodgerblue3           24   116  205
dodgerblue4           16    78  139
firebrick            178    34   34
firebrick1           255    48   48
firebrick2           238    44   44
firebrick3           205    38   38
firebrick4           139    26   26
floralwhite          255   250  240
forestgreen           34   139   34
gainsboro            220   220  220
ghostwhite           248   248  255
gold                 255   215    0
gold1                255   215    0
gold2                238   201    0
gold3                205   173    0
gold4                139   117    0
goldenrod            218   165   32
goldenrod1           255   193   37
goldenrod2           238   180   34
goldenrod3           205   155   29
goldenrod4           139   105   20
gray                 190   190  190
gray0                  0     0    0
gray1                  3     3    3
gray2                  5     5    5
gray3                  8     8    8
gray4                 10    10   10
gray5                 13    13   13
gray6                 15    15   15
gray7                 18    18   18
gray8                 20    20   20
gray9                 23    23   23
gray10                26    26   26
gray11                28    28   28
gray12                31    31   31
gray13                33    33   33
gray14                36    36   36
gray15                38    38   38
gray16                41    41   41
gray17                43    43   43
gray18                46    46   46
gray19                48    48   48
gray20                51    51   51
gray21                54    54   54
gray22                56    56   56
gray23                59    59   59
gray24                61    61   61
gray25                64    64   64
gray26                66    66   66
gray27                69    69   69
gray28                71    71   71
gray29                74    74   74
gray30                77    77   77
gray31                79    79   79
gray32                82    82   82
gray33                84    84   84
gray34                87    87   87
gray35                89    89   89
gray36                92    92   92
gray37                94    94   94
gray38                97    97   97
gray39                99    99   99
gray40               102   102  102
gray41               105   105  105
gray42               107   107  107
gray43               110   110  110
gray44               112   112  112
gray45               115   115  115
gray46               117   117  117
gray47               120   120  120
gray48               122   122  122
gray49               125   125  125
gray50               127   127  127
gray51               130   130  130
gray52               133   133  133
gray53               135   135  135
gray54               138   138  138
gray55               140   140  140
gray56               143   143  143
gray57               145   145  145
gray58               148   148  148
gray59               150   150  150
gray60               153   153  153
gray61               156   156  156
gray62               158   158  158
gray63               161   161  161
gray64               163   163  163
gray65               166   166  166
gray66               168   168  168
gray67               171   171  171
gray68               173   173  173
gray69               176   176  176
gray70               179   179  179
gray71               181   181  181
gray72               184   184  184
gray73               186   186  186
gray74               189   189  189
gray75               191   191  191
gray76               194   194  194
gray77               196   196  196
gray78               199   199  199
gray79               201   201  201
gray80               204   204  204
gray81               207   207  207
gray82               209   209  209
gray83               212   212  212
gray84               214   214  214
gray85               217   217  217
gray86               219   219  219
gray87               222   222  222
gray88               224   224  224
gray89               227   227  227
gray90               229   229  229
gray91               232   232  232
gray92               235   235  235
gray93               237   237  237
gray94               240   240  240
gray95               242   242  242
gray96               245   245  245
gray97               247   247  247
gray98               250   250  250
gray99               252   252  252
gray100              255   255  255
green                  0   255    0
green1                 0   255    0
green2                 0   238    0
green3                 0   205    0
green4                 0   139    0
greenyellow          173   255   47
grey                 190   190  190
grey0                  0     0    0
grey1                  3     3    3
grey2                  5     5    5
grey3                  8     8    8
grey4                 10    10   10
grey5                 13    13   13
grey6                 15    15   15
grey7                 18    18   18
grey8                 20    20   20
grey9                 23    23   23
grey10                26    26   26
grey11                28    28   28
grey12                31    31   31
grey13                33    33   33
grey14                36    36   36
grey15                38    38   38
grey16                41    41   41
grey17                43    43   43
grey18                46    46   46
grey19                48    48   48
grey20                51    51   51
grey21                54    54   54
grey22                56    56   56
grey23                59    59   59
grey24                61    61   61
grey25                64    64   64
grey26                66    66   66
grey27                69    69   69
grey28                71    71   71
grey29                74    74   74
grey30                77    77   77
grey31                79    79   79
grey32                82    82   82
grey33                84    84   84
grey34                87    87   87
grey35                89    89   89
grey36                92    92   92
grey37                94    94   94
grey38                97    97   97
grey39                99    99   99
grey40               102   102  102
grey41               105   105  105
grey42               107   107  107
grey43               110   110  110
grey44               112   112  112
grey45               115   115  115
grey46               117   117  117
grey47               120   120  120
grey48               122   122  122
grey49               125   125  125
grey50               127   127  127
grey51               130   130  130
grey52               133   133  133
grey53               135   135  135
grey54               138   138  138
grey55               140   140  140
grey56               143   143  143
grey57               145   145  145
grey58               148   148  148
grey59               150   150  150
grey60               153   153  153
grey61               156   156  156
grey62               158   158  158
grey63               161   161  161
grey64               163   163  163
grey65               166   166  166
grey66               168   168  168
grey67               171   171  171
grey68               173   173  173
grey69               176   176  176
grey70               179   179  179
grey71               181   181  181
grey72               184   184  184
grey73               186   186  186
grey74               189   189  189
grey75               191   191  191
grey76               194   194  194
grey77               196   196  196
grey78               199   199  199
grey79               201   201  201
grey80               204   204  204
grey81               207   207  207
grey82               209   209  209
grey83               212   212  212
grey84               214   214  214
grey85               217   217  217
grey86               219   219  219
grey87               222   222  222
grey88               224   224  224
grey89               227   227  227
grey90               229   229  229
grey91               232   232  232
grey92               235   235  235
grey93               237   237  237
grey94               240   240  240
grey95               242   242  242
grey96               245   245  245
grey97               247   247  247
grey98               250   250  250
grey99               252   252  252
grey100              255   255  255
honeydew             240   255  240
honeydew1            240   255  240
honeydew2            224   238  224
honeydew3            193   205  193
honeydew4            131   139  131
hotpink              255   105  180
hotpink1             255   110  180
hotpink2             238   106  167
hotpink3             205    96  144
hotpink4             139    58   98
indianred            205    92   92
indianred1           255   106  106
indianred2           238    99   99
indianred3           205    85   85
indianred4           139    58   58
ivory                255   255  240
ivory1               255   255  240
ivory2               238   238  224
ivory3               205   205  193
ivory4               139   139  131
khaki                240   230  140
khaki1               255   246  143
khaki2               238   230  133
khaki3               205   198  115
khaki4               139   134   78
lavender             230   230  250
lavenderblush        255   240  245
lavenderblush1       255   240  245
lavenderblush2       238   224  229
lavenderblush3       205   193  197
lavenderblush4       139   131  134
lawngreen            124   252    0
lemonchiffon         255   250  205
lemonchiffon1        255   250  205
lemonchiffon2        238   233  191
lemonchiffon3        205   201  165
lemonchiffon4        139   137  112
lightblue            173   216  230
lightblue1           191   239  255
lightblue2           178   223  238
lightblue3           154   192  205
lightblue4           104   131  139
lightcoral           240   128  128
lightcyan            224   255  255
lightcyan1           224   255  255
lightcyan2           209   238  238
lightcyan3           180   205  205
lightcyan4           122   139  139
lightgoldenrod       238   221  130
lightgoldenrod1      255   236  139
lightgoldenrod2      238   220  130
lightgoldenrod3      205   190  112
lightgoldenrod4      139   129   76
lightgoldenrodyellow 250   250  210
lightgray            211   211  211
lightgreen           144   238  144
lightgrey            211   211  211
lightpink            255   182  193
lightpink1           255   174  185
lightpink2           238   162  173
lightpink3           205   140  149
lightpink4           139    95  101
lightsalmon          255   160  122
lightsalmon1         255   160  122
lightsalmon2         238   149  114
lightsalmon3         205   129   98
lightsalmon4         139    87   66
lightseagreen         32   178  170
lightskyblue         135   206  250
lightskyblue1        176   226  255
lightskyblue2        164   211  238
lightskyblue3        141   182  205
lightskyblue4         96   123  139
lightslateblue       132   112  255
lightslategray       119   136  153
lightslategrey       119   136  153
lightsteelblue       176   196  222
lightsteelblue1      202   225  255
lightsteelblue2      188   210  238
lightsteelblue3      162   181  205
lightsteelblue4      110   123  139
lightyellow          255   255  224
lightyellow1         255   255  224
lightyellow2         238   238  209
lightyellow3         205   205  180
lightyellow4         139   139  122
limegreen             50   205   50
linen                250   240  230
magenta              255     0  255
magenta1             255     0  255
magenta2             238     0  238
magenta3             205     0  205
magenta4             139     0  139
maroon               176    48   96
maroon1              255    52  179
maroon2              238    48  167
maroon3              205    41  144
maroon4              139    28   98
mediumaquamarine     102   205  170
mediumblue             0     0  205
mediumorchid         186    85  211
mediumorchid1        224   102  255
mediumorchid2        209    95  238
mediumorchid3        180    82  205
mediumorchid4        122    55  139
mediumpurple         147   112  219
mediumpurple1        171   130  255
mediumpurple2        159   121  238
mediumpurple3        137   104  205
mediumpurple4         93    71  139
mediumseagreen        60   179  113
mediumslateblue      123   104  238
mediumspringgreen      0   250  154
mediumturquoise       72   209  204
mediumvioletred      199    21  133
midnightblue          25    25  112
mintcream            245   255  250
mistyrose            255   228  225
mistyrose1           255   228  225
mistyrose2           238   213  210
mistyrose3           205   183  181
mistyrose4           139   125  123
moccasin             255   228  181
navajowhite          255   222  173
navajowhite1         255   222  173
navajowhite2         238   207  161
navajowhite3         205   179  139
navajowhite4         139   121   94
navy                   0     0  128
navyblue               0     0  128
oldlace              253   245  230
olivedrab            107   142   35
olivedrab1           192   255   62
olivedrab2           179   238   58
olivedrab3           154   205   50
olivedrab4           105   139   34
orange               255   165    0
orange1              255   165    0
orange2              238   154    0
orange3              205   133    0
orange4              139    90    0
orangered            255    69    0
orangered1           255    69    0
orangered2           238    64    0
orangered3           205    55    0
orangered4           139    37    0
orchid               218   112  214
orchid1              255   131  250
orchid2              238   122  233
orchid3              205   105  201
orchid4              139    71  137
palegoldenrod        238   232  170
palegreen            152   251  152
palegreen1           154   255  154
palegreen2           144   238  144
palegreen3           124   205  124
palegreen4            84   139   84
paleturquoise        175   238  238
paleturquoise1       187   255  255
paleturquoise2       174   238  238
paleturquoise3       150   205  205
paleturquoise4       102   139  139
palevioletred        219   112  147
palevioletred1       255   130  171
palevioletred2       238   121  159
palevioletred3       205   104  137
palevioletred4       139    71   93
papayawhip           255   239  213
peachpuff            255   218  185
peachpuff1           255   218  185
peachpuff2           238   203  173
peachpuff3           205   175  149
peachpuff4           139   119  101
peru                 205   133   63
pink                 255   192  203
pink1                255   181  197
pink2                238   169  184
pink3                205   145  158
pink4                139    99  108
plum                 221   160  221
plum1                255   187  255
plum2                238   174  238
plum3                205   150  205
plum4                139   102  139
powderblue           176   224  230
purple               160    32  240
purple1              155    48  255
purple2              145    44  238
purple3              125    38  205
purple4               85    26  139
red                  255     0    0
red1                 255     0    0
red2                 238     0    0
red3                 205     0    0
red4                 139     0    0
rosybrown            188   143  143
rosybrown1           255   193  193
rosybrown2           238   180  180
rosybrown3           205   155  155
rosybrown4           139   105  105
royalblue             65   105  225
royalblue1            72   118  255
royalblue2            67   110  238
royalblue3            58    95  205
royalblue4            39    64  139
saddlebrown          139    69   19
salmon               250   128  114
salmon1              255   140  105
salmon2              238   130   98
salmon3              205   112   84
salmon4              139    76   57
sandybrown           244   164   96
seagreen              46   139   87
seagreen1             84   255  159
seagreen2             78   238  148
seagreen3             67   205  128
seagreen4             46   139   87
seashell             255   245  238
seashell1            255   245  238
seashell2            238   229  222
seashell3            205   197  191
seashell4            139   134  130
sienna               160    82   45
sienna1              255   130   71
sienna2              238   121   66
sienna3              205   104   57
sienna4              139    71   38
skyblue              135   206  235
skyblue1             135   206  255
skyblue2             126   192  238
skyblue3             108   166  205
skyblue4              74   112  139
slateblue            106    90  205
slateblue1           131   111  255
slateblue2           122   103  238
slateblue3           105    89  205
slateblue4            71    60  139
slategray            112   128  144
slategray1           198   226  255
slategray2           185   211  238
slategray3           159   182  205
slategray4           108   123  139
slategrey            112   128  144
snow                 255   250  250
snow1                255   250  250
snow2                238   233  233
snow3                205   201  201
snow4                139   137  137
springgreen            0   255  127
springgreen1           0   255  127
springgreen2           0   238  118
springgreen3           0   205  102
springgreen4           0   139   69
steelblue             70   130  180
steelblue1            99   184  255
steelblue2            92   172  238
steelblue3            79   148  205
steelblue4            54   100  139
tan                  210   180  140
tan1                 255   165   79
tan2                 238   154   73
tan3                 205   133   63
tan4                 139    90   43
thistle              216   191  216
thistle1             255   225  255
thistle2             238   210  238
thistle3             205   181  205
thistle4             139   123  139
tomato               255    99   71
tomato1              255    99   71
tomato2              238    92   66
tomato3              205    79   57
tomato4              139    54   38
turquoise             64   224  208
turquoise1             0   245  255
turquoise2             0   229  238
turquoise3             0   197  205
turquoise4             0   134  139
violet               238   130  238
violetred            208    32  144
violetred1           255    62  150
violetred2           238    58  140
violetred3           205    50  120
violetred4           139    34   82
wheat                245   222  179
wheat1               255   231  186
wheat2               238   216  174
wheat3               205   186  150
wheat4               139   126  102
whitesmoke           245   245  245
yellow               255   255    0
yellow1              255   255    0
yellow2              238   238    0
yellow3              205   205    0
yellow4              139   139    0
yellowgreen          154   205   50
> 
> ## How many names are 'aliases' of each other?
> ccodes <- c(256^(2:0) %*% crgb)
> cl <- split(cc, ccodes)
> length(cl) # 502 distinct colors
[1] 502
> table(tcc <- lengths(cl))

  1   2   3   4 
352 146   3   1 
> ## All the multiply named colors:
> clmult <- cl[tcc >= 2]
> names(clmult) <- sapply(clmult, function(x) paste(crgb[,x[1]], collapse = ","))
> utils::str(clmult)
List of 150
 $ 0,0,0      : chr [1:3] "black" "gray0" "grey0"
 $ 0,0,128    : chr [1:2] "navy" "navyblue"
 $ 0,0,139    : chr [1:2] "blue4" "darkblue"
 $ 0,0,205    : chr [1:2] "blue3" "mediumblue"
 $ 0,0,255    : chr [1:2] "blue" "blue1"
 $ 0,139,139  : chr [1:2] "cyan4" "darkcyan"
 $ 0,191,255  : chr [1:2] "deepskyblue" "deepskyblue1"
 $ 0,255,0    : chr [1:2] "green" "green1"
 $ 0,255,127  : chr [1:2] "springgreen" "springgreen1"
 $ 0,255,255  : chr [1:2] "cyan" "cyan1"
 $ 3,3,3      : chr [1:2] "gray1" "grey1"
 $ 5,5,5      : chr [1:2] "gray2" "grey2"
 $ 8,8,8      : chr [1:2] "gray3" "grey3"
 $ 10,10,10   : chr [1:2] "gray4" "grey4"
 $ 13,13,13   : chr [1:2] "gray5" "grey5"
 $ 15,15,15   : chr [1:2] "gray6" "grey6"
 $ 18,18,18   : chr [1:2] "gray7" "grey7"
 $ 20,20,20   : chr [1:2] "gray8" "grey8"
 $ 23,23,23   : chr [1:2] "gray9" "grey9"
 $ 26,26,26   : chr [1:2] "gray10" "grey10"
 $ 28,28,28   : chr [1:2] "gray11" "grey11"
 $ 30,144,255 : chr [1:2] "dodgerblue" "dodgerblue1"
 $ 31,31,31   : chr [1:2] "gray12" "grey12"
 $ 33,33,33   : chr [1:2] "gray13" "grey13"
 $ 36,36,36   : chr [1:2] "gray14" "grey14"
 $ 38,38,38   : chr [1:2] "gray15" "grey15"
 $ 41,41,41   : chr [1:2] "gray16" "grey16"
 $ 43,43,43   : chr [1:2] "gray17" "grey17"
 $ 46,46,46   : chr [1:2] "gray18" "grey18"
 $ 46,139,87  : chr [1:2] "seagreen" "seagreen4"
 $ 47,79,79   : chr [1:2] "darkslategray" "darkslategrey"
 $ 48,48,48   : chr [1:2] "gray19" "grey19"
 $ 51,51,51   : chr [1:2] "gray20" "grey20"
 $ 54,54,54   : chr [1:2] "gray21" "grey21"
 $ 56,56,56   : chr [1:2] "gray22" "grey22"
 $ 59,59,59   : chr [1:2] "gray23" "grey23"
 $ 61,61,61   : chr [1:2] "gray24" "grey24"
 $ 64,64,64   : chr [1:2] "gray25" "grey25"
 $ 66,66,66   : chr [1:2] "gray26" "grey26"
 $ 69,69,69   : chr [1:2] "gray27" "grey27"
 $ 71,71,71   : chr [1:2] "gray28" "grey28"
 $ 74,74,74   : chr [1:2] "gray29" "grey29"
 $ 77,77,77   : chr [1:2] "gray30" "grey30"
 $ 79,79,79   : chr [1:2] "gray31" "grey31"
 $ 82,82,82   : chr [1:2] "gray32" "grey32"
 $ 84,84,84   : chr [1:2] "gray33" "grey33"
 $ 87,87,87   : chr [1:2] "gray34" "grey34"
 $ 89,89,89   : chr [1:2] "gray35" "grey35"
 $ 92,92,92   : chr [1:2] "gray36" "grey36"
 $ 94,94,94   : chr [1:2] "gray37" "grey37"
 $ 97,97,97   : chr [1:2] "gray38" "grey38"
 $ 99,99,99   : chr [1:2] "gray39" "grey39"
 $ 102,102,102: chr [1:2] "gray40" "grey40"
 $ 102,205,170: chr [1:2] "aquamarine3" "mediumaquamarine"
 $ 105,105,105: chr [1:4] "dimgray" "dimgrey" "gray41" "grey41"
 $ 107,107,107: chr [1:2] "gray42" "grey42"
 $ 110,110,110: chr [1:2] "gray43" "grey43"
 $ 112,112,112: chr [1:2] "gray44" "grey44"
 $ 112,128,144: chr [1:2] "slategray" "slategrey"
 $ 115,115,115: chr [1:2] "gray45" "grey45"
 $ 117,117,117: chr [1:2] "gray46" "grey46"
 $ 119,136,153: chr [1:2] "lightslategray" "lightslategrey"
 $ 120,120,120: chr [1:2] "gray47" "grey47"
 $ 122,122,122: chr [1:2] "gray48" "grey48"
 $ 125,125,125: chr [1:2] "gray49" "grey49"
 $ 127,127,127: chr [1:2] "gray50" "grey50"
 $ 127,255,0  : chr [1:2] "chartreuse" "chartreuse1"
 $ 127,255,212: chr [1:2] "aquamarine" "aquamarine1"
 $ 130,130,130: chr [1:2] "gray51" "grey51"
 $ 133,133,133: chr [1:2] "gray52" "grey52"
 $ 135,135,135: chr [1:2] "gray53" "grey53"
 $ 138,138,138: chr [1:2] "gray54" "grey54"
 $ 139,0,0    : chr [1:2] "darkred" "red4"
 $ 139,0,139  : chr [1:2] "darkmagenta" "magenta4"
 $ 139,69,19  : chr [1:2] "chocolate4" "saddlebrown"
 $ 140,140,140: chr [1:2] "gray55" "grey55"
 $ 143,143,143: chr [1:2] "gray56" "grey56"
 $ 144,238,144: chr [1:2] "lightgreen" "palegreen2"
 $ 145,145,145: chr [1:2] "gray57" "grey57"
 $ 148,148,148: chr [1:2] "gray58" "grey58"
 $ 150,150,150: chr [1:2] "gray59" "grey59"
 $ 153,153,153: chr [1:2] "gray60" "grey60"
 $ 154,205,50 : chr [1:2] "olivedrab3" "yellowgreen"
 $ 156,156,156: chr [1:2] "gray61" "grey61"
 $ 158,158,158: chr [1:2] "gray62" "grey62"
 $ 161,161,161: chr [1:2] "gray63" "grey63"
 $ 163,163,163: chr [1:2] "gray64" "grey64"
 $ 166,166,166: chr [1:2] "gray65" "grey65"
 $ 168,168,168: chr [1:2] "gray66" "grey66"
 $ 169,169,169: chr [1:2] "darkgray" "darkgrey"
 $ 171,171,171: chr [1:2] "gray67" "grey67"
 $ 173,173,173: chr [1:2] "gray68" "grey68"
 $ 176,176,176: chr [1:2] "gray69" "grey69"
 $ 179,179,179: chr [1:2] "gray70" "grey70"
 $ 181,181,181: chr [1:2] "gray71" "grey71"
 $ 184,184,184: chr [1:2] "gray72" "grey72"
 $ 186,186,186: chr [1:2] "gray73" "grey73"
 $ 189,189,189: chr [1:2] "gray74" "grey74"
 $ 190,190,190: chr [1:2] "gray" "grey"
  [list output truncated]
> 
> ## Look at the color cube:
> tc <- t(crgb[, !duplicated(ccodes)])
> cNms <- rownames(tc)
> if(requireNamespace("lattice", quietly = TRUE))
+     lattice::cloud(blue ~ red + green, data = as.data.frame(tc), col = cNms)
> ## The 8 corners of the color cube:
> isC <- rowSums(tc == 0 | tc == 255) == 3
> cNms[isC] # "white" "black" "blue" "cyan" "green" "magenta" "red" "yellow"
[1] "white"   "black"   "blue"    "cyan"    "green"   "magenta" "red"    
[8] "yellow" 
> ## Don't show: 
> stopifnot(setequal(cNms[isC],
+      c("white","black","blue","cyan","green","magenta","red","yellow")))
> ## End(Don't show)
> table(is.gray <- tc[,1] == tc[,2] & tc[,2] == tc[,3])  # (397, 105)

FALSE  TRUE 
  397   105 
> 
> ## Not run: 
> ##D ## Look at the color cube dynamically:##D 
> ##D  if(require("rgl")) {
> ##D    open3d(windowRect = c(50,50, 950, 950)) # large, so we see details
> ##D    plot3d (tc, col = cNms, size = 11) # --> rotate w/ mouse; enlarged corners:
> ##D    points3d(tc[isC,], col = cNms[isC], size=22)
> ##D    bg3d("darkgray") # (to "see more"); rotate around gray-axis:
> ##D    play3d(spin3d(axis = c(1, 1, 1), rpm = 2), duration = 30)
> ##D    if(FALSE) # add all names {zoom in with 2nd mouse button!}
> ##D      text3d(tc[!is.gray,], texts = cNms[!is.gray],
> ##D                              col = cNms[!is.gray], adj=-1/4, cex = 1/2)
> ##D    if(FALSE) { ## next version of {rgl}
> ##D      hover3d(tc, labels = cNms)
> ##D      message("Move mouse over plot to identify points.")
> ##D    } else { ##  click on blob to see colors()' name:
> ##D      identify3d(tc, labels=cNms)
> ##D    }
> ##D  }
> ## End(Not run)
> 
> 
> 
> cleanEx()
> nameEx("colorRamp")
> ### * colorRamp
> 
> flush(stderr()); flush(stdout())
> 
> ### Name: colorRamp
> ### Title: Color interpolation
> ### Aliases: colorRamp colorRampPalette
> ### Keywords: color
> 
> ### ** Examples
> 
> ## Both return a *function* :
> colorRamp(c("red", "green"))( (0:4)/4 ) ## (x) , x in [0,1]
       [,1]   [,2] [,3]
[1,] 255.00   0.00    0
[2,] 191.25  63.75    0
[3,] 127.50 127.50    0
[4,]  63.75 191.25    0
[5,]   0.00 255.00    0
> colorRampPalette(c("blue", "red"))( 4 ) ## (n)
[1] "#0000FF" "#5500AA" "#AA0055" "#FF0000"
> ## a ramp in opacity of blue values
> colorRampPalette(c(rgb(0,0,1,1), rgb(0,0,1,0)), alpha = TRUE)(8)
[1] "#0000FFFF" "#0000FFDA" "#0000FFB6" "#0000FF91" "#0000FF6D" "#0000FF48"
[7] "#0000FF24" "#0000FF00"
> 
> require(graphics)
> 
> ## Here space="rgb" gives palettes that vary only in saturation,
> ## as intended.
> ## With space="Lab" the steps are more uniform, but the hues
> ## are slightly purple.
> filled.contour(volcano,
+                color.palette =
+                    colorRampPalette(c("red", "white", "blue")),
+                asp = 1)
> filled.contour(volcano,
+                color.palette =
+                    colorRampPalette(c("red", "white", "blue"),
+                                     space = "Lab"),
+                asp = 1)
> 
> ## Interpolating a 'sequential' ColorBrewer palette
> YlOrBr <- c("#FFFFD4", "#FED98E", "#FE9929", "#D95F0E", "#993404")
> filled.contour(volcano,
+                color.palette = colorRampPalette(YlOrBr, space = "Lab"),
+                asp = 1)
> filled.contour(volcano,
+                color.palette = colorRampPalette(YlOrBr, space = "Lab",
+                                                 bias = 0.5),
+                asp = 1)
> 
> ## 'jet.colors' is "as in Matlab"
> ## (and hurting the eyes by over-saturation)
> jet.colors <-
+   colorRampPalette(c("#00007F", "blue", "#007FFF", "cyan",
+                      "#7FFF7F", "yellow", "#FF7F00", "red", "#7F0000"))
> filled.contour(volcano, color.palette = jet.colors, asp = 1)
> 
> ## space="Lab" helps when colors don't form a natural sequence
> m <- outer(1:20,1:20,function(x,y) sin(sqrt(x*y)/3))
> rgb.palette <- colorRampPalette(c("red", "orange", "blue"),
+                                 space = "rgb")
> Lab.palette <- colorRampPalette(c("red", "orange", "blue"),
+                                 space = "Lab")
> filled.contour(m, col = rgb.palette(20))
> filled.contour(m, col = Lab.palette(20))
> 
> 
> 
> cleanEx()
> nameEx("colors")
> ### * colors
> 
> flush(stderr()); flush(stdout())
> 
> ### Name: colors
> ### Title: Color Names
> ### Aliases: colors colours
> ### Keywords: color dplot sysdata
> 
> ### ** Examples
> 
> cl <- colors()
> length(cl); cl[1:20]
[1] 657
 [1] "white"         "aliceblue"     "antiquewhite"  "antiquewhite1"
 [5] "antiquewhite2" "antiquewhite3" "antiquewhite4" "aquamarine"   
 [9] "aquamarine1"   "aquamarine2"   "aquamarine3"   "aquamarine4"  
[13] "azure"         "azure1"        "azure2"        "azure3"       
[17] "azure4"        "beige"         "bisque"        "bisque1"      
> 
> length(cl. <- colors(TRUE))
[1] 502
> ## only 502 of the 657 named ones
> 
> ## ----------- Show all named colors and more:
> demo("colors")


	demo(colors)
	---- ~~~~~~

> ### ----------- Show (almost) all named colors ---------------------
> 
> ## 1) with traditional 'graphics' package:
> showCols1 <- function(bg = "gray", cex = 0.75, srt = 30) {
+     m <- ceiling(sqrt(n <- length(cl <- colors())))
+     length(cl) <- m*m; cm <- matrix(cl, m)
+     ##
+     require("graphics")
+     op <- par(mar=rep(0,4), ann=FALSE, bg = bg); on.exit(par(op))
+     plot(1:m,1:m, type="n", axes=FALSE)
+     text(col(cm), rev(row(cm)), cm,  col = cl, cex=cex, srt=srt)
+ }

> showCols1()

> ## 2) with 'grid' package:
> showCols2 <- function(bg = "grey", cex = 0.75, rot = 30) {
+     m <- ceiling(sqrt(n <- length(cl <- colors())))
+     length(cl) <- m*m; cm <- matrix(cl, m)
+     ##
+     require("grid")
+     grid.newpage(); vp <- viewport(width = .92, height = .92)
+     grid.rect(gp=gpar(fill=bg))
+     grid.text(cm, x = col(cm)/m, y = rev(row(cm))/m, rot = rot,
+               vp=vp, gp=gpar(cex = cex, col = cm))
+ }

> showCols2()
Loading required package: grid

> showCols2(bg = "gray33")

> ###
> 
> ##' @title Comparing Colors
> ##' @param col
> ##' @param nrow
> ##' @param ncol
> ##' @param txt.col
> ##' @return the grid layout, invisibly
> ##' @author Marius Hofert, originally
> plotCol <- function(col, nrow=1, ncol=ceiling(length(col) / nrow),
+                     txt.col="black") {
+     stopifnot(nrow >= 1, ncol >= 1)
+     if(length(col) > nrow*ncol)
+         warning("some colors will not be shown")
+     require(grid)
+     grid.newpage()
+     gl <- grid.layout(nrow, ncol)
+     pushViewport(viewport(layout=gl))
+     ic <- 1
+     for(i in 1:nrow) {
+         for(j in 1:ncol) {
+             pushViewport(viewport(layout.pos.row=i, layout.pos.col=j))
+             grid.rect(gp= gpar(fill=col[ic]))
+             grid.text(col[ic], gp=gpar(col=txt.col))
+             upViewport()
+             ic <- ic+1
+         }
+     }
+     upViewport()
+     invisible(gl)
+ }

> ## A Chocolate Bar of colors:
> plotCol(c("#CC8C3C", paste0("chocolate", 2:4),
+           paste0("darkorange", c("",1:2)), paste0("darkgoldenrod", 1:2),
+           "orange", "orange1", "sandybrown", "tan1", "tan2"),
+         nrow=2)

> ##' Find close R colors() to a given color {original by Marius Hofert)
> ##' using Euclidean norm in (HSV / RGB / ...) color space
> nearRcolor <- function(rgb, cSpace = c("hsv", "rgb255", "Luv", "Lab"),
+                        dist = switch(cSpace, "hsv" = 0.10, "rgb255" = 30,
+                        "Luv" = 15, "Lab" = 12))
+ {
+     if(is.character(rgb)) rgb <- col2rgb(rgb)
+     stopifnot(length(rgb <- as.vector(rgb)) == 3)
+     Rcol <- col2rgb(.cc <- colors())
+     uniqC <- !duplicated(t(Rcol)) # gray9 == grey9 (etc)
+     Rcol <- Rcol[, uniqC] ; .cc <- .cc[uniqC]
+     cSpace <- match.arg(cSpace)
+     convRGB2 <- function(Rgb, to)
+         t(convertColor(t(Rgb), from="sRGB", to=to, scale.in=255))
+     ## the transformation,  rgb{0..255} --> cSpace :
+     TransF <- switch(cSpace,
+                      "rgb255" = identity,
+                      "hsv" = rgb2hsv,
+                      "Luv" = function(RGB) convRGB2(RGB, "Luv"),
+                      "Lab" = function(RGB) convRGB2(RGB, "Lab"))
+     d <- sqrt(colSums((TransF(Rcol) - as.vector(TransF(rgb)))^2))
+     iS <- sort.list(d[near <- d <= dist])# sorted: closest first
+     setNames(.cc[near][iS], format(zapsmall(d[near][iS]), digits=3))
+ }

> nearRcolor(col2rgb("tan2"), "rgb")
         0.0         21.1         25.8         29.5 
      "tan2"       "tan1" "sandybrown"    "sienna1" 

> nearRcolor(col2rgb("tan2"), "hsv")
      0.0000       0.0410       0.0618       0.0638       0.0667       0.0766 
      "tan2"    "sienna2"     "coral2"    "tomato2"       "tan1"      "coral" 
      0.0778       0.0900       0.0912       0.0918 
   "sienna1" "sandybrown"     "coral1"     "tomato" 

> nearRcolor(col2rgb("tan2"), "Luv")
        0.00         7.42         7.48        12.41        13.69 
      "tan2"       "tan1" "sandybrown"    "orange3"    "orange2" 

> nearRcolor(col2rgb("tan2"), "Lab")
        0.00         5.56         8.08        11.31 
      "tan2"       "tan1" "sandybrown"       "peru" 

> nearRcolor("#334455")
         0.0867 
"darkslategray" 

> ## Now, consider choosing a color by looking in the
> ## neighborhood of one you know :
> 
> plotCol(nearRcolor("deepskyblue", "rgb", dist=50))

> plotCol(nearRcolor("deepskyblue", dist=.1))

> plotCol(nearRcolor("tomato", "rgb", dist= 50), nrow=3)

> plotCol(nearRcolor("tomato", "hsv", dist=.12), nrow=3)

> plotCol(nearRcolor("tomato", "Luv", dist= 25), nrow=3)

> plotCol(nearRcolor("tomato", "Lab", dist= 18), nrow=3)
> ## -----------
> 
> 
> 
> cleanEx()

detaching ‘package:grid’

> nameEx("contourLines")
> ### * contourLines
> 
> flush(stderr()); flush(stdout())
> 
> ### Name: contourLines
> ### Title: Calculate Contour Lines
> ### Aliases: contourLines
> ### Keywords: dplot
> 
> ### ** Examples
> 
> x <- 10*1:nrow(volcano)
> y <- 10*1:ncol(volcano)
> cl <- contourLines(x, y, volcano)
> ## summarize the sizes of each the contour lines :
> cbind(lev = vapply(cl, `[[`, .5, "level"),
+        n  = vapply(cl, function(l) length(l$x), 1))
      lev   n
 [1,] 100  47
 [2,] 100  16
 [3,] 100  11
 [4,] 110  45
 [5,] 110  48
 [6,] 110 126
 [7,] 110  14
 [8,] 120 270
 [9,] 130 259
[10,] 140 245
[11,] 150 207
[12,] 150  13
[13,] 160 165
[14,] 160  31
[15,] 170 169
[16,] 170   5
[17,] 170  21
[18,] 180 105
[19,] 180  15
[20,] 190  49
> 
> z <- outer(-9:25, -9:25)
> pretty(range(z), 10) # -300 -200 ... 600 700
 [1] -300 -200 -100    0  100  200  300  400  500  600  700
> utils::str(c2 <- contourLines(z))
List of 12
 $ :List of 3
  ..$ level: num -200
  ..$ x    : num [1:4] 0 0.00895 0.01961 0.02844
  ..$ y    : num [1:4] 0.918 0.941 0.971 1
 $ :List of 3
  ..$ level: num -200
  ..$ x    : num [1:4] 0.918 0.941 0.971 1
  ..$ y    : num [1:4] 0 0.00895 0.01961 0.02844
 $ :List of 3
  ..$ level: num -100
  ..$ x    : num [1:19] 0 0.0196 0.0294 0.0385 0.0546 ...
  ..$ y    : num [1:19] 0.592 0.618 0.632 0.647 0.676 ...
 $ :List of 3
  ..$ level: num -100
  ..$ x    : num [1:19] 0.592 0.618 0.632 0.647 0.676 ...
  ..$ y    : num [1:19] 0 0.0196 0.0294 0.0385 0.0546 ...
 $ :List of 3
  ..$ level: num 0
  ..$ x    : num [1:34] 0 0.0294 0.0588 0.0882 0.1176 ...
  ..$ y    : num [1:34] 0.267 0.268 0.268 0.268 0.269 ...
 $ :List of 3
  ..$ level: num 0
  ..$ x    : num [1:34] 0.267 0.268 0.268 0.268 0.269 ...
  ..$ y    : num [1:34] 0 0.0294 0.0588 0.0882 0.1176 ...
 $ :List of 3
  ..$ level: num 100
  ..$ x    : num [1:44] 1 0.995 0.971 0.941 0.912 ...
  ..$ y    : num [1:44] 0.381 0.382 0.387 0.393 0.398 ...
 $ :List of 3
  ..$ level: num 200
  ..$ x    : num [1:36] 1 0.997 0.971 0.941 0.918 ...
  ..$ y    : num [1:36] 0.499 0.5 0.51 0.52 0.529 ...
 $ :List of 3
  ..$ level: num 300
  ..$ x    : num [1:28] 1 0.998 0.971 0.943 0.941 ...
  ..$ y    : num [1:28] 0.617 0.618 0.632 0.647 0.648 ...
 $ :List of 3
  ..$ level: num 400
  ..$ x    : num [1:20] 1 0.999 0.971 0.957 0.941 ...
  ..$ y    : num [1:20] 0.734 0.735 0.755 0.765 0.776 ...
 $ :List of 3
  ..$ level: num 500
  ..$ x    : num [1:12] 1 0.999 0.971 0.965 0.941 ...
  ..$ y    : num [1:12] 0.852 0.853 0.877 0.882 0.904 ...
 $ :List of 3
  ..$ level: num 600
  ..$ x    : num [1:4] 1 0.999 0.971 0.97
  ..$ y    : num [1:4] 0.97 0.971 0.999 1
>    # no segments for {-300, 700};
>    #  2 segments for {-200, -100, 0}
>    #  1 segment  for  100:600
> 
> 
> 
> cleanEx()
> nameEx("convertColor")
> ### * convertColor
> 
> flush(stderr()); flush(stdout())
> 
> ### Name: convertColor
> ### Title: Convert between Colour Spaces
> ### Aliases: convertColor colorspaces
> ### Keywords: color
> 
> ### ** Examples
> 
> ## The displayable colors from four planes of Lab space
> ab <- expand.grid(a = (-10:15)*10,
+                   b = (-15:10)*10)
> require(graphics); require(stats) # for na.omit
> par(mfrow = c(2, 2), mar = .1+c(3, 3, 3, .5), mgp = c(2,  .8,  0))
> 
> Lab <- cbind(L = 20, ab)
> srgb <- convertColor(Lab, from = "Lab", to = "sRGB", clip = NA)
> clipped <- attr(na.omit(srgb), "na.action")
> srgb[clipped, ] <- 0
> cols <- rgb(srgb[, 1], srgb[, 2], srgb[, 3])
> image((-10:15)*10, (-15:10)*10, matrix(1:(26*26), ncol = 26), col = cols,
+   xlab = "a", ylab = "b", main = "Lab: L=20")
> 
> Lab <- cbind(L = 40, ab)
> srgb <- convertColor(Lab, from = "Lab", to = "sRGB", clip = NA)
> clipped <- attr(na.omit(srgb), "na.action")
> srgb[clipped, ] <- 0
> cols <- rgb(srgb[, 1], srgb[, 2], srgb[, 3])
> image((-10:15)*10, (-15:10)*10, matrix(1:(26*26), ncol = 26), col = cols,
+   xlab = "a", ylab = "b", main = "Lab: L=40")
> 
> Lab <- cbind(L = 60, ab)
> srgb <- convertColor(Lab, from = "Lab", to = "sRGB", clip = NA)
> clipped <- attr(na.omit(srgb), "na.action")
> srgb[clipped, ] <- 0
> cols <- rgb(srgb[, 1], srgb[, 2], srgb[, 3])
> image((-10:15)*10, (-15:10)*10, matrix(1:(26*26), ncol = 26), col = cols,
+   xlab = "a", ylab = "b", main = "Lab: L=60")
> 
> Lab <- cbind(L = 80, ab)
> srgb <- convertColor(Lab, from = "Lab", to = "sRGB", clip = NA)
> clipped <- attr(na.omit(srgb), "na.action")
> srgb[clipped, ] <- 0
> cols <- rgb(srgb[, 1], srgb[, 2], srgb[, 3])
> image((-10:15)*10, (-15:10)*10, matrix(1:(26*26), ncol = 26), col = cols,
+   xlab = "a", ylab = "b", main = "Lab: L=80")
> 
> cols <- t(col2rgb(palette())); rownames(cols) <- palette(); cols
        red green blue
black     0     0    0
#DF536B 223    83  107
#61D04F  97   208   79
#2297E6  34   151  230
#28E2E5  40   226  229
#CD0BBC 205    11  188
#F5C710 245   199   16
gray62  158   158  158
> zapsmall(lab <- convertColor(cols, from = "sRGB", to = "Lab", scale.in = 255))
               L         a         b
black    0.00000   0.00000   0.00000
#DF536B 55.16051  56.30900  16.18063
#61D04F 74.89688 -55.97739  53.00681
#2297E6 59.98342  -3.54255 -48.62932
#28E2E5 82.01645 -41.73498 -14.10432
#CD0BBC 48.23048  79.84315 -42.53326
#F5C710 82.05072   2.31748  81.63638
gray62  65.11425   0.00000   0.00000
> stopifnot(all.equal(cols, # converting back.. getting the original:
+    round(convertColor(lab, from = "Lab", to = "sRGB", scale.out = 255)),
+                     check.attributes = FALSE))
> 
> 
> 
> graphics::par(get("par.postscript", pos = 'CheckExEnv'))
> cleanEx()
> nameEx("densCols")
> ### * densCols
> 
> flush(stderr()); flush(stdout())
> 
> ### Name: densCols
> ### Title: Colors for Smooth Density Plots
> ### Aliases: densCols blues9
> ### Keywords: dplot
> 
> ### ** Examples
> 
> 
> cleanEx()
> nameEx("dev")
> ### * dev
> 
> flush(stderr()); flush(stdout())
> 
> ### Name: dev
> ### Title: Control Multiple Devices
> ### Aliases: dev.cur dev.list dev.next dev.prev dev.off dev.set dev.new
> ###   graphics.off
> ### Keywords: device iplot
> 
> ### ** Examples
> 
> ## Not run: 
> ##D ## Unix-specific example
> ##D x11()
> ##D plot(1:10)
> ##D x11()
> ##D plot(rnorm(10))
> ##D dev.set(dev.prev())
> ##D abline(0, 1) # through the 1:10 points
> ##D dev.set(dev.next())
> ##D abline(h = 0, col = "gray") # for the residual plot
> ##D dev.set(dev.prev())
> ##D dev.off(); dev.off() #- close the two X devices
> ## End(Not run)
> 
> 
> 
> cleanEx()
> nameEx("dev.capabilities")
> ### * dev.capabilities
> 
> flush(stderr()); flush(stdout())
> 
> ### Name: dev.capabilities
> ### Title: Query Capabilities of the Current Graphics Device
> ### Aliases: dev.capabilities
> ### Keywords: dplot
> 
> ### ** Examples
> 
> dev.capabilities()
$semiTransparency
[1] TRUE

$transparentBackground
[1] "semi"

$rasterImage
[1] "yes"

$capture
[1] FALSE

$locator
[1] FALSE

$events
character(0)

$patterns
[1] "LinearGradient" "RadialGradient" "TilingPattern" 

$clippingPaths
[1] TRUE

$masks
[1] "alpha"     "luminance"

$compositing
 [1] "multiply"    "screen"      "overlay"     "darken"      "lighten"    
 [6] "color.dodge" "color.burn"  "hard.light"  "soft.light"  "difference" 
[11] "exclusion"  

$transformations
[1] TRUE

$paths
[1] TRUE

$glyphs
[1] TRUE

> 
> 
> 
> cleanEx()
> nameEx("dev.interactive")
> ### * dev.interactive
> 
> flush(stderr()); flush(stdout())
> 
> ### Name: dev.interactive
> ### Title: Is the Current Graphics Device Interactive?
> ### Aliases: dev.interactive deviceIsInteractive
> ### Keywords: device
> 
> ### ** Examples
> 
> dev.interactive()
[1] FALSE
> print(deviceIsInteractive(NULL))
[1] "X11"      "X11cairo" "quartz"   "windows"  "JavaGD"   "CairoWin" "CairoX11"
> 
> 
> 
> cleanEx()
> nameEx("dev.size")
> ### * dev.size
> 
> flush(stderr()); flush(stdout())
> 
> ### Name: dev.size
> ### Title: Find Size of Device Surface
> ### Aliases: dev.size
> ### Keywords: dplot
> 
> ### ** Examples
> 
> dev.size("cm")
[1] 17.78 17.78
> 
> 
> 
> cleanEx()
> nameEx("dev2")
> ### * dev2
> 
> flush(stderr()); flush(stdout())
> 
> ### Name: dev2
> ### Title: Copy Graphics Between Multiple Devices
> ### Aliases: dev.copy dev.print dev.copy2eps dev.copy2pdf dev.control
> ### Keywords: device
> 
> ### ** Examples
> 
> ## Not run: 
> ##D x11() # on a Unix-alike
> ##D plot(rnorm(10), main = "Plot 1")
> ##D dev.copy(device = x11)
> ##D mtext("Copy 1", 3)
> ##D dev.print(width = 6, height = 6, horizontal = FALSE) # prints it
> ##D dev.off(dev.prev())
> ##D dev.off()
> ## End(Not run)
> 
> 
> 
> cleanEx()
> nameEx("extendrange")
> ### * extendrange
> 
> flush(stderr()); flush(stdout())
> 
> ### Name: extendrange
> ### Title: Extend a Numerical Range by a Small Percentage
> ### Aliases: extendrange
> ### Keywords: dplot
> 
> ### ** Examples
> 
> x <- 1:5
> (r <- range(x))         # 1    5
[1] 1 5
> extendrange(x)          # 0.8  5.2
[1] 0.8 5.2
> extendrange(x, f= 0.01) # 0.96 5.04
[1] 0.96 5.04
> 
> ## extend more to the right:
> extendrange(x, f=c(.01,.03)) # 0.96 5.12
[1] 0.96 5.12
> 
> ## Use 'r' if you have it already:
> stopifnot(identical(extendrange(r = r),
+                     extendrange(x)))
> 
> 
> 
> cleanEx()
> nameEx("getGraphicsEvent")
> ### * getGraphicsEvent
> 
> flush(stderr()); flush(stdout())
> 
> ### Name: getGraphicsEvent
> ### Title: Wait for a mouse or keyboard event from a graphics window
> ### Aliases: getGraphicsEvent setGraphicsEventHandlers getGraphicsEventEnv
> ###   setGraphicsEventEnv
> ### Keywords: iplot
> 
> ### ** Examples
> 
> # This currently only works on the Windows, X11(type = "Xlib"), and
> # X11(type = "cairo") screen devices...
> ## Not run: 
> ##D savepar <- par(ask = FALSE)
> ##D dragplot <- function(..., xlim = NULL, ylim = NULL, xaxs = "r", yaxs = "r") {
> ##D     plot(..., xlim = xlim, ylim = ylim, xaxs = xaxs, yaxs = yaxs)
> ##D     startx <- NULL
> ##D     starty <- NULL
> ##D     prevx <- NULL
> ##D     prevy <- NULL
> ##D     usr <- NULL
> ##D 
> ##D     devset <- function()
> ##D         if (dev.cur() != eventEnv$which) dev.set(eventEnv$which)
> ##D 
> ##D     dragmousedown <- function(buttons, x, y) {
> ##D         startx <<- x
> ##D         starty <<- y
> ##D         prevx <<- 0
> ##D         prevy <<- 0
> ##D         devset()
> ##D         usr <<- par("usr")
> ##D         eventEnv$onMouseMove <- dragmousemove
> ##D         NULL
> ##D     }
> ##D 
> ##D     dragmousemove <- function(buttons, x, y) {
> ##D         devset()
> ##D         deltax <- diff(grconvertX(c(startx, x), "ndc", "user"))
> ##D         deltay <- diff(grconvertY(c(starty, y), "ndc", "user"))
> ##D 	if (abs(deltax-prevx) + abs(deltay-prevy) > 0) {
> ##D 	    plot(..., xlim = usr[1:2]-deltax, xaxs = "i",
> ##D 		      ylim = usr[3:4]-deltay, yaxs = "i")
> ##D 	    prevx <<- deltax
> ##D 	    prevy <<- deltay
> ##D 	}
> ##D         NULL
> ##D     }
> ##D 
> ##D     mouseup <- function(buttons, x, y) {
> ##D     	eventEnv$onMouseMove <- NULL
> ##D     }	
> ##D 
> ##D     keydown <- function(key) {
> ##D         if (key == "q") return(invisible(1))
> ##D         eventEnv$onMouseMove <- NULL
> ##D         NULL
> ##D     }
> ##D 
> ##D     setGraphicsEventHandlers(prompt = "Click and drag, hit q to quit",
> ##D                      onMouseDown = dragmousedown,
> ##D                      onMouseUp = mouseup,
> ##D                      onKeybd = keydown)
> ##D     eventEnv <- getGraphicsEventEnv()
> ##D }
> ##D 
> ##D dragplot(rnorm(1000), rnorm(1000))
> ##D getGraphicsEvent()
> ##D par(savepar)
> ## End(Not run)
> 
> 
> 
> cleanEx()
> nameEx("grSoftVersion")
> ### * grSoftVersion
> 
> flush(stderr()); flush(stdout())
> 
> ### Name: grSoftVersion
> ### Title: Report Versions of Graphics Software
> ### Aliases: grSoftVersion
> 
> ### ** Examples
> 
> 
> 
> 
> cleanEx()
> nameEx("gray")
> ### * gray
> 
> flush(stderr()); flush(stdout())
> 
> ### Name: gray
> ### Title: Gray Level Specification
> ### Aliases: gray grey
> ### Keywords: color
> 
> ### ** Examples
> 
> gray(0:8 / 8)
[1] "#000000" "#202020" "#404040" "#606060" "#808080" "#9F9F9F" "#BFBFBF"
[8] "#DFDFDF" "#FFFFFF"
> 
> 
> 
> cleanEx()
> nameEx("gray.colors")
> ### * gray.colors
> 
> flush(stderr()); flush(stdout())
> 
> ### Name: gray.colors
> ### Title: Gray Color Palette
> ### Aliases: gray.colors grey.colors
> ### Keywords: color
> 
> ### ** Examples
> 
> require(graphics)
> 
> pie(rep(1, 12), col = gray.colors(12))
> barplot(1:12, col = gray.colors(12))
> 
> 
> 
> cleanEx()
> nameEx("hcl")
> ### * hcl
> 
> flush(stderr()); flush(stdout())
> 
> ### Name: hcl
> ### Title: HCL Color Specification
> ### Aliases: hcl
> ### Keywords: color dplot
> 
> ### ** Examples
> 
> require(graphics)
> 
> # The Foley and Van Dam PhD Data.
> csd <- matrix(c( 4,2,4,6, 4,3,1,4, 4,7,7,1,
+                  0,7,3,2, 4,5,3,2, 5,4,2,2,
+                  3,1,3,0, 4,4,6,7, 1,10,8,7,
+                  1,5,3,2, 1,5,2,1, 4,1,4,3,
+                  0,3,0,6, 2,1,5,5), nrow = 4)
> 
> csphd <- function(colors)
+   barplot(csd, col = colors, ylim = c(0,30),
+           names.arg = 72:85, xlab = "Year", ylab = "Students",
+           legend.text = c("Winter", "Spring", "Summer", "Fall"),
+           main = "Computer Science PhD Graduates", las = 1)
> 
> # The Original (Metaphorical) Colors (Ouch!)
> csphd(c("blue", "green", "yellow", "orange"))
> 
> # A Color Tetrad (Maximal Color Differences)
> csphd(hcl(h = c(30, 120, 210, 300)))
> 
> # Same, but lighter and less colorful
> # Turn off automatic correction to make sure
> # that we have defined real colors.
> csphd(hcl(h = c(30, 120, 210, 300),
+           c = 20, l = 90, fixup = FALSE))
> 
> # Analogous Colors
> # Good for those with red/green color confusion
> csphd(hcl(h = seq(60, 240, by = 60)))
> 
> # Metaphorical Colors
> csphd(hcl(h = seq(210, 60, length.out = 4)))
> 
> # Cool Colors
> csphd(hcl(h = seq(120, 0, length.out = 4) + 150))
> 
> # Warm Colors
> csphd(hcl(h = seq(120, 0, length.out = 4) - 30))
> 
> # Single Color
> hist(stats::rnorm(1000), col = hcl(240))
> 
> ## Exploring the hcl() color space {in its mapping to R's sRGB colors}:
> demo(hclColors)


	demo(hclColors)
	---- ~~~~~~~~~

> ### ------ hcl() explorations
> 
> hcl.wheel <-
+     function(chroma = 35, lums = 0:100, hues = 1:360, asp = 1,
+              p.cex = 0.6, do.label = FALSE, rev.lum = FALSE,
+              fixup = TRUE)
+ {
+     ## Purpose: show chroma "sections" of hcl() color space; see  ?hcl
+     ## ----------------------------------------------------------------------
+     ## Arguments: chroma: can be vector -> multiple plots are done,
+     ##            lums, hues, fixup : all corresponding to hcl()'s args
+     ##            rev.lum: logical indicating if luminance
+     ## 			should go from outer to inner
+     ## ----------------------------------------------------------------------
+     ## Author: Martin Maechler, Date: 24 Jun 2005
+ 
+     require("graphics")
+     stopifnot(is.numeric(lums), lums >= 0, lums <= 100,
+               is.numeric(hues), hues >= 0, hues <= 360,
+               is.numeric(chroma), chroma >= 0, (nch <- length(chroma)) >= 1)
+     if(is.unsorted(hues)) hues <- sort(hues)
+     if(nch > 1) {
+         op <- par(mfrow= n2mfrow(nch), mar = c(0,0,0,0), xpd = TRUE)
+         on.exit(par(op))
+     }
+     for(i.c in 1:nch) {
+         plot(-1:1,-1:1, type="n", axes = FALSE, xlab="",ylab="", asp = asp)
+         ## main = sprintf("hcl(h = <angle>, c = %g)", chroma[i.c]),
+         text(0.4, 0.99, paste("chroma =", format(chroma[i.c])),
+              adj = 0, font = 4)
+         l.s <- (if(rev.lum) rev(lums) else lums) / max(lums) # <= 1
+         for(ang in hues) { # could do all this using outer() instead of for()...
+             a. <- ang * pi/180
+             z.a <- exp(1i * a.)
+             cols <- hcl(ang, c = chroma[i.c], l = lums, fixup = fixup)
+             points(l.s * z.a, pch = 16, col = cols, cex = p.cex)
+             ##if(do."text") : draw the 0,45,90,... angle "lines"
+             if(do.label)
+                 text(z.a*1.05, labels = ang, col = cols[length(cols)/2],
+                      srt = ang)
+         }
+         if(!fixup) ## show the outline
+             lines(exp(1i * hues * pi/180))
+    }
+    invisible()
+ }

> ## and now a few interesting calls :
> 
> hcl.wheel() # and watch it redraw when you fiddle with the graphic window

> hcl.wheel(rev.lum= TRUE) # ditto

> hcl.wheel(do.label = TRUE) # ditto

> ## Now watch:
> hcl.wheel(chroma = c(25,35,45,55))

> hcl.wheel(chroma = seq(10, 90, by = 10), p.cex = 0.4)

> hcl.wheel(chroma = seq(10, 90, by = 10), p.cex = 0.3, fixup = FALSE)

> hcl.wheel(chroma = seq(10, 90, by = 10), p.cex = 0.3, rev.lum = TRUE)

> if(dev.interactive()) # new "graphics window" -- to compare with previous :
+     dev.new()

> hcl.wheel(chroma = seq(10, 90, by = 10), p.cex = 0.3, rev.lum = TRUE, fixup=FALSE)
> 
> 
> 
> 
> cleanEx()
> nameEx("hsv")
> ### * hsv
> 
> flush(stderr()); flush(stdout())
> 
> ### Name: hsv
> ### Title: HSV Color Specification
> ### Aliases: hsv
> ### Keywords: color dplot
> 
> ### ** Examples
> 
> require(graphics)
> 
> hsv(.5,.5,.5)
[1] "#408080"
> 
> ## Red tones:
> n <- 20;  y <- -sin(3*pi*((1:n)-1/2)/n)
> op <- par(mar = rep(1.5, 4))
> plot(y, axes = FALSE, frame.plot = TRUE,
+      xlab = "", ylab = "", pch = 21, cex = 30,
+      bg = rainbow(n, start = .85, end = .1),
+      main = "Red tones")
> par(op)
> 
> 
> 
> graphics::par(get("par.postscript", pos = 'CheckExEnv'))
> cleanEx()
> nameEx("make.rgb")
> ### * make.rgb
> 
> flush(stderr()); flush(stdout())
> 
> ### Name: make.rgb
> ### Title: Create colour spaces
> ### Aliases: make.rgb colorConverter
> ### Keywords: color
> 
> ### ** Examples
> 
> (pal <- make.rgb(red =   c(0.6400, 0.3300),
+                  green = c(0.2900, 0.6000),
+                  blue =  c(0.1500, 0.0600),
+                  name = "PAL/SECAM RGB"))
Color space converter: PAL/SECAM RGB
Reference white: D65
display gamma = 2.2
> 
> ## converter for sRGB in #rrggbb format
> hexcolor <- colorConverter(toXYZ = function(hex, ...) {
+                             rgb <- t(col2rgb(hex))/255
+                             colorspaces$sRGB$toXYZ(rgb, ...) },
+                            fromXYZ = function(xyz, ...) {
+                               rgb <- colorspaces$sRGB$fromXYZ(xyz, ...)
+                               rgb <- round(rgb, 5)
+                               if (min(rgb) < 0 || max(rgb) > 1)
+                                    as.character(NA)
+                               else rgb(rgb[1], rgb[2], rgb[3])},
+                            white = "D65", name = "#rrggbb")
> 
> (cols <- t(col2rgb(palette())))
     red green blue
[1,]   0     0    0
[2,] 223    83  107
[3,]  97   208   79
[4,]  34   151  230
[5,]  40   226  229
[6,] 205    11  188
[7,] 245   199   16
[8,] 158   158  158
> zapsmall(luv <- convertColor(cols, from = "sRGB", to = "Luv", scale.in = 255))
            L         u         v
[1,]  0.00000   0.00000   0.00000
[2,] 55.16051  99.94871   8.95299
[3,] 74.89688 -51.95694  73.49647
[4,] 59.98342 -36.43653 -76.74275
[5,] 82.01645 -61.64283 -15.85619
[6,] 48.23048  74.70628 -73.95136
[7,] 82.05072  40.07525  84.92489
[8,] 65.11425   0.00000   0.00000
> (hex <- convertColor(luv, from = "Luv",  to = hexcolor, scale.out = NULL))
     [,1]     
[1,] "#000000"
[2,] "#DF536B"
[3,] "#61D04F"
[4,] "#2297E6"
[5,] "#28E2E5"
[6,] "#CD0BBC"
[7,] "#F5C710"
[8,] "#9E9E9E"
> 
> ## must make hex a matrix before using it
> (cc <- round(convertColor(as.matrix(hex), from = hexcolor, to = "sRGB",
+                           scale.in = NULL, scale.out = 255)))
     [,1] [,2] [,3]
[1,]    0    0    0
[2,]  223   83  107
[3,]   97  208   79
[4,]   34  151  230
[5,]   40  226  229
[6,]  205   11  188
[7,]  245  199   16
[8,]  158  158  158
> stopifnot(cc == cols)
> 
> ## Internally vectorized version of hexcolor, notice the use
> ## of `vectorized = TRUE`:
> 
> hexcolorv <- colorConverter(toXYZ = function(hex, ...) {
+                             rgb <- t(col2rgb(hex))/255
+                             colorspaces$sRGB$toXYZ(rgb, ...) },
+                            fromXYZ = function(xyz, ...) {
+                               rgb <- colorspaces$sRGB$fromXYZ(xyz, ...)
+                               rgb <- round(rgb, 5)
+                               oob <- pmin(rgb[,1],rgb[,2],rgb[,3]) < 0 |
+                                      pmax(rgb[,1],rgb[,2],rgb[,3]) > 0
+                               res <- rep(NA_character_, nrow(rgb))
+                               res[!oob] <- rgb(rgb[!oob,,drop=FALSE])},
+                            white = "D65", name = "#rrggbb",
+                            vectorized=TRUE)
> (ccv <- round(convertColor(as.matrix(hex), from = hexcolor, to = "sRGB",
+                            scale.in = NULL, scale.out = 255)))
     [,1] [,2] [,3]
[1,]    0    0    0
[2,]  223   83  107
[3,]   97  208   79
[4,]   34  151  230
[5,]   40  226  229
[6,]  205   11  188
[7,]  245  199   16
[8,]  158  158  158
> stopifnot(ccv == cols)
> 
> 
> 
> 
> cleanEx()
> nameEx("n2mfrow")
> ### * n2mfrow
> 
> flush(stderr()); flush(stdout())
> 
> ### Name: n2mfrow
> ### Title: Compute Default 'mfrow' From Number of Plots
> ### Aliases: n2mfrow
> ### Keywords: dplot utilities
> 
> ### ** Examples
> 
> require(graphics)
> 
> n2mfrow(8) # 3 x 3
[1] 3 3
> 
> n <- 5 ; x <- seq(-2, 2, length.out = 51)
> ## suppose now that 'n' is not known {inside function}
> op <- par(mfrow = n2mfrow(n))
> for (j in 1:n)
+    plot(x, x^j, main = substitute(x^ exp, list(exp = j)), type = "l",
+    col = "blue")
> 
> sapply(1:14, n2mfrow)
     [,1] [,2] [,3] [,4] [,5] [,6] [,7] [,8] [,9] [,10] [,11] [,12] [,13] [,14]
[1,]    1    2    3    2    3    3    3    3    3     4     4     4     4     4
[2,]    1    1    1    2    2    2    3    3    3     3     3     3     4     4
> sapply(1:14, n2mfrow, asp=16/9)
     [,1] [,2] [,3] [,4] [,5] [,6] [,7] [,8] [,9] [,10] [,11] [,12] [,13] [,14]
[1,]    1    2    2    2    2    2    2    3    3     3     3     3     3     3
[2,]    1    1    2    2    3    3    4    3    3     4     4     4     5     5
> 
> 
> 
> graphics::par(get("par.postscript", pos = 'CheckExEnv'))
> cleanEx()
> nameEx("nclass")
> ### * nclass
> 
> flush(stderr()); flush(stdout())
> 
> ### Name: nclass
> ### Title: Compute the Number of Classes for a Histogram
> ### Aliases: nclass.Sturges nclass.scott nclass.FD
> ### Keywords: univar
> 
> ### ** Examples
> 
> set.seed(1)
> x <- stats::rnorm(1111)
> nclass.Sturges(x)
[1] 12
> 
> ## Compare them:
> NC <- function(x) c(Sturges = nclass.Sturges(x),
+       Scott = nclass.scott(x), FD = nclass.FD(x))
> NC(x)
Sturges   Scott      FD 
     12      20      26 
> onePt <- rep(1, 11)
> NC(onePt) # no longer gives NaN
Sturges   Scott      FD 
      5       1       1 
> 
> 
> 
> cleanEx()
> nameEx("palette")
> ### * palette
> 
> flush(stderr()); flush(stdout())
> 
> ### Name: palette
> ### Title: Set or View the Graphics Palette
> ### Aliases: palette palette.pals palette.colors
> ### Keywords: color sysdata
> 
> ### ** Examples
> 
> require(graphics)
> 
> palette()               # obtain the current palette
[1] "black"   "#DF536B" "#61D04F" "#2297E6" "#28E2E5" "#CD0BBC" "#F5C710"
[8] "gray62" 
> palette("R3");palette() # old default palette
[1] "black"   "red"     "green3"  "blue"    "cyan"    "magenta" "yellow" 
[8] "gray"   
> palette("ggplot2")      # ggplot2-style palette
> palette()
[1] "black"   "#F8766D" "#00BA38" "#619CFF" "#00BFC4" "#F564E3" "#B79F00"
[8] "gray62" 
> 
> palette(hcl.colors(8, "viridis"))
> 
> (palette(gray(seq(0,.9,length.out = 25)))) # gray scales; print old palette
[1] "#4B0055" "#3C3777" "#006290" "#008A98" "#00AC8E" "#25C771" "#A6DA42"
[8] "#FDE333"
> matplot(outer(1:100, 1:30), type = "l", lty = 1,lwd = 2, col = 1:30,
+         main = "Gray Scales Palette",
+         sub = "palette(gray(seq(0, .9, len=25)))")
> palette("default")      # reset back to the default
> 
> ## on a device where alpha transparency is supported,
> ##  use 'alpha = 0.3' transparency with the default palette :
> mycols <- adjustcolor(palette(), alpha.f = 0.3)
> opal <- palette(mycols)
> x <- rnorm(1000); xy <- cbind(x, 3*x + rnorm(1000))
> plot (xy, lwd = 2,
+        main = "Alpha-Transparency Palette\n alpha = 0.3")
> xy[,1] <- -xy[,1]
> points(xy, col = 8, pch = 16, cex = 1.5)
> palette("default")
> 
> ## List available built-in palettes
> palette.pals()
 [1] "R3"              "R4"              "ggplot2"         "Okabe-Ito"      
 [5] "Accent"          "Dark 2"          "Paired"          "Pastel 1"       
 [9] "Pastel 2"        "Set 1"           "Set 2"           "Set 3"          
[13] "Tableau 10"      "Classic Tableau" "Polychrome 36"   "Alphabet"       
> 
> ## Demonstrate the colors 1:8 in different palettes using a custom matplot()
> sinplot <- function(main=NULL, n = 8) {
+     x <- outer(
+ 	seq(-pi, pi, length.out = 50),
+ 	seq(  0, pi, length.out = n),
+ 	function(x, y) sin(x - y)
+     )
+     matplot(x, type = "l", lwd = 4, lty = 1, col = 1:n, ylab = "", main=main)
+ }
> sinplot("default palette")
> 
> palette("R3");        sinplot("R3")
> palette("Okabe-Ito"); sinplot("Okabe-Ito")
> palette("Tableau")  ; sinplot("Tableau", n = 10)
> palROB <- colorRampPalette(c("red", "darkorange2", "blue"), space = "Lab")
> palette(palROB(16)); sinplot("palROB(16)", n = 16)
> palette("default") # reset
> 
> ## color swatches for palette.colors()
> palette.swatch <- function(palette = palette.pals(), n = 8, nrow = 8,
+                            border = "black", cex = 1, ...)
+ {
+      cols <- sapply(palette, palette.colors, n = n, recycle = TRUE)
+      ncol <- ncol(cols)
+      nswatch <- min(ncol, nrow)
+      op <- par(mar = rep(0.1, 4),
+                mfrow = c(1, min(5, ceiling(ncol/nrow))),
+      	       cex = cex, ...)
+      on.exit(par(op))
+      while (length(palette)) {
+  	subset <- seq_len(min(nrow, ncol(cols)))
+  	plot.new()
+  	plot.window(c(0, n), c(0.25, nrow + 0.25))
+  	y <- rev(subset)
+  	text(0, y + 0.1, palette[subset], adj = c(0, 0))
+  	y <- rep(y, each = n)
+  	rect(rep(0:(n-1), n), y, rep(1:n, n), y - 0.5,
+  	     col = cols[, subset], border = border)
+  	palette <- palette[-subset]
+  	cols    <- cols [, -subset, drop = FALSE]
+      }
+ }
> 
> palette.swatch()
> 
> palette.swatch(n = 26) # show full "Alphabet"; recycle most others
> 
> 
> 
> graphics::par(get("par.postscript", pos = 'CheckExEnv'))
> cleanEx()
> nameEx("palettes")
> ### * palettes
> 
> flush(stderr()); flush(stdout())
> 
> ### Name: Palettes
> ### Title: Color Palettes
> ### Aliases: rainbow heat.colors terrain.colors topo.colors cm.colors
> ###   hcl.colors hcl.pals
> ### Keywords: color dplot
> 
> ### ** Examples
> 
> require("graphics")
> 
> # color wheels in RGB/HSV and HCL space
> par(mfrow = c(2, 2))
> pie(rep(1, 12), col = rainbow(12), main = "RGB/HSV")
> pie(rep(1, 12), col = hcl.colors(12, "Set 2"), main = "HCL")
> par(mfrow = c(1, 1))
> 
> ## color swatches for RGB/HSV palettes
> demo.pal <-
+   function(n, border = if (n < 32) "light gray" else NA,
+            main = paste("color palettes;  n=", n),
+            ch.col = c("rainbow(n, start=.7, end=.1)", "heat.colors(n)",
+                       "terrain.colors(n)", "topo.colors(n)",
+                       "cm.colors(n)"))
+ {
+     nt <- length(ch.col)
+     i <- 1:n; j <- n / nt; d <- j/6; dy <- 2*d
+     plot(i, i+d, type = "n", yaxt = "n", ylab = "", main = main)
+     for (k in 1:nt) {
+         rect(i-.5, (k-1)*j+ dy, i+.4, k*j,
+              col = eval(str2lang(ch.col[k])), border = border)
+         text(2*j,  k * j + dy/4, ch.col[k])
+     }
+ }
> demo.pal(16)
> 
> ## color swatches for HCL palettes
> hcl.swatch <- function(type = NULL, n = 5, nrow = 11,
+   border = if (n < 15) "black" else NA) {
+     palette <- hcl.pals(type)
+     cols <- sapply(palette, hcl.colors, n = n)
+     ncol <- ncol(cols)
+     nswatch <- min(ncol, nrow)
+ 
+     par(mar = rep(0.1, 4),
+         mfrow = c(1, min(5, ceiling(ncol/nrow))),
+         pin = c(1, 0.5 * nswatch),
+         cex = 0.7)
+ 
+     while (length(palette)) {
+         subset <- 1:min(nrow, ncol(cols))
+         plot.new()
+         plot.window(c(0, n), c(0, nrow + 1))
+         text(0, rev(subset) + 0.1, palette[subset], adj = c(0, 0))
+         y <- rep(subset, each = n)
+         rect(rep(0:(n-1), n), rev(y), rep(1:n, n), rev(y) - 0.5,
+              col = cols[, subset], border = border)
+         palette <- palette[-subset]
+         cols <- cols[, -subset, drop = FALSE]
+     }
+ 
+     par(mfrow = c(1, 1), mar = c(5.1, 4.1, 4.1, 2.1), cex = 1)
+ }
> hcl.swatch()
> hcl.swatch("qualitative")
> hcl.swatch("sequential")
> hcl.swatch("diverging")
> hcl.swatch("divergingx")
> 
> ## heat maps with sequential HCL palette (purple)
> image(volcano, col = hcl.colors(11, "purples", rev = TRUE))
> filled.contour(volcano, nlevels = 10,
+                color.palette = function(n, ...)
+                    hcl.colors(n, "purples", rev = TRUE, ...))
> 
> ## list available HCL color palettes
> hcl.pals("qualitative")
[1] "Pastel 1" "Dark 2"   "Dark 3"   "Set 2"    "Set 3"    "Warm"     "Cold"    
[8] "Harmonic" "Dynamic" 
> hcl.pals("sequential")
 [1] "Grays"         "Light Grays"   "Blues 2"       "Blues 3"      
 [5] "Purples 2"     "Purples 3"     "Reds 2"        "Reds 3"       
 [9] "Greens 2"      "Greens 3"      "Oslo"          "Purple-Blue"  
[13] "Red-Purple"    "Red-Blue"      "Purple-Orange" "Purple-Yellow"
[17] "Blue-Yellow"   "Green-Yellow"  "Red-Yellow"    "Heat"         
[21] "Heat 2"        "Terrain"       "Terrain 2"     "Viridis"      
[25] "Plasma"        "Inferno"       "Rocket"        "Mako"         
[29] "Dark Mint"     "Mint"          "BluGrn"        "Teal"         
[33] "TealGrn"       "Emrld"         "BluYl"         "ag_GrnYl"     
[37] "Peach"         "PinkYl"        "Burg"          "BurgYl"       
[41] "RedOr"         "OrYel"         "Purp"          "PurpOr"       
[45] "Sunset"        "Magenta"       "SunsetDark"    "ag_Sunset"    
[49] "BrwnYl"        "YlOrRd"        "YlOrBr"        "OrRd"         
[53] "Oranges"       "YlGn"          "YlGnBu"        "Reds"         
[57] "RdPu"          "PuRd"          "Purples"       "PuBuGn"       
[61] "PuBu"          "Greens"        "BuGn"          "GnBu"         
[65] "BuPu"          "Blues"         "Lajolla"       "Turku"        
[69] "Hawaii"        "Batlow"       
> hcl.pals("diverging")
 [1] "Blue-Red"      "Blue-Red 2"    "Blue-Red 3"    "Red-Green"    
 [5] "Purple-Green"  "Purple-Brown"  "Green-Brown"   "Blue-Yellow 2"
 [9] "Blue-Yellow 3" "Green-Orange"  "Cyan-Magenta"  "Tropic"       
[13] "Broc"          "Cork"          "Vik"           "Berlin"       
[17] "Lisbon"        "Tofino"       
> hcl.pals("divergingx")
 [1] "ArmyRose" "Earth"    "Fall"     "Geyser"   "TealRose" "Temps"   
 [7] "PuOr"     "RdBu"     "RdGy"     "PiYG"     "PRGn"     "BrBG"    
[13] "RdYlBu"   "RdYlGn"   "Spectral" "Zissou 1" "Cividis"  "Roma"    
> 
> 
> 
> graphics::par(get("par.postscript", pos = 'CheckExEnv'))
> cleanEx()
> nameEx("pdf")
> ### * pdf
> 
> flush(stderr()); flush(stdout())
> 
> ### Name: pdf
> ### Title: PDF Graphics Device
> ### Aliases: pdf
> ### Keywords: device
> 
> ### ** Examples
> 
> 
> 
> cleanEx()
> nameEx("pdf.options")
> ### * pdf.options
> 
> flush(stderr()); flush(stdout())
> 
> ### Name: pdf.options
> ### Title: Auxiliary Function to Set/View Defaults for Arguments of 'pdf'
> ### Aliases: pdf.options
> ### Keywords: device
> 
> ### ** Examples
> 
> pdf.options(bg = "pink")
> utils::str(pdf.options())
List of 21
 $ width      : num 7
 $ height     : num 7
 $ onefile    : logi TRUE
 $ family     : chr "Helvetica"
 $ title      : chr "R Graphics Output"
 $ fonts      : NULL
 $ version    : chr "1.4"
 $ paper      : chr "special"
 $ encoding   : chr "default"
 $ bg         : chr "pink"
 $ fg         : chr "black"
 $ pointsize  : num 12
 $ pagecentre : logi TRUE
 $ colormodel : chr "srgb"
 $ useDingbats: logi FALSE
 $ useKerning : logi TRUE
 $ fillOddEven: logi FALSE
 $ compress   : logi TRUE
 $ timestamp  : logi TRUE
 $ producer   : logi TRUE
 $ author     : chr ""
> pdf.options(reset = TRUE) # back to factory-fresh
> 
> 
> 
> cleanEx()
> nameEx("pictex")
> ### * pictex
> 
> flush(stderr()); flush(stdout())
> 
> ### Name: pictex
> ### Title: A PicTeX Graphics Driver
> ### Aliases: pictex
> ### Keywords: device
> 
> ### ** Examples
> 
> require(graphics)
> ## Don't show: 
> oldwd <- setwd(tempdir())
> ## End(Don't show)
> 
> pictex()
Warning in 'pictex()': 'pictex' is deprecated.
 Consider a TiKZ device instead.
> plot(1:11, (-5:5)^2, type = "b", main = "Simple Example Plot")
> dev.off()
pdf 
  2 
> ##--------------------
> ## Not run: 
> ##D %% LaTeX Example
> ##D \documentclass{article}
> ##D \usepackage{pictex}
> ##D \usepackage{graphics} % for \rotatebox
> ##D \begin{document}
> ##D %...
> ##D \begin{figure}[h]
> ##D   \centerline{\input{Rplots.tex}}
> ##D   \caption{}
> ##D \end{figure}
> ##D %...
> ##D \end{document}
> ## End(Not run)
> ##--------------------
> unlink("Rplots.tex")
> ## Don't show: 
> setwd(oldwd)
> ## End(Don't show)
> 
> 
> 
> cleanEx()
> nameEx("plotmath")
> ### * plotmath
> 
> flush(stderr()); flush(stdout())
> 
> ### Name: plotmath
> ### Title: Mathematical Annotation in R
> ### Aliases: plotmath symbol plain bold italic bolditalic hat bar dot ring
> ###   widehat widetilde displaystyle textstyle scriptstyle
> ###   scriptscriptstyle underline phantom over frac atop integral inf sup
> ###   group bgroup
> ### Keywords: aplot
> 
> ### ** Examples
> 
> require(graphics)
> 
> x <- seq(-4, 4, length.out = 101)
> y <- cbind(sin(x), cos(x))
> matplot(x, y, type = "l", xaxt = "n",
+         main = expression(paste(plain(sin) * phi, "  and  ",
+                                 plain(cos) * phi)),
+         ylab = expression("sin" * phi, "cos" * phi), # only 1st is taken
+         xlab = expression(paste("Phase Angle ", phi)),
+         col.main = "blue")
> axis(1, at = c(-pi, -pi/2, 0, pi/2, pi),
+      labels = expression(-pi, -pi/2, 0, pi/2, pi))
> 
> 
> ## How to combine "math" and numeric variables :
> plot(1:10, type="n", xlab="", ylab="", main = "plot math & numbers")
> theta <- 1.23 ; mtext(bquote(hat(theta) == .(theta)), line= .25)
> for(i in 2:9)
+     text(i, i+1, substitute(list(xi, eta) == group("(",list(x,y),")"),
+                             list(x = i, y = i+1)))
> ## note that both of these use calls rather than expressions.
> ##
> text(1, 10,  "Derivatives:", adj = 0)
> text(1, 9.6, expression(
+  "             first: {f * minute}(x) " == {f * minute}(x)), adj = 0)
> text(1, 9.0, expression(
+  "     second: {f * second}(x) "        == {f * second}(x)), adj = 0)
> 
> 
> ## note the "{ .. }" trick to get "chained" equations:
> plot(1:10, 1:10, main = quote(1 <= {1 < 2}))
> text(4, 9, expression(hat(beta) == (X^t * X)^{-1} * X^t * y))
> text(4, 8.4, "expression(hat(beta) == (X^t * X)^{-1} * X^t * y)",
+      cex = .8)
> text(4, 7, expression(bar(x) == sum(frac(x[i], n), i==1, n)))
> text(4, 6.4, "expression(bar(x) == sum(frac(x[i], n), i==1, n))",
+      cex = .8)
> text(8, 5, expression(paste(frac(1, sigma*sqrt(2*pi)), " ",
+                             plain(e)^{frac(-(x-mu)^2, 2*sigma^2)})),
+      cex = 1.2)
> 
> ## some other useful symbols
> plot.new(); plot.window(c(0,4), c(15,1))
> text(1, 1, "universal", adj = 0); text(2.5, 1,  "\\042")
> text(3, 1, expression(symbol("\042")))
> text(1, 2, "existential", adj = 0); text(2.5, 2,  "\\044")
> text(3, 2, expression(symbol("\044")))
> text(1, 3, "suchthat", adj = 0); text(2.5, 3,  "\\047")
> text(3, 3, expression(symbol("\047")))
> text(1, 4, "therefore", adj = 0); text(2.5, 4,  "\\134")
> text(3, 4, expression(symbol("\134")))
> text(1, 5, "perpendicular", adj = 0); text(2.5, 5,  "\\136")
> text(3, 5, expression(symbol("\136")))
> text(1, 6, "circlemultiply", adj = 0); text(2.5, 6,  "\\304")
> text(3, 6, expression(symbol("\304")))
> text(1, 7, "circleplus", adj = 0); text(2.5, 7,  "\\305")
> text(3, 7, expression(symbol("\305")))
> text(1, 8, "emptyset", adj = 0); text(2.5, 8,  "\\306")
> text(3, 8, expression(symbol("\306")))
> text(1, 9, "angle", adj = 0); text(2.5, 9,  "\\320")
> text(3, 9, expression(symbol("\320")))
> text(1, 10, "leftangle", adj = 0); text(2.5, 10,  "\\341")
> text(3, 10, expression(symbol("\341")))
> text(1, 11, "rightangle", adj = 0); text(2.5, 11,  "\\361")
> text(3, 11, expression(symbol("\361")))
> 
> 
> 
> cleanEx()
> nameEx("postscriptFonts")
> ### * postscriptFonts
> 
> flush(stderr()); flush(stdout())
> 
> ### Name: postscriptFonts
> ### Title: PostScript and PDF Font Families
> ### Aliases: postscriptFonts pdfFonts
> ### Keywords: device
> 
> ### ** Examples
> 
> postscriptFonts()
$serif
$family
[1] "Times"

$metrics
[1] "Times-Roman.afm"      "Times-Bold.afm"       "Times-Italic.afm"    
[4] "Times-BoldItalic.afm" "Symbol.afm"          

$encoding
[1] "default"

attr(,"class")
[1] "Type1Font"

$sans
$family
[1] "Helvetica"

$metrics
[1] "Helvetica.afm"             "Helvetica-Bold.afm"       
[3] "Helvetica-Oblique.afm"     "Helvetica-BoldOblique.afm"
[5] "Symbol.afm"               

$encoding
[1] "default"

attr(,"class")
[1] "Type1Font"

$mono
$family
[1] "Courier"

$metrics
[1] "Courier.afm"             "Courier-Bold.afm"       
[3] "Courier-Oblique.afm"     "Courier-BoldOblique.afm"
[5] "Symbol.afm"             

$encoding
[1] "default"

attr(,"class")
[1] "Type1Font"

$AvantGarde
$family
[1] "AvantGarde"

$metrics
[1] "agw_____.afm" "agd_____.afm" "agwo____.afm" "agdo____.afm" "Symbol.afm"  

$encoding
[1] "default"

attr(,"class")
[1] "Type1Font"

$Bookman
$family
[1] "Bookman"

$metrics
[1] "bkl_____.afm" "bkd_____.afm" "bkli____.afm" "bkdi____.afm" "Symbol.afm"  

$encoding
[1] "default"

attr(,"class")
[1] "Type1Font"

$Courier
$family
[1] "Courier"

$metrics
[1] "Courier.afm"             "Courier-Bold.afm"       
[3] "Courier-Oblique.afm"     "Courier-BoldOblique.afm"
[5] "Symbol.afm"             

$encoding
[1] "default"

attr(,"class")
[1] "Type1Font"

$Helvetica
$family
[1] "Helvetica"

$metrics
[1] "Helvetica.afm"             "Helvetica-Bold.afm"       
[3] "Helvetica-Oblique.afm"     "Helvetica-BoldOblique.afm"
[5] "Symbol.afm"               

$encoding
[1] "default"

attr(,"class")
[1] "Type1Font"

$`Helvetica-Narrow`
$family
[1] "Helvetica-Narrow"

$metrics
[1] "hvn_____.afm" "hvnb____.afm" "hvno____.afm" "hvnbo___.afm" "Symbol.afm"  

$encoding
[1] "default"

attr(,"class")
[1] "Type1Font"

$NewCenturySchoolbook
$family
[1] "NewCenturySchoolbook"

$metrics
[1] "ncr_____.afm" "ncb_____.afm" "nci_____.afm" "ncbi____.afm" "Symbol.afm"  

$encoding
[1] "default"

attr(,"class")
[1] "Type1Font"

$Palatino
$family
[1] "Palatino"

$metrics
[1] "por_____.afm" "pob_____.afm" "poi_____.afm" "pobi____.afm" "Symbol.afm"  

$encoding
[1] "default"

attr(,"class")
[1] "Type1Font"

$Times
$family
[1] "Times"

$metrics
[1] "Times-Roman.afm"      "Times-Bold.afm"       "Times-Italic.afm"    
[4] "Times-BoldItalic.afm" "Symbol.afm"          

$encoding
[1] "default"

attr(,"class")
[1] "Type1Font"

$URWGothic
$family
[1] "URWGothic"

$metrics
[1] "a010013l.afm" "a010015l.afm" "a010033l.afm" "a010035l.afm" "s050000l.afm"

$encoding
[1] "default"

attr(,"class")
[1] "Type1Font"

$URWBookman
$family
[1] "URWBookman"

$metrics
[1] "b018012l.afm" "b018015l.afm" "b018032l.afm" "b018035l.afm" "s050000l.afm"

$encoding
[1] "default"

attr(,"class")
[1] "Type1Font"

$NimbusMon
$family
[1] "NimbusMon"

$metrics
[1] "n022003l.afm" "n022004l.afm" "n022023l.afm" "n022024l.afm" "s050000l.afm"

$encoding
[1] "default"

attr(,"class")
[1] "Type1Font"

$NimbusSan
$family
[1] "NimbusSan"

$metrics
[1] "n019003l.afm" "n019004l.afm" "n019023l.afm" "n019024l.afm" "s050000l.afm"

$encoding
[1] "default"

attr(,"class")
[1] "Type1Font"

$URWHelvetica
$family
[1] "URWHelvetica"

$metrics
[1] "n019003l.afm" "n019004l.afm" "n019023l.afm" "n019024l.afm" "s050000l.afm"

$encoding
[1] "default"

attr(,"class")
[1] "Type1Font"

$NimbusSanCond
$family
[1] "NimbusSanCond"

$metrics
[1] "n019043l.afm" "n019044l.afm" "n019063l.afm" "n019064l.afm" "s050000l.afm"

$encoding
[1] "default"

attr(,"class")
[1] "Type1Font"

$CenturySch
$family
[1] "CenturySch"

$metrics
[1] "c059013l.afm" "c059016l.afm" "c059033l.afm" "c059036l.afm" "s050000l.afm"

$encoding
[1] "default"

attr(,"class")
[1] "Type1Font"

$URWPalladio
$family
[1] "URWPalladio"

$metrics
[1] "p052003l.afm" "p052004l.afm" "p052023l.afm" "p052024l.afm" "s050000l.afm"

$encoding
[1] "default"

attr(,"class")
[1] "Type1Font"

$NimbusRom
$family
[1] "NimbusRom"

$metrics
[1] "n021003l.afm" "n021004l.afm" "n021023l.afm" "n021024l.afm" "s050000l.afm"

$encoding
[1] "default"

attr(,"class")
[1] "Type1Font"

$URWTimes
$family
[1] "URWTimes"

$metrics
[1] "n021003l.afm" "n021004l.afm" "n021023l.afm" "n021024l.afm" "s050000l.afm"

$encoding
[1] "default"

attr(,"class")
[1] "Type1Font"

$URW2Helvetica
$family
[1] "URW2Helvetica"

$metrics
[1] "NimbusSans-Regular.afm"     "NimbusSans-Bold.afm"       
[3] "NimbusSans-Oblique.afm"     "NimbusSans-BoldOblique.afm"
[5] "StandardSymbolsPS.afm"     

$encoding
[1] "default"

attr(,"class")
[1] "Type1Font"

$URW2HelveticaItalic
$family
[1] "URW2HelveticaItalic"

$metrics
[1] "NimbusSans-Regular.afm"    "NimbusSans-Bold.afm"      
[3] "NimbusSans-Italic.afm"     "NimbusSans-BoldItalic.afm"
[5] "StandardSymbolsPS.afm"    

$encoding
[1] "default"

attr(,"class")
[1] "Type1Font"

$URW2Times
$family
[1] "URW2Times"

$metrics
[1] "NimbusRoman-Regular.afm"    "NimbusRoman-Bold.afm"      
[3] "NimbusRoman-Italic.afm"     "NimbusRoman-BoldItalic.afm"
[5] "StandardSymbolsPS.afm"     

$encoding
[1] "default"

attr(,"class")
[1] "Type1Font"

$NimbusMonoPS
$family
[1] "NimbusMonoPS"

$metrics
[1] "NimbusMonoPS-Regular.afm"    "NimbusMonoPS-Bold.afm"      
[3] "NimbusMonoPS-Italic.afm"     "NimbusMonoPS-BoldItalic.afm"
[5] "StandardSymbolsPS.afm"      

$encoding
[1] "default"

attr(,"class")
[1] "Type1Font"

$ArialMT
$family
[1] "ArialMT"

$metrics
[1] "ArialMT.afm"            "ArialMT-Bold.afm"       "ArialMT-Italic.afm"    
[4] "ArialMT-BoldItalic.afm" "Symbol.afm"            

$encoding
[1] "default"

attr(,"class")
[1] "Type1Font"

$ComputerModern
$family
[1] "ComputerModern"

$metrics
[1] "CM_regular_10.afm"      "CM_boldx_10.afm"        "CM_italic_10.afm"      
[4] "CM_boldx_italic_10.afm" "CM_symbol_10.afm"      

$encoding
[1] "TeXtext.enc"

attr(,"class")
[1] "Type1Font"

$ComputerModernItalic
$family
[1] "ComputerModernItalic"

$metrics
[1] "CM_regular_10.afm" "CM_boldx_10.afm"   "cmti10.afm"       
[4] "cmbxti10.afm"      "CM_symbol_10.afm" 

$encoding
[1] "TeXtext.enc"

attr(,"class")
[1] "Type1Font"

$Japan1
$family
[1] "HeiseiKakuGo-W5"

$metrics
[1] ""           ""           ""           ""           "Symbol.afm"

$cmap
[1] "EUC-H"

$cmapEncoding
[1] "EUC-JP"

$pdfresource
[1] ""

attr(,"class")
[1] "CIDFont"

$Japan1HeiMin
$family
[1] "HeiseiMin-W3"

$metrics
[1] ""           ""           ""           ""           "Symbol.afm"

$cmap
[1] "EUC-H"

$cmapEncoding
[1] "EUC-JP"

$pdfresource
[1] ""

attr(,"class")
[1] "CIDFont"

$Japan1GothicBBB
$family
[1] "GothicBBB-Medium"

$metrics
[1] ""           ""           ""           ""           "Symbol.afm"

$cmap
[1] "EUC-H"

$cmapEncoding
[1] "EUC-JP"

$pdfresource
[1] ""

attr(,"class")
[1] "CIDFont"

$Japan1Ryumin
$family
[1] "Ryumin-Light"

$metrics
[1] ""           ""           ""           ""           "Symbol.afm"

$cmap
[1] "EUC-H"

$cmapEncoding
[1] "EUC-JP"

$pdfresource
[1] ""

attr(,"class")
[1] "CIDFont"

$Korea1
$family
[1] "Baekmuk-Batang"

$metrics
[1] ""           ""           ""           ""           "Symbol.afm"

$cmap
[1] "KSCms-UHC-H"

$cmapEncoding
[1] "CP949"

$pdfresource
[1] ""

attr(,"class")
[1] "CIDFont"

$Korea1deb
$family
[1] "Batang-Regular"

$metrics
[1] ""           ""           ""           ""           "Symbol.afm"

$cmap
[1] "KSCms-UHC-H"

$cmapEncoding
[1] "CP949"

$pdfresource
[1] ""

attr(,"class")
[1] "CIDFont"

$CNS1
$family
[1] "MOESung-Regular"

$metrics
[1] ""           ""           ""           ""           "Symbol.afm"

$cmap
[1] "B5pc-H"

$cmapEncoding
[1] "CP950"

$pdfresource
[1] ""

attr(,"class")
[1] "CIDFont"

$GB1
$family
[1] "BousungEG-Light-GB"

$metrics
[1] ""           ""           ""           ""           "Symbol.afm"

$cmap
[1] "GBK-EUC-H"

$cmapEncoding
[1] "GBK"

$pdfresource
[1] ""

attr(,"class")
[1] "CIDFont"

> ## This duplicates "ComputerModernItalic".
> CMitalic <- Type1Font("ComputerModern2",
+                       c("CM_regular_10.afm", "CM_boldx_10.afm",
+                         "cmti10.afm", "cmbxti10.afm",
+                          "CM_symbol_10.afm"),
+                       encoding = "TeXtext.enc")
> postscriptFonts(CMitalic = CMitalic)
> 
> ## A CID font for Japanese using a different CMap and
> ## corresponding cmapEncoding.
> `Jp_UCS-2` <- CIDFont("TestUCS2",
+                   c("Adobe-Japan1-UniJIS-UCS2-H.afm",
+                     "Adobe-Japan1-UniJIS-UCS2-H.afm",
+                     "Adobe-Japan1-UniJIS-UCS2-H.afm",
+                     "Adobe-Japan1-UniJIS-UCS2-H.afm"),
+                   "UniJIS-UCS2-H", "UCS-2")
> pdfFonts(`Jp_UCS-2` = `Jp_UCS-2`)
> names(pdfFonts())
 [1] "serif"                "sans"                 "mono"                
 [4] "AvantGarde"           "Bookman"              "Courier"             
 [7] "Helvetica"            "Helvetica-Narrow"     "NewCenturySchoolbook"
[10] "Palatino"             "Times"                "URWGothic"           
[13] "URWBookman"           "NimbusMon"            "NimbusSan"           
[16] "URWHelvetica"         "NimbusSanCond"        "CenturySch"          
[19] "URWPalladio"          "NimbusRom"            "URWTimes"            
[22] "URW2Helvetica"        "URW2HelveticaItalic"  "URW2Times"           
[25] "NimbusMonoPS"         "ArialMT"              "Japan1"              
[28] "Japan1HeiMin"         "Japan1GothicBBB"      "Japan1Ryumin"        
[31] "Korea1"               "Korea1deb"            "CNS1"                
[34] "GB1"                  "Jp_UCS-2"            
> 
> 
> 
> cleanEx()
> nameEx("pretty.Date")
> ### * pretty.Date
> 
> flush(stderr()); flush(stdout())
> 
> ### Name: pretty.Date
> ### Title: Pretty Breakpoints for Date-Time Classes
> ### Aliases: pretty.Date pretty.POSIXt
> ### Keywords: dplot
> 
> ### ** Examples
> 
> ## IGNORE_RDIFF_BEGIN
> pretty(Sys.Date())
[1] "2024-08-28" "2024-08-29" "2024-08-30" "2024-08-31" "2024-09-01"
[6] "2024-09-02"
> pretty(Sys.time(), n = 10)
 [1] "2024-08-30 15:57:05 NZST" "2024-08-30 15:57:06 NZST"
 [3] "2024-08-30 15:57:07 NZST" "2024-08-30 15:57:08 NZST"
 [5] "2024-08-30 15:57:09 NZST" "2024-08-30 15:57:10 NZST"
 [7] "2024-08-30 15:57:11 NZST" "2024-08-30 15:57:12 NZST"
 [9] "2024-08-30 15:57:13 NZST" "2024-08-30 15:57:14 NZST"
[11] "2024-08-30 15:57:15 NZST"
> ## IGNORE_RDIFF_END
> pretty(as.Date("2000-03-01")) # R 1.0.0 came in a leap year
[1] "2000-02-28" "2000-02-29" "2000-03-01" "2000-03-02" "2000-03-03"
[6] "2000-03-04"
> 
> ## time ranges in diverse scales:% also in ../../../../tests/reg-tests-1c.R
> steps <- stats::setNames(,
+     c("10 secs", "1 min", "5 mins", "30 mins", "6 hours", "12 hours",
+       "1 DSTday", "2 weeks", "1 month", "6 months", "1 year",
+       "10 years", "50 years", "1000 years"))
> x <- as.POSIXct("2002-02-02 02:02")
> lapply(steps,
+        function(s) {
+            at <- pretty(seq(x, by = s, length.out = 2), n = 5)
+            attr(at, "labels")
+        })
$`10 secs`
[1] "00" "02" "04" "06" "08" "10"

$`1 min`
[1] "00" "10" "20" "30" "40" "50" "00"

$`5 mins`
[1] "02:02" "02:03" "02:04" "02:05" "02:06" "02:07"

$`30 mins`
[1] "02:00" "02:10" "02:20" "02:30" "02:40"

$`6 hours`
[1] "02:00" "03:00" "04:00" "05:00" "06:00" "07:00" "08:00" "09:00"

$`12 hours`
[1] "00:00" "03:00" "06:00" "09:00" "12:00" "15:00"

$`1 DSTday`
[1] "Feb 02 00:00" "Feb 02 06:00" "Feb 02 12:00" "Feb 02 18:00" "Feb 03 00:00"
[6] "Feb 03 06:00"

$`2 weeks`
[1] "Jan 28" "Feb 04" "Feb 11" "Feb 18"

$`1 month`
[1] "Jan 28" "Feb 04" "Feb 11" "Feb 18" "Feb 25" "Mar 04"

$`6 months`
[1] "Feb" "Mar" "Apr" "May" "Jun" "Jul" "Aug" "Sep"

$`1 year`
[1] "Jan" "Apr" "Jul" "Oct" "Jan" "Apr"

$`10 years`
[1] "2002" "2004" "2006" "2008" "2010" "2012" "2014"

$`50 years`
[1] "2000" "2010" "2020" "2030" "2040" "2050" "2060"

$`1000 years`
[1] "2000" "2200" "2400" "2600" "2800" "3000" "3200"

> 
> 
> 
> cleanEx()
> nameEx("ps.options")
> ### * ps.options
> 
> flush(stderr()); flush(stdout())
> 
> ### Name: ps.options
> ### Title: Auxiliary Function to Set/View Defaults for Arguments of
> ###   postscript
> ### Aliases: ps.options setEPS setPS
> ### Keywords: device
> 
> ### ** Examples
> 
> ps.options(bg = "pink")
> utils::str(ps.options())
List of 18
 $ onefile    : logi TRUE
 $ family     : chr "Helvetica"
 $ title      : chr "R Graphics Output"
 $ fonts      : NULL
 $ encoding   : chr "default"
 $ bg         : chr "pink"
 $ fg         : chr "black"
 $ width      : num 0
 $ height     : num 0
 $ horizontal : logi TRUE
 $ pointsize  : num 12
 $ paper      : chr "default"
 $ pagecentre : logi TRUE
 $ print.it   : logi FALSE
 $ command    : chr "default"
 $ colormodel : chr "srgb"
 $ useKerning : logi TRUE
 $ fillOddEven: logi FALSE
> 
> ### ---- error checking of arguments: ----
> ps.options(width = 0:12, onefile = 0, bg = pi)
Warning: ‘mode(onefile)’ and ‘mode(bg)’ differ between new and previous
	 ==> NOT changing ‘onefile’ & ‘bg’
Warning: ‘length(width)’ differs between new and previous
	 ==> NOT changing ‘width’
> # override the check for 'width', but not 'bg':
> ps.options(width = 0:12, bg = pi, override.check = c(TRUE,FALSE))
Warning: ‘mode(bg)’ differs between new and previous
	 ==> NOT changing ‘bg’
Warning: ‘length(width)’ differs between new and previous
> utils::str(ps.options())
List of 18
 $ onefile    : logi TRUE
 $ family     : chr "Helvetica"
 $ title      : chr "R Graphics Output"
 $ fonts      : NULL
 $ encoding   : chr "default"
 $ bg         : chr "pink"
 $ fg         : chr "black"
 $ width      : int [1:13] 0 1 2 3 4 5 6 7 8 9 ...
 $ height     : num 0
 $ horizontal : logi TRUE
 $ pointsize  : num 12
 $ paper      : chr "default"
 $ pagecentre : logi TRUE
 $ print.it   : logi FALSE
 $ command    : chr "default"
 $ colormodel : chr "srgb"
 $ useKerning : logi TRUE
 $ fillOddEven: logi FALSE
> ps.options(reset = TRUE) # back to factory-fresh
> 
> 
> 
> cleanEx()
> nameEx("quartz")
> ### * quartz
> 
> flush(stderr()); flush(stdout())
> 
> ### Name: quartz
> ### Title: macOS Quartz Device
> ### Aliases: quartz quartz.options quartz.save
> ### Keywords: device
> 
> ### ** Examples
> ## Not run: 
> ##D ## Only on a Mac,
> ##D ## put something like this is your .Rprofile to customize the defaults
> ##D setHook(packageEvent("grDevices", "onLoad"),
> ##D         function(...) grDevices::quartz.options(width = 8, height = 6,
> ##D                                                 pointsize = 10))
> ## End(Not run)
> 
> 
> cleanEx()
> nameEx("quartzFonts")
> ### * quartzFonts
> 
> flush(stderr()); flush(stdout())
> 
> ### Name: quartzFonts
> ### Title: Quartz Fonts Setup
> ### Aliases: quartzFont quartzFonts
> ### Keywords: device
> 
> ### ** Examples
> 
> 
> cleanEx()
> nameEx("recordGraphics")
> ### * recordGraphics
> 
> flush(stderr()); flush(stdout())
> 
> ### Name: recordGraphics
> ### Title: Record Graphics Operations
> ### Aliases: recordGraphics
> ### Keywords: device
> 
> ### ** Examples
> 
> require(graphics)
> 
> plot(1:10)
> # This rectangle remains 1inch wide when the device is resized
> recordGraphics(
+   {
+     rect(4, 2,
+          4 + diff(par("usr")[1:2])/par("pin")[1], 3)
+   },
+   list(),
+   getNamespace("graphics"))
> 
> 
> 
> graphics::par(get("par.postscript", pos = 'CheckExEnv'))
> cleanEx()
> nameEx("rgb")
> ### * rgb
> 
> flush(stderr()); flush(stdout())
> 
> ### Name: rgb
> ### Title: RGB Color Specification
> ### Aliases: rgb
> ### Keywords: color
> 
> ### ** Examples
> 
> rgb(0, 1, 0)
[1] "#00FF00"
> 
> rgb((0:15)/15, green = 0, blue = 0, names = paste("red", 0:15, sep = "."))
    red.0     red.1     red.2     red.3     red.4     red.5     red.6     red.7 
"#000000" "#110000" "#220000" "#330000" "#440000" "#550000" "#660000" "#770000" 
    red.8     red.9    red.10    red.11    red.12    red.13    red.14    red.15 
"#880000" "#990000" "#AA0000" "#BB0000" "#CC0000" "#DD0000" "#EE0000" "#FF0000" 
> 
> rgb(0, 0:12, 0, maxColorValue = 255) # integer input
 [1] "#000000" "#000100" "#000200" "#000300" "#000400" "#000500" "#000600"
 [8] "#000700" "#000800" "#000900" "#000A00" "#000B00" "#000C00"
> 
> ramp <- colorRamp(c("red", "white"))
> rgb( ramp(seq(0, 1, length.out = 5)), maxColorValue = 255)
[1] "#FF0000" "#FF3F3F" "#FF7F7F" "#FFBFBF" "#FFFFFF"
> 
> 
> 
> cleanEx()
> nameEx("rgb2hsv")
> ### * rgb2hsv
> 
> flush(stderr()); flush(stdout())
> 
> ### Name: rgb2hsv
> ### Title: RGB to HSV Conversion
> ### Aliases: rgb2hsv
> ### Keywords: color dplot
> 
> ### ** Examples
> 
> ## These (saturated, bright ones) only differ by hue
> (rc <- col2rgb(c("red", "yellow","green","cyan", "blue", "magenta")))
      [,1] [,2] [,3] [,4] [,5] [,6]
red    255  255    0    0    0  255
green    0  255  255  255    0    0
blue     0    0    0  255  255  255
> (hc <- rgb2hsv(rc))
  [,1]      [,2]      [,3] [,4]      [,5]      [,6]
h    0 0.1666667 0.3333333  0.5 0.6666667 0.8333333
s    1 1.0000000 1.0000000  1.0 1.0000000 1.0000000
v    1 1.0000000 1.0000000  1.0 1.0000000 1.0000000
> 6 * hc["h",] # the hues are equispaced
[1] 0 1 2 3 4 5
> 
> ## Don't show: 
> set.seed(151)
> ## End(Don't show)
> (rgb3 <- floor(256 * matrix(stats::runif(3*12), 3, 12)))
     [,1] [,2] [,3] [,4] [,5] [,6] [,7] [,8] [,9] [,10] [,11] [,12]
[1,]  122  137  116  244   20  153  191  250  134   117    27   202
[2,]  221  113  210  200  218  151   64  182  195   103   218   254
[3,]  199  157   88   76   39   91   80  146   22   105    17   239
> (hsv3 <- rgb2hsv(rgb3))
       [,1]      [,2]      [,3]      [,4]      [,5]      [,6]      [,7]
h 0.4629630 0.7575758 0.2950820 0.1230159 0.3493266 0.1612903 0.9790026
s 0.4479638 0.2802548 0.5809524 0.6885246 0.9082569 0.4052288 0.6649215
v 0.8666667 0.6156863 0.8235294 0.9568627 0.8549020 0.6000000 0.7490196
        [,8]      [,9]     [,10]     [,11]     [,12]
h 0.05769231 0.2254335 0.9761905 0.3250415 0.4519231
s 0.41600000 0.8871795 0.1196581 0.9220183 0.2047244
v 0.98039216 0.7647059 0.4588235 0.8549020 0.9960784
> ## Consistency :
> stopifnot(rgb3 == col2rgb(hsv(h = hsv3[1,], s = hsv3[2,], v = hsv3[3,])),
+           all.equal(hsv3, rgb2hsv(rgb3/255, maxColorValue = 1)))
> 
> ## A (simplified) pure R version -- originally by Wolfram Fischer --
> ## showing the exact algorithm:
> rgb2hsvR <- function(rgb, gamma = 1, maxColorValue = 255)
+ {
+     if(!is.numeric(rgb)) stop("rgb matrix must be numeric")
+     d <- dim(rgb)
+     if(d[1] != 3) stop("rgb matrix must have 3 rows")
+     n <- d[2]
+     if(n == 0) return(cbind(c(h = 1, s = 1, v = 1))[,0])
+     rgb <- rgb/maxColorValue
+     if(gamma != 1) rgb <- rgb ^ (1/gamma)
+ 
+     ## get the max and min
+     v <- apply( rgb, 2, max)
+     s <- apply( rgb, 2, min)
+     D <- v - s # range
+ 
+     ## set hue to zero for undefined values (gray has no hue)
+     h <- numeric(n)
+     notgray <- ( s != v )
+ 
+     ## blue hue
+     idx <- (v == rgb[3,] & notgray )
+     if (any (idx))
+         h[idx] <- 2/3 + 1/6 * (rgb[1,idx] - rgb[2,idx]) / D[idx]
+     ## green hue
+     idx <- (v == rgb[2,] & notgray )
+     if (any (idx))
+         h[idx] <- 1/3 + 1/6 * (rgb[3,idx] - rgb[1,idx]) / D[idx]
+     ## red hue
+     idx <- (v == rgb[1,] & notgray )
+     if (any (idx))
+         h[idx] <-       1/6 * (rgb[2,idx] - rgb[3,idx]) / D[idx]
+ 
+     ## correct for negative red
+     idx <- (h < 0)
+     h[idx] <- 1+h[idx]
+ 
+     ## set the saturation
+     s[! notgray] <- 0;
+     s[notgray] <- 1 - s[notgray] / v[notgray]
+ 
+     rbind( h = h, s = s, v = v )
+ }
> 
> ## confirm the equivalence:
> all.equal(rgb2hsv (rgb3),
+           rgb2hsvR(rgb3), tolerance = 1e-14) # TRUE
[1] TRUE
> 
> 
> 
> cleanEx()
> nameEx("trans3d")
> ### * trans3d
> 
> flush(stderr()); flush(stdout())
> 
> ### Name: trans3d
> ### Title: 3D to 2D Transformation for Perspective Plots
> ### Aliases: trans3d
> ### Keywords: dplot
> 
> ### ** Examples
> 
> ## See  help(persp) {after attaching the 'graphics' package}
> ##      -----------
> 
> ## Example for 'continuous = TRUE' (vs default):
> require(graphics)
> x <- -10:10/10 # [-1, 1]
> y <- -16:16/16 # [-1, 1] ==> z = fxy := outer(x,y) is also in [-1,1]
> 
> p <- persp(x, y, fxy <- outer(x,y), phi = 20, theta = 15, r = 3, ltheta = -75,
+            shade = 0.8, col = "green3", ticktype = "detailed")
> ## 5 axis-parallel auxiliary lines in x-y  and y-z planes :
> lines(trans3d(-.5 , y=-1:1, z=min(fxy),  pmat=p), lty=2)
> lines(trans3d(  0 , y=-1:1, z=min(fxy),  pmat=p), lty=2)
> lines(trans3d(-1:1, y= -.7, z=min(fxy),  pmat=p), lty=2)
> lines(trans3d( -1,  y= -.7, z=c(-1,1) ,  pmat=p), lty=2)
> lines(trans3d( -1,  y=-1:1, z= -.5    ,  pmat=p), lty=2)
> ## 2 pillars to carry the horizontals below:
> lines(trans3d(-.5 , y= -.7, z=c(-1,-.5), pmat=p), lwd=1.5, col="gray10")
> lines(trans3d( 0  , y= -.7, z=c(-1,-.5), pmat=p), lwd=1.5, col="gray10")
> ## now some "horizontal rays" (going from center to very left or very right):
> doHor <- function(x1, x2, z, CNT=FALSE, ...)
+     lines(trans3d(x=seq(x1, x2, by=0.5), y= -0.7, z = z, pmat = p, continuous = CNT),
+           lwd = 3, type="b", xpd=NA, ...)
> doHor(-10,  0, z = -0.5, col = 2)  # x in [-10, 0] -- to the very left : fine
> doHor(-.5,  2, z = -0.52,col = 4) # x in [-0.5, 2] only {to the right} --> all fine
> ## but now, x in [-0.5, 20] -- "too far" ==> "wrap around" problem (without 'continuous=TRUE'):
> doHor(-.5, 20, z = -0.58, col = "steelblue", lty=2)
> ## but it is fixed with continuous = CNT = TRUE:
> doHor(-.5, 20, z = -0.55, CNT=TRUE, col = "skyblue")
points cut off after point[39]
> 
> 
> 
> cleanEx()
> nameEx("windows")
> ### * windows
> 
> flush(stderr()); flush(stdout())
> 
> ### Name: windows
> ### Title: Windows Graphics Devices
> ### Aliases: windows win.graph win.metafile win.print print.SavedPlots
> ###   [.SavedPlots
> ### Keywords: device
> 
> ### ** Examples
> ## Not run: 
> ##D ## A series of plots written to a sequence of metafiles
> ##D if(.Platform$OS.type == "windows")
> ##D    win.metafile("Rplot%02d.wmf", pointsize = 10)
> ## End(Not run)
> 
> 
> cleanEx()
> nameEx("windows.options")
> ### * windows.options
> 
> flush(stderr()); flush(stdout())
> 
> ### Name: windows.options
> ### Title: Auxiliary Function to Set/View Defaults for Arguments of
> ###   windows()
> ### Aliases: windows.options
> ### Keywords: device
> 
> ### ** Examples
> ## Not run: 
> ##D ## put something like this is your .Rprofile to customize the defaults
> ##D setHook(packageEvent("grDevices", "onLoad"),
> ##D         function(...)
> ##D             grDevices::windows.options(width = 8, height = 6,
> ##D                                        xpos = 0, pointsize = 10,
> ##D                                        bitmap.aa.win = "cleartype"))
> ## End(Not run)
> 
> 
> cleanEx()
> nameEx("windowsFonts")
> ### * windowsFonts
> 
> flush(stderr()); flush(stdout())
> 
> ### Name: windowsFonts
> ### Title: Windows Fonts
> ### Aliases: windowsFont windowsFonts
> ### Keywords: device
> 
> ### ** Examples
> 
> 
> cleanEx()
> nameEx("x11")
> ### * x11
> 
> flush(stderr()); flush(stdout())
> 
> ### Name: x11
> ### Title: X Window System Graphics (X11)
> ### Aliases: x11 X11 X11.options
> ### Keywords: device
> 
> ### ** Examples
> ## Not run: 
> ##D if(.Platform$OS.type == "unix") { # Only on unix-alikes, possibly Mac,
> ##D ## put something like this is your .Rprofile to customize the defaults
> ##D setHook(packageEvent("grDevices", "onLoad"),
> ##D         function(...) grDevices::X11.options(width = 8, height = 6, xpos = 0,
> ##D                                              pointsize = 10))
> ##D }
> ## End(Not run)
> 
> 
> cleanEx()
> nameEx("x11Fonts")
> ### * x11Fonts
> 
> flush(stderr()); flush(stdout())
> 
> ### Name: X11Fonts
> ### Title: X11 Fonts
> ### Aliases: X11Font X11Fonts
> ### Keywords: device
> 
> ### ** Examples
> ## IGNORE_RDIFF_BEGIN
> if(capabilities("X11")) withAutoprint({
+ X11Fonts()
+ X11Fonts("mono")
+ utopia <- X11Font("-*-utopia-*-*-*-*-*-*-*-*-*-*-*-*")
+ X11Fonts(utopia = utopia)
+ })
> X11Fonts()
$serif
[1] "-*-times-%s-%s-*-*-%d-*-*-*-*-*-*-*"

$sans
[1] "-*-helvetica-%s-%s-*-*-%d-*-*-*-*-*-*-*"

$mono
[1] "-*-courier-%s-%s-*-*-%d-*-*-*-*-*-*-*"

$Times
[1] "-adobe-times-%s-%s-*-*-%d-*-*-*-*-*-*-*"

$Helvetica
[1] "-adobe-helvetica-%s-%s-*-*-%d-*-*-*-*-*-*-*"

$CyrTimes
[1] "-cronyx-times-%s-%s-*-*-%d-*-*-*-*-*-*-*"

$CyrHelvetica
[1] "-cronyx-helvetica-%s-%s-*-*-%d-*-*-*-*-*-*-*"

$Arial
[1] "-monotype-arial-%s-%s-*-*-%d-*-*-*-*-*-*-*"

$Mincho
[1] "-*-mincho-%s-%s-*-*-%d-*-*-*-*-*-*-*"

> X11Fonts("mono")
$mono
[1] "-*-courier-%s-%s-*-*-%d-*-*-*-*-*-*-*"

> utopia <- X11Font("-*-utopia-*-*-*-*-*-*-*-*-*-*-*-*")
> X11Fonts(utopia = utopia)
> ## IGNORE_RDIFF_END
> 
> 
> cleanEx()
> nameEx("xy.coords")
> ### * xy.coords
> 
> flush(stderr()); flush(stdout())
> 
> ### Name: xy.coords
> ### Title: Extracting Plotting Structures
> ### Aliases: xy.coords
> ### Keywords: dplot
> 
> ### ** Examples
> 
> ff <- stats::fft(1:9)
> xy.coords(ff)
$x
[1] 45.0 -4.5 -4.5 -4.5 -4.5 -4.5 -4.5 -4.5 -4.5

$y
[1]   0.0000000  12.3636484   5.3628912   2.5980762   0.7934714  -0.7934714
[7]  -2.5980762  -5.3628912 -12.3636484

$xlab
[1] "Re()"

$ylab
[1] "Im()"

> xy.coords(ff, xlab = "fft") # labels "Re(fft)",  "Im(fft)"
$x
[1] 45.0 -4.5 -4.5 -4.5 -4.5 -4.5 -4.5 -4.5 -4.5

$y
[1]   0.0000000  12.3636484   5.3628912   2.5980762   0.7934714  -0.7934714
[7]  -2.5980762  -5.3628912 -12.3636484

$xlab
[1] "Re(fft)"

$ylab
[1] "Im(fft)"

> ## Don't show: 
> stopifnot(identical(xy.coords(ff, xlab = "fft"),
+                     xy.coords(ff, ylab = "fft")))
> xy.labs <- function(...) xy.coords(...)[c("xlab","ylab")]
> stopifnot(identical(xy.labs(ff, xlab = "fft", setLab = FALSE),
+                     list(xlab = "fft", ylab = "fft")),
+           identical(xy.labs(ff, ylab = "fft", setLab = FALSE),
+                     list(xlab = NULL, ylab = "fft")),
+           identical(xy.labs(ff, xlab = "Re(fft)", ylab = "Im(fft)", setLab = FALSE),
+                     list(xlab = "Re(fft)", ylab = "Im(fft)")))
> ## End(Don't show)
> with(cars, xy.coords(dist ~ speed, NULL)$xlab ) # = "speed"
[1] "speed"
> 
> xy.coords(1:3, 1:2, recycle = TRUE) # otherwise error "lengths differ"
$x
[1] 1 2 3

$y
[1] 1 2 1

$xlab
NULL

$ylab
NULL

> xy.coords(-2:10, log = "y")
Warning in 'xy.coords(-2:10, log = "y")':
  3 y values <= 0 omitted from logarithmic plot
$x
 [1]  1  2  3  4  5  6  7  8  9 10 11 12 13

$y
 [1] NA NA NA  1  2  3  4  5  6  7  8  9 10

$xlab
[1] "Index"

$ylab
NULL

> ##> xlab: "Index"  \\  warning: 3 y values <= 0 omitted ..
> op <- options(warn = 2)# ==> warnings would be errors, we suppress the one "we know":
> suppressWarnings(xy.coords(-2:10, log = "y"), classes="log_le_0") -> xy
> options(op) # revert
> stopifnot(is.list(xy), identical (1:13 +0,  xy$x),
+           identical(c(rep(NA, 3), 1:10 +0), xy$y))
> 
> 
> 
> cleanEx()
> nameEx("xyTable")
> ### * xyTable
> 
> flush(stderr()); flush(stdout())
> 
> ### Name: xyTable
> ### Title: Multiplicities of (x,y) Points, e.g., for a Sunflower Plot
> ### Aliases: xyTable
> ### Keywords: dplot
> 
> ### ** Examples
> 
> xyTable(iris[, 3:4], digits = 6)
$x
  [1] 1.0 1.1 1.2 1.3 1.3 1.3 1.4 1.4 1.4 1.5 1.5 1.5 1.5 1.6 1.6 1.6 1.7 1.7
 [19] 1.7 1.7 1.9 1.9 3.0 3.3 3.5 3.6 3.7 3.8 3.9 3.9 3.9 4.0 4.0 4.0 4.1 4.1
 [37] 4.2 4.2 4.2 4.3 4.4 4.4 4.4 4.5 4.5 4.5 4.5 4.6 4.6 4.6 4.7 4.7 4.7 4.7
 [55] 4.8 4.8 4.9 4.9 4.9 5.0 5.0 5.0 5.0 5.1 5.1 5.1 5.1 5.1 5.1 5.1 5.2 5.2
 [73] 5.3 5.3 5.4 5.4 5.5 5.5 5.6 5.6 5.6 5.6 5.6 5.7 5.7 5.7 5.8 5.8 5.8 5.9
 [91] 5.9 6.0 6.0 6.1 6.1 6.1 6.3 6.4 6.6 6.7 6.7 6.9

$y
  [1] 0.2 0.1 0.2 0.2 0.3 0.4 0.1 0.2 0.3 0.1 0.2 0.3 0.4 0.2 0.4 0.6 0.2 0.3
 [19] 0.4 0.5 0.2 0.4 1.1 1.0 1.0 1.3 1.0 1.1 1.1 1.2 1.4 1.0 1.2 1.3 1.0 1.3
 [37] 1.2 1.3 1.5 1.3 1.2 1.3 1.4 1.3 1.5 1.6 1.7 1.3 1.4 1.5 1.2 1.4 1.5 1.6
 [55] 1.4 1.8 1.5 1.8 2.0 1.5 1.7 1.9 2.0 1.5 1.6 1.8 1.9 2.0 2.3 2.4 2.0 2.3
 [73] 1.9 2.3 2.1 2.3 1.8 2.1 1.4 1.8 2.1 2.2 2.4 2.1 2.3 2.5 1.6 1.8 2.2 2.1
 [91] 2.3 1.8 2.5 1.9 2.3 2.5 1.8 2.0 2.1 2.0 2.2 2.3

$number
  [1] 1 1 2 4 2 1 2 8 3 2 7 1 3 5 1 1 1 1 1 1 1 1 1 2 2 1 1 1 1 1 1 1 1 3 1 2 1
 [38] 2 1 2 1 1 2 1 5 1 1 1 1 1 1 2 1 1 1 3 2 2 1 1 1 1 1 1 1 1 2 1 1 1 1 1 1 1
 [75] 1 1 2 1 1 1 1 1 2 1 1 1 1 1 1 1 1 1 1 1 1 1 1 1 1 1 1 1

> 
> ## If missing coordinates exist, they are also counted
> iris2 <- iris[1:10, 3:4]
> iris2[4, 2] <- NA
> iris2[c(3, 5), ] <- NA
> xyTable(iris2)
$x
[1] 1.4 1.4 1.5 1.5 1.5 1.7  NA

$y
[1] 0.2 0.3 0.1 0.2  NA 0.4  NA

$number
[1] 3 1 1 1 1 1 2

> 
> ## Discretized uncorrelated Gaussian:
> ## Don't show: 
> set.seed(1)
> ## End(Don't show)
> xy <- data.frame(x = round(sort(stats::rnorm(100))), y = stats::rnorm(100))
> xyTable(xy, digits = 1)
$x
 [1] -2 -2 -2 -2 -1 -1 -1 -1 -1 -1 -1 -1 -1 -1 -1 -1 -1  0  0  0  0  0  0  0  0
[26]  0  0  0  0  0  0  0  0  0  0  0  0  0  0  1  1  1  1  1  1  1  1  1  1  1
[51]  1  1  1  1  1  1  2  2  2  2

$y
 [1] -0.90 -0.60  0.04  0.20 -0.70 -0.60 -0.50 -0.40 -0.30 -0.20 -0.10  0.40
[13]  0.50  0.70  0.90  1.00  2.00 -2.00 -1.00 -0.90 -0.80 -0.70 -0.60 -0.50
[25] -0.30 -0.20 -0.07 -0.06 -0.04 -0.02  0.02  0.06  0.30  0.40  0.50  0.70
[37]  0.90  1.00  2.00 -1.00 -0.90 -0.80 -0.70 -0.40 -0.30 -0.20 -0.10 -0.08
[49] -0.03  0.10  0.20  0.40  0.50  0.80  1.00  2.00 -1.00 -0.40  0.40  1.00

$number
 [1] 1 1 1 1 2 1 2 1 2 4 1 1 1 1 1 2 2 5 5 1 1 2 3 2 3 1 1 1 1 1 1 1 1 1 2 1 1 3
[39] 3 3 1 1 1 1 2 2 1 1 1 1 2 1 2 2 4 2 3 1 1 1

> 
> 
> 
> cleanEx()
> nameEx("xyz.coords")
> ### * xyz.coords
> 
> flush(stderr()); flush(stdout())
> 
> ### Name: xyz.coords
> ### Title: Extracting Plotting Structures
> ### Aliases: xyz.coords
> ### Keywords: dplot
> 
> ### ** Examples
> 
> xyz.coords(data.frame(10*1:9, -4), y = NULL, z = NULL)
$x
[1] 1 2 3 4 5 6 7 8 9

$y
[1] 10 20 30 40 50 60 70 80 90

$z
[1] -4 -4 -4 -4 -4 -4 -4 -4 -4

$xlab
[1] "Index"

$ylab
NULL

$zlab
NULL

> 
> xyz.coords(1:5, stats::fft(1:5), z = NULL, xlab = "X", ylab = "Y")
$x
[1] 15.0 -2.5 -2.5 -2.5 -2.5

$y
[1]  0.0000000  3.4409548  0.8122992 -0.8122992 -3.4409548

$z
[1] 1 2 3 4 5

$xlab
[1] "Re(Y)"

$ylab
[1] "Im(Y)"

$zlab
[1] "X"

> 
> y <- 2 * (x2 <- 10 + (x1 <- 1:10))
> xyz.coords(y ~ x1 + x2, y = NULL, z = NULL)
$x
 [1]  1  2  3  4  5  6  7  8  9 10

$y
 [1] 11 12 13 14 15 16 17 18 19 20

$z
 [1] 22 24 26 28 30 32 34 36 38 40

$xlab
[1] "x1"

$ylab
[1] "x2"

$zlab
[1] "y"

> 
> xyz.coords(data.frame(x = -1:9, y = 2:12, z = 3:13), y = NULL, z = NULL,
+            log = "xy")
Warning in 'xyz.coords(data.frame(x = -1:9, y = 2:12, z = 3:13), y = NULL, ':
  2 x values <= 0 omitted from logarithmic plot
$x
 [1] NA NA  1  2  3  4  5  6  7  8  9

$y
 [1]  2  3  4  5  6  7  8  9 10 11 12

$z
 [1]  3  4  5  6  7  8  9 10 11 12 13

$xlab
[1] "x"

$ylab
[1] "y"

$zlab
[1] "z"

> ##> Warning message: 2 x values <= 0 omitted ...
> ## Suppress this specific warning:
> suppressWarnings(xyz.coords(x = -1:9, y = 2:12, z = 3:13, log = "xy"),
+                  classes = "log_le_0")
$x
 [1] NA NA  1  2  3  4  5  6  7  8  9

$y
 [1]  2  3  4  5  6  7  8  9 10 11 12

$z
 [1]  3  4  5  6  7  8  9 10 11 12 13

$xlab
NULL

$ylab
NULL

$zlab
NULL

> 
> 
> 
> ### * <FOOTER>
> ###
> cleanEx()
> options(digits = 7L)
> base::cat("Time elapsed: ", proc.time() - base::get("ptime", pos = 'CheckExEnv'),"\n")
Time elapsed:  29.539 0.389 31.994 0 0 
> grDevices::dev.off()
null device 
          1 
> ###
> ### Local variables: ***
> ### mode: outline-minor ***
> ### outline-regexp: "\\(> \\)?### [*]+" ***
> ### End: ***
> quit('no')<|MERGE_RESOLUTION|>--- conflicted
+++ resolved
@@ -388,10 +388,6 @@
 > axisTicks(pu[3:4], log = FALSE, nint = 10)
  [1]   0  10  20  30  40  50  60  70  80  90 100
 > 
-<<<<<<< HEAD
-> plot(10*(0:10), log = "y"); (pu <- par("usr"))
-Warning in 'xy.coords(x, y, xlabel, ylabel, log)':
-=======
 > 
 > ## --------------------  Log Scale  --------------------------------
 > x <- c(10, 1000)
@@ -400,8 +396,7 @@
 [1]   10   20   50  100  200  500 1000
 > 
 > plot(10*(0:10), log = "y"); (pu <- par("usr")) # ... ...  0.96 2.04
-Warning in xy.coords(x, y, xlabel, ylabel, log) :
->>>>>>> 9ad8999c
+Warning in 'xy.coords(x, y, xlabel, ylabel, log)':
   1 y value <= 0 omitted from logarithmic plot
 [1]  0.60 11.40  0.96  2.04
 > aX(2, print(ya <- axisTicks(pu[3:4], log = TRUE)))  # 10 20 50 100 (y axis)
