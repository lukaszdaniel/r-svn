on: [push, pull_request]

name: Build from SVN

concurrency:
  group: ${{ github.event.pull_request.number || github.run_id }}
  cancel-in-progress: true

jobs:
  linux:
    name: Linux
    runs-on: ubuntu-24.04${{matrix.ARCH == 'arm' && '-arm' || ''}}
    container:
      image: ${{matrix.OS}}
    env:
      DEBIAN_FRONTEND: noninteractive
      R_CRAN_WEB: "https://cran.rstudio.com"
      CRAN_RSYNC: 'mirrors.nic.cz::CRAN'
    strategy:
      fail-fast: false
      matrix:
        CC: [ gcc, clang ]
        OS: [ 'debian:stable', 'debian:testing' ]
        ARCH: [ 'intel', 'arm']
    steps:
    - name: System dependencies
      run: |
        set -e
        apt-get update -y
        apt-get install -y ${{matrix.CC}} wget locales git rsync gfortran xvfb autoconf pkg-config texinfo texlive-latex-extra texlive-fonts-recommended tk8.6-dev \
        libcurl4-openssl-dev libblas-dev libbz2-dev libicu-dev libjpeg-dev liblapack-dev liblzma-dev libncurses5-dev libpcre2-dev libpng-dev libtiff-dev libcairo2-dev libpango1.0-dev libreadline-dev libxt-dev
        localedef -i en_US -f UTF-8 en_US.UTF-8
        echo "LANG=en_US.UTF-8" >> $GITHUB_ENV

    - name: Checkout
      uses: actions/checkout@v4
      with:
        fetch-depth: 100

    - name: Prepare
      run: |
        git config --global --add safe.directory $PWD || true
        sed -i.bak 's|$(GIT) svn info|./.github/scripts/svn-info.sh|' Makefile.in
        ./.github/scripts/wget-recommended.sh
        ./.github/scripts/update-recommended.sh
        ./.github/scripts/svn-info.sh

    - name: Configure
      run: CC=${{matrix.CC}} ./configure --enable-R-shlib --with-blas --with-lapack --enable-werror --disable-java

    - name: Build
      run: make

    - name: Check
      run: xvfb-run make check-all

    - name: Print failed tests
      if: always()
      run: tail -n100 tests/*.fail tests/Examples/*.fail || true

  macos:
    name: MacOS
    strategy:
      fail-fast: false
      matrix:
        OS: [ 'macOS-13', 'macOS-14' ]
    runs-on: ${{matrix.OS}}
    timeout-minutes: 90
    env:
      PKG_CONFIG_PATH: /opt/X11/lib/pkgconfig
      R_CRAN_WEB: "https://cran.rstudio.com"
      CRAN_RSYNC: 'mirrors.nic.cz::CRAN'
      R_TEXI2DVICMD: emulation

    steps:
    - name: Download CRAN system libraries
      run: |
        echo "ARCH=$(uname -m)" >> $GITHUB_ENV
        curl --retry 3 -fsSL https://github.com/r-universe-org/cranlibs/releases/download/2025-01-05/cranlibs-everything.tar.xz -o libs.tar.xz
        sudo tar -xf libs.tar.xz -C / opt
        rm -f libs.tar.xz

    - name: Remove homebrew
      run: |
        echo "/opt/R/${ARCH}/bin" >> $GITHUB_PATH
        echo "LDFLAGS=-L/opt/R/${ARCH}/lib" >> $GITHUB_ENV
        echo "CPPFLAGS=-I/opt/R/${ARCH}/include" >> $GITHUB_ENV
        echo "PKG_CONFIG_PATH=/opt/R/${ARCH}/lib/pkgconfig:/opt/R/${ARCH}/share/pkgconfig" >> $GITHUB_ENV
        echo "/Library/TeX/texbin" >> $GITHUB_PATH
        echo "/usr/local/opt/texinfo/bin" >> $GITHUB_PATH
        cp -fv $(which wget) "/opt/R/${ARCH}/bin"
        brew unlink $(brew list --formula) || true

    - name: Install CRAN fortran build
      run: |
        curl --retry 3 -fsSLO https://github.com/R-macos/gcc-12-branch/releases/download/12.2-darwin-r0.1/gfortran-12.2-universal.pkg
        sudo installer -pkg "gfortran-12.2-universal.pkg" -target /
        rm -f gfortran-12.2-universal.pkg
        echo "/opt/gfortran/bin" >> $GITHUB_PATH
        echo "FC=/opt/gfortran/bin/gfortran" >> $GITHUB_ENV

    - name: Checkout
      uses: actions/checkout@v4
      with:
        fetch-depth: 100

    - name: Prepare
      run: |
        sed -i.bak 's|$(GIT) svn info|./.github/scripts/svn-info.sh|' Makefile.in
        ./.github/scripts/wget-recommended.sh
        ./.github/scripts/update-recommended.sh
        ./.github/scripts/svn-info.sh

    - name: Configure
      run: CC=clang ./configure --prefix=/opt/R/${ARCH}/r-devel --enable-werror --disable-java --with-cairo --without-tcltk --without-x --with-aqua $ACCELERATE --enable-R-shlib SED=/usr/bin/sed
      env:
        PDFLATEX: ${{github.workspace}}/.github/scripts/dummy
        ACCELERATE: ${{ matrix.OS != 'macOS-13' && '--with-lapack --with-blas' || '' }}

    - name: Build
      run: make
      env:
        PDFLATEX: ${{github.workspace}}/.github/scripts/dummy

    - name: Install
      run: |
        mkdir -p /opt/R/${ARCH}/r-devel
        make install DESTDIR="/opt/R/${ARCH}/r-devel"
        (cd /opt/R/${ARCH}/r-devel; tar cfJ "/opt/R/r-devel-${ARCH}.tar.xz" .)

    - uses: actions/upload-artifact@v4
      with:
        name: MacOS-R-devel-${{ matrix.OS == 'macOS-13' && 'x86_64' || 'arm64' }}
        path: /opt/R/r-devel-${{ matrix.OS == 'macOS-13' && 'x86_64' || 'arm64' }}.tar.xz

    - name: Check
      run: make check-all
      env:
        PDFLATEX: ${{github.workspace}}/.github/scripts/dummy

    - name: Print failed tests
      if: always()
      run: tail -n100 tests/*.fail tests/Examples/*.fail || true

  windows:
    name: Windows
<<<<<<< HEAD
    runs-on: ${{matrix.OS}}
=======
    runs-on: ${{matrix.arch == 'arm' && 'windows-11-arm' || 'windows-latest'}}
>>>>>>> f63c3d1d
    timeout-minutes: 120
    env:
      R_CRAN_WEB: "https://cran.rstudio.com"
      CRAN_RSYNC: 'mirrors.nic.cz::CRAN'
    defaults:
      run:
        shell: msys2 {0}
    strategy:
      fail-fast: false
      matrix:
        script: [ 'check', 'installer' ]
<<<<<<< HEAD
        OS: [ 'windows-latest', 'windows-11-arm']
=======
        arch: [ 'intel', 'arm']
>>>>>>> f63c3d1d
    steps:
    - name: Prepare git
      run: |
        git config --global core.autocrlf false
        echo "archfix=${{ matrix.OS == 'windows-11-arm' && '-aarch64' || '' }}" >> $GITHUB_ENV
      shell: bash

    - name: Checkout
      uses: actions/checkout@v4
      with:
        fetch-depth: 100

    - uses: msys2/setup-msys2@v2
      with:
        msystem: MSYS
        install: git make perl curl texinfo texinfo-tex rsync zip unzip diffutils

    - name: "Download rtools45 toolchain"
      run: |
<<<<<<< HEAD
=======
        archfix=${{ matrix.arch == 'arm' && '-aarch64' || '' }}
>>>>>>> f63c3d1d
        url="https://github.com/r-windows/rtools-chocolatey/releases/download/6536/rtools45-toolchain-libs-base${archfix}-6536.tar.zst"
        curl -sSL $url | tar x --zstd -C /c/

    - name: Set timezone
      shell: powershell
      run: tzutil /s "GMT Standard Time"

    - uses: r-lib/actions/setup-tinytex@v2
      env:
        TINYTEX_INSTALLER: TinyTeX

    - name: Install additional LaTeX packages
      run: |
        tlmgr update --self
        tlmgr install texinfo
        tlmgr list --only-installed
      shell: powershell

    - name: Build and Check
      run: |
        sed -i.bak 's/rsync -rc/rsync -r/' tools/rsync-recommended
        ./.github/scripts/win-${{matrix.script}}.sh

    - name: Print failed tests
      if: failure() && matrix.script == 'check'
      run: tail -n100 tests/*.fail tests/Examples/*.fail 

    - name: Run Installer
      run: .\src\gnuwin32\installer\R-devel-win.exe /SILENT
      if: matrix.script == 'installer'
      shell: powershell

    - uses: actions/upload-artifact@v4
      with:
<<<<<<< HEAD
        name: installer${{env.archfix}}
=======
        name: Windows-R-devel-${{matrix.arch}}
>>>>>>> f63c3d1d
        path: src/gnuwin32/installer/R-devel-win.exe
      if: matrix.script == 'installer'<|MERGE_RESOLUTION|>--- conflicted
+++ resolved
@@ -144,11 +144,7 @@
 
   windows:
     name: Windows
-<<<<<<< HEAD
-    runs-on: ${{matrix.OS}}
-=======
     runs-on: ${{matrix.arch == 'arm' && 'windows-11-arm' || 'windows-latest'}}
->>>>>>> f63c3d1d
     timeout-minutes: 120
     env:
       R_CRAN_WEB: "https://cran.rstudio.com"
@@ -160,11 +156,7 @@
       fail-fast: false
       matrix:
         script: [ 'check', 'installer' ]
-<<<<<<< HEAD
-        OS: [ 'windows-latest', 'windows-11-arm']
-=======
         arch: [ 'intel', 'arm']
->>>>>>> f63c3d1d
     steps:
     - name: Prepare git
       run: |
@@ -184,10 +176,7 @@
 
     - name: "Download rtools45 toolchain"
       run: |
-<<<<<<< HEAD
-=======
         archfix=${{ matrix.arch == 'arm' && '-aarch64' || '' }}
->>>>>>> f63c3d1d
         url="https://github.com/r-windows/rtools-chocolatey/releases/download/6536/rtools45-toolchain-libs-base${archfix}-6536.tar.zst"
         curl -sSL $url | tar x --zstd -C /c/
 
@@ -222,10 +211,6 @@
 
     - uses: actions/upload-artifact@v4
       with:
-<<<<<<< HEAD
-        name: installer${{env.archfix}}
-=======
         name: Windows-R-devel-${{matrix.arch}}
->>>>>>> f63c3d1d
         path: src/gnuwin32/installer/R-devel-win.exe
       if: matrix.script == 'installer'